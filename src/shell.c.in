/*
** 2001 September 15
**
** The author disclaims copyright to this source code.  In place of
** a legal notice, here is a blessing:
**
**    May you do good and not evil.
**    May you find forgiveness for yourself and forgive others.
**    May you share freely, never taking more than you give.
**
*************************************************************************
** This file contains code to implement the "sqlite" command line
** utility for accessing SQLite databases.
*/
#if (defined(_WIN32) || defined(WIN32)) && !defined(_CRT_SECURE_NO_WARNINGS)
/* This needs to come before any includes for MSVC compiler */
#define _CRT_SECURE_NO_WARNINGS
#endif

/*
** Warning pragmas copied from msvc.h in the core.
*/
#if defined(_MSC_VER)
#pragma warning(disable : 4054)
#pragma warning(disable : 4055)
#pragma warning(disable : 4100)
#pragma warning(disable : 4127)
#pragma warning(disable : 4130)
#pragma warning(disable : 4152)
#pragma warning(disable : 4189)
#pragma warning(disable : 4206)
#pragma warning(disable : 4210)
#pragma warning(disable : 4232)
#pragma warning(disable : 4244)
#pragma warning(disable : 4305)
#pragma warning(disable : 4306)
#pragma warning(disable : 4702)
#pragma warning(disable : 4706)
#endif /* defined(_MSC_VER) */

/*
** No support for loadable extensions in VxWorks.
*/
#if (defined(__RTP__) || defined(_WRS_KERNEL)) && !SQLITE_OMIT_LOAD_EXTENSION
# define SQLITE_OMIT_LOAD_EXTENSION 1
#endif

/*
** Enable large-file support for fopen() and friends on unix.
*/
#ifndef SQLITE_DISABLE_LFS
# define _LARGE_FILE       1
# ifndef _FILE_OFFSET_BITS
#   define _FILE_OFFSET_BITS 64
# endif
# define _LARGEFILE_SOURCE 1
#endif

#include <stdlib.h>
#include <string.h>
#include <stdio.h>
#include <assert.h>
#include "sqlite3.h"
typedef sqlite3_int64 i64;
typedef sqlite3_uint64 u64;
typedef unsigned char u8;
#if SQLITE_USER_AUTHENTICATION
# include "sqlite3userauth.h"
#endif
#include <ctype.h>
#include <stdarg.h>

#if !defined(_WIN32) && !defined(WIN32)
# include <signal.h>
# if !defined(__RTP__) && !defined(_WRS_KERNEL)
#  include <pwd.h>
# endif
#endif
#if (!defined(_WIN32) && !defined(WIN32)) || defined(__MINGW32__)
# include <unistd.h>
# include <dirent.h>
# define GETPID getpid
# if defined(__MINGW32__)
#  define DIRENT dirent
#  ifndef S_ISLNK
#   define S_ISLNK(mode) (0)
#  endif
# endif
#else
# define GETPID (int)GetCurrentProcessId
#endif
#include <sys/types.h>
#include <sys/stat.h>

#if HAVE_READLINE
# include <readline/readline.h>
# include <readline/history.h>
#endif

#if HAVE_EDITLINE
# include <editline/readline.h>
#endif

#if HAVE_EDITLINE || HAVE_READLINE

# define shell_add_history(X) add_history(X)
# define shell_read_history(X) read_history(X)
# define shell_write_history(X) write_history(X)
# define shell_stifle_history(X) stifle_history(X)
# define shell_readline(X) readline(X)

#elif HAVE_LINENOISE

# include "linenoise.h"
# define shell_add_history(X) linenoiseHistoryAdd(X)
# define shell_read_history(X) linenoiseHistoryLoad(X)
# define shell_write_history(X) linenoiseHistorySave(X)
# define shell_stifle_history(X) linenoiseHistorySetMaxLen(X)
# define shell_readline(X) linenoise(X)

#else

# define shell_read_history(X)
# define shell_write_history(X)
# define shell_stifle_history(X)

# define SHELL_USE_LOCAL_GETLINE 1
#endif


#if defined(_WIN32) || defined(WIN32)
# include <io.h>
# include <fcntl.h>
# define isatty(h) _isatty(h)
# ifndef access
#  define access(f,m) _access((f),(m))
# endif
# ifndef unlink
#  define unlink _unlink
# endif
# undef popen
# define popen _popen
# undef pclose
# define pclose _pclose
#else
 /* Make sure isatty() has a prototype. */
 extern int isatty(int);

# if !defined(__RTP__) && !defined(_WRS_KERNEL)
  /* popen and pclose are not C89 functions and so are
  ** sometimes omitted from the <stdio.h> header */
   extern FILE *popen(const char*,const char*);
   extern int pclose(FILE*);
# else
#  define SQLITE_OMIT_POPEN 1
# endif
#endif

#if defined(_WIN32_WCE)
/* Windows CE (arm-wince-mingw32ce-gcc) does not provide isatty()
 * thus we always assume that we have a console. That can be
 * overridden with the -batch command line option.
 */
#define isatty(x) 1
#endif

/* ctype macros that work with signed characters */
#define IsSpace(X)  isspace((unsigned char)X)
#define IsDigit(X)  isdigit((unsigned char)X)
#define ToLower(X)  (char)tolower((unsigned char)X)

#if defined(_WIN32) || defined(WIN32)
#include <windows.h>

/* string conversion routines only needed on Win32 */
extern char *sqlite3_win32_unicode_to_utf8(LPCWSTR);
extern char *sqlite3_win32_mbcs_to_utf8_v2(const char *, int);
extern char *sqlite3_win32_utf8_to_mbcs_v2(const char *, int);
extern LPWSTR sqlite3_win32_utf8_to_unicode(const char *zText);
#endif

/* On Windows, we normally run with output mode of TEXT so that \n characters
** are automatically translated into \r\n.  However, this behavior needs
** to be disabled in some cases (ex: when generating CSV output and when
** rendering quoted strings that contain \n characters).  The following
** routines take care of that.
*/
#if defined(_WIN32) || defined(WIN32)
static void setBinaryMode(FILE *file, int isOutput){
  if( isOutput ) fflush(file);
  _setmode(_fileno(file), _O_BINARY);
}
static void setTextMode(FILE *file, int isOutput){
  if( isOutput ) fflush(file);
  _setmode(_fileno(file), _O_TEXT);
}
#else
# define setBinaryMode(X,Y)
# define setTextMode(X,Y)
#endif


/* True if the timer is enabled */
static int enableTimer = 0;

/* Return the current wall-clock time */
static sqlite3_int64 timeOfDay(void){
  static sqlite3_vfs *clockVfs = 0;
  sqlite3_int64 t;
  if( clockVfs==0 ) clockVfs = sqlite3_vfs_find(0);
  if( clockVfs->iVersion>=2 && clockVfs->xCurrentTimeInt64!=0 ){
    clockVfs->xCurrentTimeInt64(clockVfs, &t);
  }else{
    double r;
    clockVfs->xCurrentTime(clockVfs, &r);
    t = (sqlite3_int64)(r*86400000.0);
  }
  return t;
}

#if !defined(_WIN32) && !defined(WIN32) && !defined(__minux)
#include <sys/time.h>
#include <sys/resource.h>

/* VxWorks does not support getrusage() as far as we can determine */
#if defined(_WRS_KERNEL) || defined(__RTP__)
struct rusage {
  struct timeval ru_utime; /* user CPU time used */
  struct timeval ru_stime; /* system CPU time used */
};
#define getrusage(A,B) memset(B,0,sizeof(*B))
#endif

/* Saved resource information for the beginning of an operation */
static struct rusage sBegin;  /* CPU time at start */
static sqlite3_int64 iBegin;  /* Wall-clock time at start */

/*
** Begin timing an operation
*/
static void beginTimer(void){
  if( enableTimer ){
    getrusage(RUSAGE_SELF, &sBegin);
    iBegin = timeOfDay();
  }
}

/* Return the difference of two time_structs in seconds */
static double timeDiff(struct timeval *pStart, struct timeval *pEnd){
  return (pEnd->tv_usec - pStart->tv_usec)*0.000001 +
         (double)(pEnd->tv_sec - pStart->tv_sec);
}

/*
** Print the timing results.
*/
static void endTimer(void){
  if( enableTimer ){
    sqlite3_int64 iEnd = timeOfDay();
    struct rusage sEnd;
    getrusage(RUSAGE_SELF, &sEnd);
    printf("Run Time: real %.3f user %f sys %f\n",
       (iEnd - iBegin)*0.001,
       timeDiff(&sBegin.ru_utime, &sEnd.ru_utime),
       timeDiff(&sBegin.ru_stime, &sEnd.ru_stime));
  }
}

#define BEGIN_TIMER beginTimer()
#define END_TIMER endTimer()
#define HAS_TIMER 1

#elif (defined(_WIN32) || defined(WIN32))

/* Saved resource information for the beginning of an operation */
static HANDLE hProcess;
static FILETIME ftKernelBegin;
static FILETIME ftUserBegin;
static sqlite3_int64 ftWallBegin;
typedef BOOL (WINAPI *GETPROCTIMES)(HANDLE, LPFILETIME, LPFILETIME,
                                    LPFILETIME, LPFILETIME);
static GETPROCTIMES getProcessTimesAddr = NULL;

/*
** Check to see if we have timer support.  Return 1 if necessary
** support found (or found previously).
*/
static int hasTimer(void){
  if( getProcessTimesAddr ){
    return 1;
  } else {
    /* GetProcessTimes() isn't supported in WIN95 and some other Windows
    ** versions. See if the version we are running on has it, and if it
    ** does, save off a pointer to it and the current process handle.
    */
    hProcess = GetCurrentProcess();
    if( hProcess ){
      HINSTANCE hinstLib = LoadLibrary(TEXT("Kernel32.dll"));
      if( NULL != hinstLib ){
        getProcessTimesAddr =
            (GETPROCTIMES) GetProcAddress(hinstLib, "GetProcessTimes");
        if( NULL != getProcessTimesAddr ){
          return 1;
        }
        FreeLibrary(hinstLib);
      }
    }
  }
  return 0;
}

/*
** Begin timing an operation
*/
static void beginTimer(void){
  if( enableTimer && getProcessTimesAddr ){
    FILETIME ftCreation, ftExit;
    getProcessTimesAddr(hProcess,&ftCreation,&ftExit,
                        &ftKernelBegin,&ftUserBegin);
    ftWallBegin = timeOfDay();
  }
}

/* Return the difference of two FILETIME structs in seconds */
static double timeDiff(FILETIME *pStart, FILETIME *pEnd){
  sqlite_int64 i64Start = *((sqlite_int64 *) pStart);
  sqlite_int64 i64End = *((sqlite_int64 *) pEnd);
  return (double) ((i64End - i64Start) / 10000000.0);
}

/*
** Print the timing results.
*/
static void endTimer(void){
  if( enableTimer && getProcessTimesAddr){
    FILETIME ftCreation, ftExit, ftKernelEnd, ftUserEnd;
    sqlite3_int64 ftWallEnd = timeOfDay();
    getProcessTimesAddr(hProcess,&ftCreation,&ftExit,&ftKernelEnd,&ftUserEnd);
    printf("Run Time: real %.3f user %f sys %f\n",
       (ftWallEnd - ftWallBegin)*0.001,
       timeDiff(&ftUserBegin, &ftUserEnd),
       timeDiff(&ftKernelBegin, &ftKernelEnd));
  }
}

#define BEGIN_TIMER beginTimer()
#define END_TIMER endTimer()
#define HAS_TIMER hasTimer()

#else
#define BEGIN_TIMER
#define END_TIMER
#define HAS_TIMER 0
#endif

/*
** Used to prevent warnings about unused parameters
*/
#define UNUSED_PARAMETER(x) (void)(x)

/*
** Number of elements in an array
*/
#define ArraySize(X)  (int)(sizeof(X)/sizeof(X[0]))

/*
** If the following flag is set, then command execution stops
** at an error if we are not interactive.
*/
static int bail_on_error = 0;

/*
** Threat stdin as an interactive input if the following variable
** is true.  Otherwise, assume stdin is connected to a file or pipe.
*/
static int stdin_is_interactive = 1;

/*
** On Windows systems we have to know if standard output is a console
** in order to translate UTF-8 into MBCS.  The following variable is
** true if translation is required.
*/
static int stdout_is_console = 1;

/*
** The following is the open SQLite database.  We make a pointer
** to this database a static variable so that it can be accessed
** by the SIGINT handler to interrupt database processing.
*/
static sqlite3 *globalDb = 0;

/*
** True if an interrupt (Control-C) has been received.
*/
static volatile int seenInterrupt = 0;

/*
** This is the name of our program. It is set in main(), used
** in a number of other places, mostly for error messages.
*/
static char *Argv0;

/*
** Prompt strings. Initialized in main. Settable with
**   .prompt main continue
*/
static char mainPrompt[20];     /* First line prompt. default: "sqlite> "*/
static char continuePrompt[20]; /* Continuation prompt. default: "   ...> " */

/*
** Render output like fprintf().  Except, if the output is going to the
** console and if this is running on a Windows machine, translate the
** output from UTF-8 into MBCS.
*/
#if defined(_WIN32) || defined(WIN32)
void utf8_printf(FILE *out, const char *zFormat, ...){
  va_list ap;
  va_start(ap, zFormat);
  if( stdout_is_console && (out==stdout || out==stderr) ){
    char *z1 = sqlite3_vmprintf(zFormat, ap);
    char *z2 = sqlite3_win32_utf8_to_mbcs_v2(z1, 0);
    sqlite3_free(z1);
    fputs(z2, out);
    sqlite3_free(z2);
  }else{
    vfprintf(out, zFormat, ap);
  }
  va_end(ap);
}
#elif !defined(utf8_printf)
# define utf8_printf fprintf
#endif

/*
** Render output like fprintf().  This should not be used on anything that
** includes string formatting (e.g. "%s").
*/
#if !defined(raw_printf)
# define raw_printf fprintf
#endif

/* Indicate out-of-memory and exit. */
static void shell_out_of_memory(void){
  raw_printf(stderr,"Error: out of memory\n");
  exit(1);
}

/*
** Write I/O traces to the following stream.
*/
#ifdef SQLITE_ENABLE_IOTRACE
static FILE *iotrace = 0;
#endif

/*
** This routine works like printf in that its first argument is a
** format string and subsequent arguments are values to be substituted
** in place of % fields.  The result of formatting this string
** is written to iotrace.
*/
#ifdef SQLITE_ENABLE_IOTRACE
static void SQLITE_CDECL iotracePrintf(const char *zFormat, ...){
  va_list ap;
  char *z;
  if( iotrace==0 ) return;
  va_start(ap, zFormat);
  z = sqlite3_vmprintf(zFormat, ap);
  va_end(ap);
  utf8_printf(iotrace, "%s", z);
  sqlite3_free(z);
}
#endif

/*
** Output string zUtf to stream pOut as w characters.  If w is negative,
** then right-justify the text.  W is the width in UTF-8 characters, not
** in bytes.  This is different from the %*.*s specification in printf
** since with %*.*s the width is measured in bytes, not characters.
*/
static void utf8_width_print(FILE *pOut, int w, const char *zUtf){
  int i;
  int n;
  int aw = w<0 ? -w : w;
  char zBuf[1000];
  if( aw>(int)sizeof(zBuf)/3 ) aw = (int)sizeof(zBuf)/3;
  for(i=n=0; zUtf[i]; i++){
    if( (zUtf[i]&0xc0)!=0x80 ){
      n++;
      if( n==aw ){
        do{ i++; }while( (zUtf[i]&0xc0)==0x80 );
        break;
      }
    }
  }
  if( n>=aw ){
    utf8_printf(pOut, "%.*s", i, zUtf);
  }else if( w<0 ){
    utf8_printf(pOut, "%*s%s", aw-n, "", zUtf);
  }else{
    utf8_printf(pOut, "%s%*s", zUtf, aw-n, "");
  }
}


/*
** Determines if a string is a number of not.
*/
static int isNumber(const char *z, int *realnum){
  if( *z=='-' || *z=='+' ) z++;
  if( !IsDigit(*z) ){
    return 0;
  }
  z++;
  if( realnum ) *realnum = 0;
  while( IsDigit(*z) ){ z++; }
  if( *z=='.' ){
    z++;
    if( !IsDigit(*z) ) return 0;
    while( IsDigit(*z) ){ z++; }
    if( realnum ) *realnum = 1;
  }
  if( *z=='e' || *z=='E' ){
    z++;
    if( *z=='+' || *z=='-' ) z++;
    if( !IsDigit(*z) ) return 0;
    while( IsDigit(*z) ){ z++; }
    if( realnum ) *realnum = 1;
  }
  return *z==0;
}

/*
** Compute a string length that is limited to what can be stored in
** lower 30 bits of a 32-bit signed integer.
*/
static int strlen30(const char *z){
  const char *z2 = z;
  while( *z2 ){ z2++; }
  return 0x3fffffff & (int)(z2 - z);
}

/*
** Return the length of a string in characters.  Multibyte UTF8 characters
** count as a single character.
*/
static int strlenChar(const char *z){
  int n = 0;
  while( *z ){
    if( (0xc0&*(z++))!=0x80 ) n++;
  }
  return n;
}

/*
** This routine reads a line of text from FILE in, stores
** the text in memory obtained from malloc() and returns a pointer
** to the text.  NULL is returned at end of file, or if malloc()
** fails.
**
** If zLine is not NULL then it is a malloced buffer returned from
** a previous call to this routine that may be reused.
*/
static char *local_getline(char *zLine, FILE *in){
  int nLine = zLine==0 ? 0 : 100;
  int n = 0;

  while( 1 ){
    if( n+100>nLine ){
      nLine = nLine*2 + 100;
      zLine = realloc(zLine, nLine);
      if( zLine==0 ) shell_out_of_memory();
    }
    if( fgets(&zLine[n], nLine - n, in)==0 ){
      if( n==0 ){
        free(zLine);
        return 0;
      }
      zLine[n] = 0;
      break;
    }
    while( zLine[n] ) n++;
    if( n>0 && zLine[n-1]=='\n' ){
      n--;
      if( n>0 && zLine[n-1]=='\r' ) n--;
      zLine[n] = 0;
      break;
    }
  }
#if defined(_WIN32) || defined(WIN32)
  /* For interactive input on Windows systems, translate the
  ** multi-byte characterset characters into UTF-8. */
  if( stdin_is_interactive && in==stdin ){
    char *zTrans = sqlite3_win32_mbcs_to_utf8_v2(zLine, 0);
    if( zTrans ){
      int nTrans = strlen30(zTrans)+1;
      if( nTrans>nLine ){
        zLine = realloc(zLine, nTrans);
        if( zLine==0 ) shell_out_of_memory();
      }
      memcpy(zLine, zTrans, nTrans);
      sqlite3_free(zTrans);
    }
  }
#endif /* defined(_WIN32) || defined(WIN32) */
  return zLine;
}

/*
** Retrieve a single line of input text.
**
** If in==0 then read from standard input and prompt before each line.
** If isContinuation is true, then a continuation prompt is appropriate.
** If isContinuation is zero, then the main prompt should be used.
**
** If zPrior is not NULL then it is a buffer from a prior call to this
** routine that can be reused.
**
** The result is stored in space obtained from malloc() and must either
** be freed by the caller or else passed back into this routine via the
** zPrior argument for reuse.
*/
static char *one_input_line(FILE *in, char *zPrior, int isContinuation){
  char *zPrompt;
  char *zResult;
  if( in!=0 ){
    zResult = local_getline(zPrior, in);
  }else{
    zPrompt = isContinuation ? continuePrompt : mainPrompt;
#if SHELL_USE_LOCAL_GETLINE
    printf("%s", zPrompt);
    fflush(stdout);
    zResult = local_getline(zPrior, stdin);
#else
    free(zPrior);
    zResult = shell_readline(zPrompt);
    if( zResult && *zResult ) shell_add_history(zResult);
#endif
  }
  return zResult;
}


/*
** Return the value of a hexadecimal digit.  Return -1 if the input
** is not a hex digit.
*/
static int hexDigitValue(char c){
  if( c>='0' && c<='9' ) return c - '0';
  if( c>='a' && c<='f' ) return c - 'a' + 10;
  if( c>='A' && c<='F' ) return c - 'A' + 10;
  return -1;
}

/*
** Interpret zArg as an integer value, possibly with suffixes.
*/
static sqlite3_int64 integerValue(const char *zArg){
  sqlite3_int64 v = 0;
  static const struct { char *zSuffix; int iMult; } aMult[] = {
    { "KiB", 1024 },
    { "MiB", 1024*1024 },
    { "GiB", 1024*1024*1024 },
    { "KB",  1000 },
    { "MB",  1000000 },
    { "GB",  1000000000 },
    { "K",   1000 },
    { "M",   1000000 },
    { "G",   1000000000 },
  };
  int i;
  int isNeg = 0;
  if( zArg[0]=='-' ){
    isNeg = 1;
    zArg++;
  }else if( zArg[0]=='+' ){
    zArg++;
  }
  if( zArg[0]=='0' && zArg[1]=='x' ){
    int x;
    zArg += 2;
    while( (x = hexDigitValue(zArg[0]))>=0 ){
      v = (v<<4) + x;
      zArg++;
    }
  }else{
    while( IsDigit(zArg[0]) ){
      v = v*10 + zArg[0] - '0';
      zArg++;
    }
  }
  for(i=0; i<ArraySize(aMult); i++){
    if( sqlite3_stricmp(aMult[i].zSuffix, zArg)==0 ){
      v *= aMult[i].iMult;
      break;
    }
  }
  return isNeg? -v : v;
}

/*
** A variable length string to which one can append text.
*/
typedef struct ShellText ShellText;
struct ShellText {
  char *z;
  int n;
  int nAlloc;
};

/*
** Initialize and destroy a ShellText object
*/
static void initText(ShellText *p){
  memset(p, 0, sizeof(*p));
}
static void freeText(ShellText *p){
  free(p->z);
  initText(p);
}

/* zIn is either a pointer to a NULL-terminated string in memory obtained
** from malloc(), or a NULL pointer. The string pointed to by zAppend is
** added to zIn, and the result returned in memory obtained from malloc().
** zIn, if it was not NULL, is freed.
**
** If the third argument, quote, is not '\0', then it is used as a
** quote character for zAppend.
*/
static void appendText(ShellText *p, char const *zAppend, char quote){
  int len;
  int i;
  int nAppend = strlen30(zAppend);

  len = nAppend+p->n+1;
  if( quote ){
    len += 2;
    for(i=0; i<nAppend; i++){
      if( zAppend[i]==quote ) len++;
    }
  }

  if( p->n+len>=p->nAlloc ){
    p->nAlloc = p->nAlloc*2 + len + 20;
    p->z = realloc(p->z, p->nAlloc);
    if( p->z==0 ) shell_out_of_memory();
  }

  if( quote ){
    char *zCsr = p->z+p->n;
    *zCsr++ = quote;
    for(i=0; i<nAppend; i++){
      *zCsr++ = zAppend[i];
      if( zAppend[i]==quote ) *zCsr++ = quote;
    }
    *zCsr++ = quote;
    p->n = (int)(zCsr - p->z);
    *zCsr = '\0';
  }else{
    memcpy(p->z+p->n, zAppend, nAppend);
    p->n += nAppend;
    p->z[p->n] = '\0';
  }
}

/*
** Attempt to determine if identifier zName needs to be quoted, either
** because it contains non-alphanumeric characters, or because it is an
** SQLite keyword.  Be conservative in this estimate:  When in doubt assume
** that quoting is required.
**
** Return '"' if quoting is required.  Return 0 if no quoting is required.
*/
static char quoteChar(const char *zName){
  int i;
  if( !isalpha((unsigned char)zName[0]) && zName[0]!='_' ) return '"';
  for(i=0; zName[i]; i++){
    if( !isalnum((unsigned char)zName[i]) && zName[i]!='_' ) return '"';
  }
  return sqlite3_keyword_check(zName, i) ? '"' : 0;
}

/*
** Construct a fake object name and column list to describe the structure
** of the view, virtual table, or table valued function zSchema.zName.
*/
static char *shellFakeSchema(
  sqlite3 *db,            /* The database connection containing the vtab */
  const char *zSchema,    /* Schema of the database holding the vtab */
  const char *zName       /* The name of the virtual table */
){
  sqlite3_stmt *pStmt = 0;
  char *zSql;
  ShellText s;
  char cQuote;
  char *zDiv = "(";
  int nRow = 0;

  zSql = sqlite3_mprintf("PRAGMA \"%w\".table_info=%Q;",
                         zSchema ? zSchema : "main", zName);
  sqlite3_prepare_v2(db, zSql, -1, &pStmt, 0);
  sqlite3_free(zSql);
  initText(&s);
  if( zSchema ){
    cQuote = quoteChar(zSchema);
    if( cQuote && sqlite3_stricmp(zSchema,"temp")==0 ) cQuote = 0;
    appendText(&s, zSchema, cQuote);
    appendText(&s, ".", 0);
  }
  cQuote = quoteChar(zName);
  appendText(&s, zName, cQuote);
  while( sqlite3_step(pStmt)==SQLITE_ROW ){
    const char *zCol = (const char*)sqlite3_column_text(pStmt, 1);
    nRow++;
    appendText(&s, zDiv, 0);
    zDiv = ",";
    cQuote = quoteChar(zCol);
    appendText(&s, zCol, cQuote);
  }
  appendText(&s, ")", 0);
  sqlite3_finalize(pStmt);
  if( nRow==0 ){
    freeText(&s);
    s.z = 0;
  }
  return s.z;
}

/*
** SQL function:  shell_module_schema(X)
**
** Return a fake schema for the table-valued function or eponymous virtual
** table X.
*/
static void shellModuleSchema(
  sqlite3_context *pCtx,
  int nVal,
  sqlite3_value **apVal
){
  const char *zName = (const char*)sqlite3_value_text(apVal[0]);
  char *zFake = shellFakeSchema(sqlite3_context_db_handle(pCtx), 0, zName);
  UNUSED_PARAMETER(nVal);
  if( zFake ){
    sqlite3_result_text(pCtx, sqlite3_mprintf("/* %s */", zFake),
                        -1, sqlite3_free);
    free(zFake);
  }
}

/*
** SQL function:  shell_add_schema(S,X)
**
** Add the schema name X to the CREATE statement in S and return the result.
** Examples:
**
**    CREATE TABLE t1(x)   ->   CREATE TABLE xyz.t1(x);
**
** Also works on
**
**    CREATE INDEX
**    CREATE UNIQUE INDEX
**    CREATE VIEW
**    CREATE TRIGGER
**    CREATE VIRTUAL TABLE
**
** This UDF is used by the .schema command to insert the schema name of
** attached databases into the middle of the sqlite_master.sql field.
*/
static void shellAddSchemaName(
  sqlite3_context *pCtx,
  int nVal,
  sqlite3_value **apVal
){
  static const char *aPrefix[] = {
     "TABLE",
     "INDEX",
     "UNIQUE INDEX",
     "VIEW",
     "TRIGGER",
     "VIRTUAL TABLE"
  };
  int i = 0;
  const char *zIn = (const char*)sqlite3_value_text(apVal[0]);
  const char *zSchema = (const char*)sqlite3_value_text(apVal[1]);
  const char *zName = (const char*)sqlite3_value_text(apVal[2]);
  sqlite3 *db = sqlite3_context_db_handle(pCtx);
  UNUSED_PARAMETER(nVal);
  if( zIn!=0 && strncmp(zIn, "CREATE ", 7)==0 ){
    for(i=0; i<(int)(sizeof(aPrefix)/sizeof(aPrefix[0])); i++){
      int n = strlen30(aPrefix[i]);
      if( strncmp(zIn+7, aPrefix[i], n)==0 && zIn[n+7]==' ' ){
        char *z = 0;
        char *zFake = 0;
        if( zSchema ){
          char cQuote = quoteChar(zSchema);
          if( cQuote && sqlite3_stricmp(zSchema,"temp")!=0 ){
            z = sqlite3_mprintf("%.*s \"%w\".%s", n+7, zIn, zSchema, zIn+n+8);
          }else{
            z = sqlite3_mprintf("%.*s %s.%s", n+7, zIn, zSchema, zIn+n+8);
          }
        }
        if( zName
         && aPrefix[i][0]=='V'
         && (zFake = shellFakeSchema(db, zSchema, zName))!=0
        ){
          if( z==0 ){
            z = sqlite3_mprintf("%s\n/* %s */", zIn, zFake);
          }else{
            z = sqlite3_mprintf("%z\n/* %s */", z, zFake);
          }
          free(zFake);
        }
        if( z ){
          sqlite3_result_text(pCtx, z, -1, sqlite3_free);
          return;
        }
      }
    }
  }
  sqlite3_result_value(pCtx, apVal[0]);
}

/*
** The source code for several run-time loadable extensions is inserted
** below by the ../tool/mkshellc.tcl script.  Before processing that included
** code, we need to override some macros to make the included program code
** work here in the middle of this regular program.
*/
#define SQLITE_EXTENSION_INIT1
#define SQLITE_EXTENSION_INIT2(X) (void)(X)

#if defined(_WIN32) && defined(_MSC_VER)
INCLUDE test_windirent.h
INCLUDE test_windirent.c
#define dirent DIRENT
#endif
INCLUDE ../ext/misc/shathree.c
INCLUDE ../ext/misc/fileio.c
INCLUDE ../ext/misc/completion.c
INCLUDE ../ext/misc/appendvfs.c
#ifdef SQLITE_HAVE_ZLIB
INCLUDE ../ext/misc/zipfile.c
INCLUDE ../ext/misc/sqlar.c
#endif
INCLUDE ../ext/expert/sqlite3expert.h
INCLUDE ../ext/expert/sqlite3expert.c

#if defined(SQLITE_ENABLE_SESSION)
/*
** State information for a single open session
*/
typedef struct OpenSession OpenSession;
struct OpenSession {
  char *zName;             /* Symbolic name for this session */
  int nFilter;             /* Number of xFilter rejection GLOB patterns */
  char **azFilter;         /* Array of xFilter rejection GLOB patterns */
  sqlite3_session *p;      /* The open session */
};
#endif

/*
** Shell output mode information from before ".explain on",
** saved so that it can be restored by ".explain off"
*/
typedef struct SavedModeInfo SavedModeInfo;
struct SavedModeInfo {
  int valid;          /* Is there legit data in here? */
  int mode;           /* Mode prior to ".explain on" */
  int showHeader;     /* The ".header" setting prior to ".explain on" */
  int colWidth[100];  /* Column widths prior to ".explain on" */
};

typedef struct ExpertInfo ExpertInfo;
struct ExpertInfo {
  sqlite3expert *pExpert;
  int bVerbose;
};

/* A single line in the EQP output */
typedef struct EQPGraphRow EQPGraphRow;
struct EQPGraphRow {
  int iEqpId;           /* ID for this row */
  int iParentId;        /* ID of the parent row */
  EQPGraphRow *pNext;   /* Next row in sequence */
  char zText[1];        /* Text to display for this row */
};

/* All EQP output is collected into an instance of the following */
typedef struct EQPGraph EQPGraph;
struct EQPGraph {
  EQPGraphRow *pRow;    /* Linked list of all rows of the EQP output */
  EQPGraphRow *pLast;   /* Last element of the pRow list */
  char zPrefix[100];    /* Graph prefix */
};

/*
** State information about the database connection is contained in an
** instance of the following structure.
*/
typedef struct ShellState ShellState;
struct ShellState {
  sqlite3 *db;           /* The database */
  u8 autoExplain;        /* Automatically turn on .explain mode */
  u8 autoEQP;            /* Run EXPLAIN QUERY PLAN prior to seach SQL stmt */
  u8 autoEQPtest;        /* autoEQP is in test mode */
  u8 statsOn;            /* True to display memory stats before each finalize */
  u8 scanstatsOn;        /* True to display scan stats before each finalize */
  u8 openMode;           /* SHELL_OPEN_NORMAL, _APPENDVFS, or _ZIPFILE */
  u8 doXdgOpen;          /* Invoke start/open/xdg-open in output_reset() */
  u8 nEqpLevel;          /* Depth of the EQP output graph */
  unsigned mEqpLines;    /* Mask of veritical lines in the EQP output graph */
  int outCount;          /* Revert to stdout when reaching zero */
  int cnt;               /* Number of records displayed so far */
  FILE *out;             /* Write results here */
  FILE *traceOut;        /* Output for sqlite3_trace() */
  int nErr;              /* Number of errors seen */
  int mode;              /* An output mode setting */
  int modePrior;         /* Saved mode */
  int cMode;             /* temporary output mode for the current query */
  int normalMode;        /* Output mode before ".explain on" */
  int writableSchema;    /* True if PRAGMA writable_schema=ON */
  int showHeader;        /* True to show column names in List or Column mode */
  int nCheck;            /* Number of ".check" commands run */
  unsigned shellFlgs;    /* Various flags */
  char *zDestTable;      /* Name of destination table when MODE_Insert */
  char *zTempFile;       /* Temporary file that might need deleting */
  char zTestcase[30];    /* Name of current test case */
  char colSeparator[20]; /* Column separator character for several modes */
  char rowSeparator[20]; /* Row separator character for MODE_Ascii */
  char colSepPrior[20];  /* Saved column separator */
  char rowSepPrior[20];  /* Saved row separator */
  int colWidth[100];     /* Requested width of each column when in column mode*/
  int actualWidth[100];  /* Actual width of each column */
  char nullValue[20];    /* The text to print when a NULL comes back from
                         ** the database */
  char outfile[FILENAME_MAX]; /* Filename for *out */
  const char *zDbFilename;    /* name of the database file */
  char *zFreeOnClose;         /* Filename to free when closing */
  const char *zVfs;           /* Name of VFS to use */
  sqlite3_stmt *pStmt;   /* Current statement if any. */
  FILE *pLog;            /* Write log output here */
  int *aiIndent;         /* Array of indents used in MODE_Explain */
  int nIndent;           /* Size of array aiIndent[] */
  int iIndent;           /* Index of current op in aiIndent[] */
  EQPGraph sGraph;       /* Information for the graphical EXPLAIN QUERY PLAN */
#if defined(SQLITE_ENABLE_SESSION)
  int nSession;             /* Number of active sessions */
  OpenSession aSession[4];  /* Array of sessions.  [0] is in focus. */
#endif
  ExpertInfo expert;        /* Valid if previous command was ".expert OPT..." */
};


/* Allowed values for ShellState.autoEQP
*/
#define AUTOEQP_off      0           /* Automatic EXPLAIN QUERY PLAN is off */
#define AUTOEQP_on       1           /* Automatic EQP is on */
#define AUTOEQP_trigger  2           /* On and also show plans for triggers */
#define AUTOEQP_full     3           /* Show full EXPLAIN */

/* Allowed values for ShellState.openMode
*/
<<<<<<< HEAD
#define SHELL_OPEN_UNSPEC     0      /* No open-mode specified */
#define SHELL_OPEN_NORMAL     1      /* Normal database file */
#define SHELL_OPEN_APPENDVFS  2      /* Use appendvfs */
#define SHELL_OPEN_ZIPFILE    3      /* Use the zipfile virtual table */
#define SHELL_OPEN_READONLY   4      /* Open a normal database read-only */
#define SHELL_OPEN_REUSESCHEMA 5    /* Open for schema reuse */
=======
#define SHELL_OPEN_UNSPEC      0      /* No open-mode specified */
#define SHELL_OPEN_NORMAL      1      /* Normal database file */
#define SHELL_OPEN_APPENDVFS   2      /* Use appendvfs */
#define SHELL_OPEN_ZIPFILE     3      /* Use the zipfile virtual table */
#define SHELL_OPEN_READONLY    4      /* Open a normal database read-only */
#define SHELL_OPEN_DESERIALIZE 5      /* Open using sqlite3_deserialize() */
>>>>>>> 0b57d312

/*
** These are the allowed shellFlgs values
*/
#define SHFLG_Pagecache      0x00000001 /* The --pagecache option is used */
#define SHFLG_Lookaside      0x00000002 /* Lookaside memory is used */
#define SHFLG_Backslash      0x00000004 /* The --backslash option is used */
#define SHFLG_PreserveRowid  0x00000008 /* .dump preserves rowid values */
#define SHFLG_Newlines       0x00000010 /* .dump --newline flag */
#define SHFLG_CountChanges   0x00000020 /* .changes setting */
#define SHFLG_Echo           0x00000040 /* .echo or --echo setting */

/*
** Macros for testing and setting shellFlgs
*/
#define ShellHasFlag(P,X)    (((P)->shellFlgs & (X))!=0)
#define ShellSetFlag(P,X)    ((P)->shellFlgs|=(X))
#define ShellClearFlag(P,X)  ((P)->shellFlgs&=(~(X)))

/*
** These are the allowed modes.
*/
#define MODE_Line     0  /* One column per line.  Blank line between records */
#define MODE_Column   1  /* One record per line in neat columns */
#define MODE_List     2  /* One record per line with a separator */
#define MODE_Semi     3  /* Same as MODE_List but append ";" to each line */
#define MODE_Html     4  /* Generate an XHTML table */
#define MODE_Insert   5  /* Generate SQL "insert" statements */
#define MODE_Quote    6  /* Quote values as for SQL */
#define MODE_Tcl      7  /* Generate ANSI-C or TCL quoted elements */
#define MODE_Csv      8  /* Quote strings, numbers are plain */
#define MODE_Explain  9  /* Like MODE_Column, but do not truncate data */
#define MODE_Ascii   10  /* Use ASCII unit and record separators (0x1F/0x1E) */
#define MODE_Pretty  11  /* Pretty-print schemas */
#define MODE_EQP     12  /* Converts EXPLAIN QUERY PLAN output into a graph */

static const char *modeDescr[] = {
  "line",
  "column",
  "list",
  "semi",
  "html",
  "insert",
  "quote",
  "tcl",
  "csv",
  "explain",
  "ascii",
  "prettyprint",
  "eqp"
};

/*
** These are the column/row/line separators used by the various
** import/export modes.
*/
#define SEP_Column    "|"
#define SEP_Row       "\n"
#define SEP_Tab       "\t"
#define SEP_Space     " "
#define SEP_Comma     ","
#define SEP_CrLf      "\r\n"
#define SEP_Unit      "\x1F"
#define SEP_Record    "\x1E"

/*
** A callback for the sqlite3_log() interface.
*/
static void shellLog(void *pArg, int iErrCode, const char *zMsg){
  ShellState *p = (ShellState*)pArg;
  if( p->pLog==0 ) return;
  utf8_printf(p->pLog, "(%d) %s\n", iErrCode, zMsg);
  fflush(p->pLog);
}

/*
** SQL function:  shell_putsnl(X)
**
** Write the text X to the screen (or whatever output is being directed)
** adding a newline at the end, and then return X.
*/
static void shellPutsFunc(
  sqlite3_context *pCtx,
  int nVal,
  sqlite3_value **apVal
){
  ShellState *p = (ShellState*)sqlite3_user_data(pCtx);
  (void)nVal;
  utf8_printf(p->out, "%s\n", sqlite3_value_text(apVal[0]));
  sqlite3_result_value(pCtx, apVal[0]);
}

/*
** SQL function:   edit(VALUE)
**                 edit(VALUE,EDITOR)
**
** These steps:
**
**     (1) Write VALUE into a temporary file.
**     (2) Run program EDITOR on that temporary file.
**     (3) Read the temporary file back and return its content as the result.
**     (4) Delete the temporary file
**
** If the EDITOR argument is omitted, use the value in the VISUAL
** environment variable.  If still there is no EDITOR, through an error.
**
** Also throw an error if the EDITOR program returns a non-zero exit code.
*/
#ifndef SQLITE_NOHAVE_SYSTEM
static void editFunc(
  sqlite3_context *context,
  int argc,
  sqlite3_value **argv
){
  const char *zEditor;
  char *zTempFile = 0;
  sqlite3 *db;
  char *zCmd = 0;
  int bBin;
  int rc;
  int hasCRNL = 0;
  FILE *f = 0;
  sqlite3_int64 sz;
  sqlite3_int64 x;
  unsigned char *p = 0;

  if( argc==2 ){
    zEditor = (const char*)sqlite3_value_text(argv[1]);
  }else{
    zEditor = getenv("VISUAL");
  }
  if( zEditor==0 ){
    sqlite3_result_error(context, "no editor for edit()", -1);
    return;
  }
  if( sqlite3_value_type(argv[0])==SQLITE_NULL ){
    sqlite3_result_error(context, "NULL input to edit()", -1);
    return;
  }
  db = sqlite3_context_db_handle(context);
  zTempFile = 0;
  sqlite3_file_control(db, 0, SQLITE_FCNTL_TEMPFILENAME, &zTempFile);
  if( zTempFile==0 ){
    sqlite3_uint64 r = 0;
    sqlite3_randomness(sizeof(r), &r);
    zTempFile = sqlite3_mprintf("temp%llx", r);
    if( zTempFile==0 ){
      sqlite3_result_error_nomem(context);
      return;
    }
  }
  bBin = sqlite3_value_type(argv[0])==SQLITE_BLOB;
  /* When writing the file to be edited, do \n to \r\n conversions on systems
  ** that want \r\n line endings */
  f = fopen(zTempFile, bBin ? "wb" : "w");
  if( f==0 ){
    sqlite3_result_error(context, "edit() cannot open temp file", -1);
    goto edit_func_end;
  }
  sz = sqlite3_value_bytes(argv[0]);
  if( bBin ){
    x = fwrite(sqlite3_value_blob(argv[0]), 1, sz, f);
  }else{
    const char *z = (const char*)sqlite3_value_text(argv[0]);
    /* Remember whether or not the value originally contained \r\n */
    if( z && strstr(z,"\r\n")!=0 ) hasCRNL = 1;
    x = fwrite(sqlite3_value_text(argv[0]), 1, sz, f);
  }
  fclose(f);
  f = 0;
  if( x!=sz ){
    sqlite3_result_error(context, "edit() could not write the whole file", -1);
    goto edit_func_end;
  }
  zCmd = sqlite3_mprintf("%s \"%s\"", zEditor, zTempFile);
  if( zCmd==0 ){
    sqlite3_result_error_nomem(context);
    goto edit_func_end;
  }
  rc = system(zCmd);
  sqlite3_free(zCmd);
  if( rc ){
    sqlite3_result_error(context, "EDITOR returned non-zero", -1);
    goto edit_func_end;
  }
  f = fopen(zTempFile, "rb");
  if( f==0 ){
    sqlite3_result_error(context,
      "edit() cannot reopen temp file after edit", -1);
    goto edit_func_end;
  }
  fseek(f, 0, SEEK_END);
  sz = ftell(f);
  rewind(f);
  p = sqlite3_malloc64( sz+(bBin==0) );
  if( p==0 ){
    sqlite3_result_error_nomem(context);
    goto edit_func_end;
  }
  x = fread(p, 1, sz, f);
  fclose(f);
  f = 0;
  if( x!=sz ){
    sqlite3_result_error(context, "could not read back the whole file", -1);
    goto edit_func_end;
  }
  if( bBin ){
    sqlite3_result_blob64(context, p, sz, sqlite3_free);
  }else{
    sqlite3_int64 i, j;
    if( hasCRNL ){
      /* If the original contains \r\n then do no conversions back to \n */
      j = sz;
    }else{
      /* If the file did not originally contain \r\n then convert any new
      ** \r\n back into \n */
      for(i=j=0; i<sz; i++){
        if( p[i]=='\r' && p[i+1]=='\n' ) i++;
        p[j++] = p[i];
      }
      sz = j;
      p[sz] = 0;
    } 
    sqlite3_result_text64(context, (const char*)p, sz,
                          sqlite3_free, SQLITE_UTF8);
  }
  p = 0;

edit_func_end:
  if( f ) fclose(f);
  unlink(zTempFile);
  sqlite3_free(zTempFile);
  sqlite3_free(p);
}
#endif /* SQLITE_NOHAVE_SYSTEM */

/*
** Save or restore the current output mode
*/
static void outputModePush(ShellState *p){
  p->modePrior = p->mode;
  memcpy(p->colSepPrior, p->colSeparator, sizeof(p->colSeparator));
  memcpy(p->rowSepPrior, p->rowSeparator, sizeof(p->rowSeparator));
}
static void outputModePop(ShellState *p){
  p->mode = p->modePrior;
  memcpy(p->colSeparator, p->colSepPrior, sizeof(p->colSeparator));
  memcpy(p->rowSeparator, p->rowSepPrior, sizeof(p->rowSeparator));
}

/*
** Output the given string as a hex-encoded blob (eg. X'1234' )
*/
static void output_hex_blob(FILE *out, const void *pBlob, int nBlob){
  int i;
  char *zBlob = (char *)pBlob;
  raw_printf(out,"X'");
  for(i=0; i<nBlob; i++){ raw_printf(out,"%02x",zBlob[i]&0xff); }
  raw_printf(out,"'");
}

/*
** Find a string that is not found anywhere in z[].  Return a pointer
** to that string.
**
** Try to use zA and zB first.  If both of those are already found in z[]
** then make up some string and store it in the buffer zBuf.
*/
static const char *unused_string(
  const char *z,                    /* Result must not appear anywhere in z */
  const char *zA, const char *zB,   /* Try these first */
  char *zBuf                        /* Space to store a generated string */
){
  unsigned i = 0;
  if( strstr(z, zA)==0 ) return zA;
  if( strstr(z, zB)==0 ) return zB;
  do{
    sqlite3_snprintf(20,zBuf,"(%s%u)", zA, i++);
  }while( strstr(z,zBuf)!=0 );
  return zBuf;
}

/*
** Output the given string as a quoted string using SQL quoting conventions.
**
** See also: output_quoted_escaped_string()
*/
static void output_quoted_string(FILE *out, const char *z){
  int i;
  char c;
  setBinaryMode(out, 1);
  for(i=0; (c = z[i])!=0 && c!='\''; i++){}
  if( c==0 ){
    utf8_printf(out,"'%s'",z);
  }else{
    raw_printf(out, "'");
    while( *z ){
      for(i=0; (c = z[i])!=0 && c!='\''; i++){}
      if( c=='\'' ) i++;
      if( i ){
        utf8_printf(out, "%.*s", i, z);
        z += i;
      }
      if( c=='\'' ){
        raw_printf(out, "'");
        continue;
      }
      if( c==0 ){
        break;
      }
      z++;
    }
    raw_printf(out, "'");
  }
  setTextMode(out, 1);
}

/*
** Output the given string as a quoted string using SQL quoting conventions.
** Additionallly , escape the "\n" and "\r" characters so that they do not
** get corrupted by end-of-line translation facilities in some operating
** systems.
**
** This is like output_quoted_string() but with the addition of the \r\n
** escape mechanism.
*/
static void output_quoted_escaped_string(FILE *out, const char *z){
  int i;
  char c;
  setBinaryMode(out, 1);
  for(i=0; (c = z[i])!=0 && c!='\'' && c!='\n' && c!='\r'; i++){}
  if( c==0 ){
    utf8_printf(out,"'%s'",z);
  }else{
    const char *zNL = 0;
    const char *zCR = 0;
    int nNL = 0;
    int nCR = 0;
    char zBuf1[20], zBuf2[20];
    for(i=0; z[i]; i++){
      if( z[i]=='\n' ) nNL++;
      if( z[i]=='\r' ) nCR++;
    }
    if( nNL ){
      raw_printf(out, "replace(");
      zNL = unused_string(z, "\\n", "\\012", zBuf1);
    }
    if( nCR ){
      raw_printf(out, "replace(");
      zCR = unused_string(z, "\\r", "\\015", zBuf2);
    }
    raw_printf(out, "'");
    while( *z ){
      for(i=0; (c = z[i])!=0 && c!='\n' && c!='\r' && c!='\''; i++){}
      if( c=='\'' ) i++;
      if( i ){
        utf8_printf(out, "%.*s", i, z);
        z += i;
      }
      if( c=='\'' ){
        raw_printf(out, "'");
        continue;
      }
      if( c==0 ){
        break;
      }
      z++;
      if( c=='\n' ){
        raw_printf(out, "%s", zNL);
        continue;
      }
      raw_printf(out, "%s", zCR);
    }
    raw_printf(out, "'");
    if( nCR ){
      raw_printf(out, ",'%s',char(13))", zCR);
    }
    if( nNL ){
      raw_printf(out, ",'%s',char(10))", zNL);
    }
  }
  setTextMode(out, 1);
}

/*
** Output the given string as a quoted according to C or TCL quoting rules.
*/
static void output_c_string(FILE *out, const char *z){
  unsigned int c;
  fputc('"', out);
  while( (c = *(z++))!=0 ){
    if( c=='\\' ){
      fputc(c, out);
      fputc(c, out);
    }else if( c=='"' ){
      fputc('\\', out);
      fputc('"', out);
    }else if( c=='\t' ){
      fputc('\\', out);
      fputc('t', out);
    }else if( c=='\n' ){
      fputc('\\', out);
      fputc('n', out);
    }else if( c=='\r' ){
      fputc('\\', out);
      fputc('r', out);
    }else if( !isprint(c&0xff) ){
      raw_printf(out, "\\%03o", c&0xff);
    }else{
      fputc(c, out);
    }
  }
  fputc('"', out);
}

/*
** Output the given string with characters that are special to
** HTML escaped.
*/
static void output_html_string(FILE *out, const char *z){
  int i;
  if( z==0 ) z = "";
  while( *z ){
    for(i=0;   z[i]
            && z[i]!='<'
            && z[i]!='&'
            && z[i]!='>'
            && z[i]!='\"'
            && z[i]!='\'';
        i++){}
    if( i>0 ){
      utf8_printf(out,"%.*s",i,z);
    }
    if( z[i]=='<' ){
      raw_printf(out,"&lt;");
    }else if( z[i]=='&' ){
      raw_printf(out,"&amp;");
    }else if( z[i]=='>' ){
      raw_printf(out,"&gt;");
    }else if( z[i]=='\"' ){
      raw_printf(out,"&quot;");
    }else if( z[i]=='\'' ){
      raw_printf(out,"&#39;");
    }else{
      break;
    }
    z += i + 1;
  }
}

/*
** If a field contains any character identified by a 1 in the following
** array, then the string must be quoted for CSV.
*/
static const char needCsvQuote[] = {
  1, 1, 1, 1, 1, 1, 1, 1,   1, 1, 1, 1, 1, 1, 1, 1,
  1, 1, 1, 1, 1, 1, 1, 1,   1, 1, 1, 1, 1, 1, 1, 1,
  1, 0, 1, 0, 0, 0, 0, 1,   0, 0, 0, 0, 0, 0, 0, 0,
  0, 0, 0, 0, 0, 0, 0, 0,   0, 0, 0, 0, 0, 0, 0, 0,
  0, 0, 0, 0, 0, 0, 0, 0,   0, 0, 0, 0, 0, 0, 0, 0,
  0, 0, 0, 0, 0, 0, 0, 0,   0, 0, 0, 0, 0, 0, 0, 0,
  0, 0, 0, 0, 0, 0, 0, 0,   0, 0, 0, 0, 0, 0, 0, 0,
  0, 0, 0, 0, 0, 0, 0, 0,   0, 0, 0, 0, 0, 0, 0, 1,
  1, 1, 1, 1, 1, 1, 1, 1,   1, 1, 1, 1, 1, 1, 1, 1,
  1, 1, 1, 1, 1, 1, 1, 1,   1, 1, 1, 1, 1, 1, 1, 1,
  1, 1, 1, 1, 1, 1, 1, 1,   1, 1, 1, 1, 1, 1, 1, 1,
  1, 1, 1, 1, 1, 1, 1, 1,   1, 1, 1, 1, 1, 1, 1, 1,
  1, 1, 1, 1, 1, 1, 1, 1,   1, 1, 1, 1, 1, 1, 1, 1,
  1, 1, 1, 1, 1, 1, 1, 1,   1, 1, 1, 1, 1, 1, 1, 1,
  1, 1, 1, 1, 1, 1, 1, 1,   1, 1, 1, 1, 1, 1, 1, 1,
  1, 1, 1, 1, 1, 1, 1, 1,   1, 1, 1, 1, 1, 1, 1, 1,
};

/*
** Output a single term of CSV.  Actually, p->colSeparator is used for
** the separator, which may or may not be a comma.  p->nullValue is
** the null value.  Strings are quoted if necessary.  The separator
** is only issued if bSep is true.
*/
static void output_csv(ShellState *p, const char *z, int bSep){
  FILE *out = p->out;
  if( z==0 ){
    utf8_printf(out,"%s",p->nullValue);
  }else{
    int i;
    int nSep = strlen30(p->colSeparator);
    for(i=0; z[i]; i++){
      if( needCsvQuote[((unsigned char*)z)[i]]
         || (z[i]==p->colSeparator[0] &&
             (nSep==1 || memcmp(z, p->colSeparator, nSep)==0)) ){
        i = 0;
        break;
      }
    }
    if( i==0 ){
      char *zQuoted = sqlite3_mprintf("\"%w\"", z);
      utf8_printf(out, "%s", zQuoted);
      sqlite3_free(zQuoted);
    }else{
      utf8_printf(out, "%s", z);
    }
  }
  if( bSep ){
    utf8_printf(p->out, "%s", p->colSeparator);
  }
}

/*
** This routine runs when the user presses Ctrl-C
*/
static void interrupt_handler(int NotUsed){
  UNUSED_PARAMETER(NotUsed);
  seenInterrupt++;
  if( seenInterrupt>2 ) exit(1);
  if( globalDb ) sqlite3_interrupt(globalDb);
}

#if (defined(_WIN32) || defined(WIN32)) && !defined(_WIN32_WCE)
/*
** This routine runs for console events (e.g. Ctrl-C) on Win32
*/
static BOOL WINAPI ConsoleCtrlHandler(
  DWORD dwCtrlType /* One of the CTRL_*_EVENT constants */
){
  if( dwCtrlType==CTRL_C_EVENT ){
    interrupt_handler(0);
    return TRUE;
  }
  return FALSE;
}
#endif

#ifndef SQLITE_OMIT_AUTHORIZATION
/*
** When the ".auth ON" is set, the following authorizer callback is
** invoked.  It always returns SQLITE_OK.
*/
static int shellAuth(
  void *pClientData,
  int op,
  const char *zA1,
  const char *zA2,
  const char *zA3,
  const char *zA4
){
  ShellState *p = (ShellState*)pClientData;
  static const char *azAction[] = { 0,
     "CREATE_INDEX",         "CREATE_TABLE",         "CREATE_TEMP_INDEX",
     "CREATE_TEMP_TABLE",    "CREATE_TEMP_TRIGGER",  "CREATE_TEMP_VIEW",
     "CREATE_TRIGGER",       "CREATE_VIEW",          "DELETE",
     "DROP_INDEX",           "DROP_TABLE",           "DROP_TEMP_INDEX",
     "DROP_TEMP_TABLE",      "DROP_TEMP_TRIGGER",    "DROP_TEMP_VIEW",
     "DROP_TRIGGER",         "DROP_VIEW",            "INSERT",
     "PRAGMA",               "READ",                 "SELECT",
     "TRANSACTION",          "UPDATE",               "ATTACH",
     "DETACH",               "ALTER_TABLE",          "REINDEX",
     "ANALYZE",              "CREATE_VTABLE",        "DROP_VTABLE",
     "FUNCTION",             "SAVEPOINT",            "RECURSIVE"
  };
  int i;
  const char *az[4];
  az[0] = zA1;
  az[1] = zA2;
  az[2] = zA3;
  az[3] = zA4;
  utf8_printf(p->out, "authorizer: %s", azAction[op]);
  for(i=0; i<4; i++){
    raw_printf(p->out, " ");
    if( az[i] ){
      output_c_string(p->out, az[i]);
    }else{
      raw_printf(p->out, "NULL");
    }
  }
  raw_printf(p->out, "\n");
  return SQLITE_OK;
}
#endif

/*
** Print a schema statement.  Part of MODE_Semi and MODE_Pretty output.
**
** This routine converts some CREATE TABLE statements for shadow tables
** in FTS3/4/5 into CREATE TABLE IF NOT EXISTS statements.
*/
static void printSchemaLine(FILE *out, const char *z, const char *zTail){
  if( sqlite3_strglob("CREATE TABLE ['\"]*", z)==0 ){
    utf8_printf(out, "CREATE TABLE IF NOT EXISTS %s%s", z+13, zTail);
  }else{
    utf8_printf(out, "%s%s", z, zTail);
  }
}
static void printSchemaLineN(FILE *out, char *z, int n, const char *zTail){
  char c = z[n];
  z[n] = 0;
  printSchemaLine(out, z, zTail);
  z[n] = c;
}

/*
** Return true if string z[] has nothing but whitespace and comments to the
** end of the first line.
*/
static int wsToEol(const char *z){
  int i;
  for(i=0; z[i]; i++){
    if( z[i]=='\n' ) return 1;
    if( IsSpace(z[i]) ) continue;
    if( z[i]=='-' && z[i+1]=='-' ) return 1;
    return 0;
  }
  return 1;
}

/*
** Add a new entry to the EXPLAIN QUERY PLAN data
*/
static void eqp_append(ShellState *p, int iEqpId, int p2, const char *zText){
  EQPGraphRow *pNew;
  int nText = strlen30(zText);
  if( p->autoEQPtest ){
    utf8_printf(p->out, "%d,%d,%s\n", iEqpId, p2, zText);
  }
  pNew = sqlite3_malloc64( sizeof(*pNew) + nText );
  if( pNew==0 ) shell_out_of_memory();
  pNew->iEqpId = iEqpId;
  pNew->iParentId = p2;
  memcpy(pNew->zText, zText, nText+1);
  pNew->pNext = 0;
  if( p->sGraph.pLast ){
    p->sGraph.pLast->pNext = pNew;
  }else{
    p->sGraph.pRow = pNew;
  }
  p->sGraph.pLast = pNew;
}

/*
** Free and reset the EXPLAIN QUERY PLAN data that has been collected
** in p->sGraph.
*/
static void eqp_reset(ShellState *p){
  EQPGraphRow *pRow, *pNext;
  for(pRow = p->sGraph.pRow; pRow; pRow = pNext){
    pNext = pRow->pNext;
    sqlite3_free(pRow);
  }
  memset(&p->sGraph, 0, sizeof(p->sGraph));
}

/* Return the next EXPLAIN QUERY PLAN line with iEqpId that occurs after
** pOld, or return the first such line if pOld is NULL
*/
static EQPGraphRow *eqp_next_row(ShellState *p, int iEqpId, EQPGraphRow *pOld){
  EQPGraphRow *pRow = pOld ? pOld->pNext : p->sGraph.pRow;
  while( pRow && pRow->iParentId!=iEqpId ) pRow = pRow->pNext;
  return pRow;
}

/* Render a single level of the graph that has iEqpId as its parent.  Called
** recursively to render sublevels.
*/
static void eqp_render_level(ShellState *p, int iEqpId){
  EQPGraphRow *pRow, *pNext;
  int n = strlen30(p->sGraph.zPrefix);
  char *z;
  for(pRow = eqp_next_row(p, iEqpId, 0); pRow; pRow = pNext){
    pNext = eqp_next_row(p, iEqpId, pRow);
    z = pRow->zText;
    utf8_printf(p->out, "%s%s%s\n", p->sGraph.zPrefix, pNext ? "|--" : "`--", z);
    if( n<(int)sizeof(p->sGraph.zPrefix)-7 ){
      memcpy(&p->sGraph.zPrefix[n], pNext ? "|  " : "   ", 4);
      eqp_render_level(p, pRow->iEqpId);
      p->sGraph.zPrefix[n] = 0;
    }
  }
}

/*
** Display and reset the EXPLAIN QUERY PLAN data
*/
static void eqp_render(ShellState *p){
  EQPGraphRow *pRow = p->sGraph.pRow;
  if( pRow ){
    if( pRow->zText[0]=='-' ){
      if( pRow->pNext==0 ){
        eqp_reset(p);
        return;
      }
      utf8_printf(p->out, "%s\n", pRow->zText+3);
      p->sGraph.pRow = pRow->pNext;
      sqlite3_free(pRow);
    }else{
      utf8_printf(p->out, "QUERY PLAN\n");
    }
    p->sGraph.zPrefix[0] = 0;
    eqp_render_level(p, 0);
    eqp_reset(p);
  }
}

/*
** This is the callback routine that the shell
** invokes for each row of a query result.
*/
static int shell_callback(
  void *pArg,
  int nArg,        /* Number of result columns */
  char **azArg,    /* Text of each result column */
  char **azCol,    /* Column names */
  int *aiType      /* Column types */
){
  int i;
  ShellState *p = (ShellState*)pArg;

  if( azArg==0 ) return 0;
  switch( p->cMode ){
    case MODE_Line: {
      int w = 5;
      if( azArg==0 ) break;
      for(i=0; i<nArg; i++){
        int len = strlen30(azCol[i] ? azCol[i] : "");
        if( len>w ) w = len;
      }
      if( p->cnt++>0 ) utf8_printf(p->out, "%s", p->rowSeparator);
      for(i=0; i<nArg; i++){
        utf8_printf(p->out,"%*s = %s%s", w, azCol[i],
                azArg[i] ? azArg[i] : p->nullValue, p->rowSeparator);
      }
      break;
    }
    case MODE_Explain:
    case MODE_Column: {
      static const int aExplainWidths[] = {4, 13, 4, 4, 4, 13, 2, 13};
      const int *colWidth;
      int showHdr;
      char *rowSep;
      if( p->cMode==MODE_Column ){
        colWidth = p->colWidth;
        showHdr = p->showHeader;
        rowSep = p->rowSeparator;
      }else{
        colWidth = aExplainWidths;
        showHdr = 1;
        rowSep = SEP_Row;
      }
      if( p->cnt++==0 ){
        for(i=0; i<nArg; i++){
          int w, n;
          if( i<ArraySize(p->colWidth) ){
            w = colWidth[i];
          }else{
            w = 0;
          }
          if( w==0 ){
            w = strlenChar(azCol[i] ? azCol[i] : "");
            if( w<10 ) w = 10;
            n = strlenChar(azArg && azArg[i] ? azArg[i] : p->nullValue);
            if( w<n ) w = n;
          }
          if( i<ArraySize(p->actualWidth) ){
            p->actualWidth[i] = w;
          }
          if( showHdr ){
            utf8_width_print(p->out, w, azCol[i]);
            utf8_printf(p->out, "%s", i==nArg-1 ? rowSep : "  ");
          }
        }
        if( showHdr ){
          for(i=0; i<nArg; i++){
            int w;
            if( i<ArraySize(p->actualWidth) ){
               w = p->actualWidth[i];
               if( w<0 ) w = -w;
            }else{
               w = 10;
            }
            utf8_printf(p->out,"%-*.*s%s",w,w,
                   "----------------------------------------------------------"
                   "----------------------------------------------------------",
                    i==nArg-1 ? rowSep : "  ");
          }
        }
      }
      if( azArg==0 ) break;
      for(i=0; i<nArg; i++){
        int w;
        if( i<ArraySize(p->actualWidth) ){
           w = p->actualWidth[i];
        }else{
           w = 10;
        }
        if( p->cMode==MODE_Explain && azArg[i] && strlenChar(azArg[i])>w ){
          w = strlenChar(azArg[i]);
        }
        if( i==1 && p->aiIndent && p->pStmt ){
          if( p->iIndent<p->nIndent ){
            utf8_printf(p->out, "%*.s", p->aiIndent[p->iIndent], "");
          }
          p->iIndent++;
        }
        utf8_width_print(p->out, w, azArg[i] ? azArg[i] : p->nullValue);
        utf8_printf(p->out, "%s", i==nArg-1 ? rowSep : "  ");
      }
      break;
    }
    case MODE_Semi: {   /* .schema and .fullschema output */
      printSchemaLine(p->out, azArg[0], ";\n");
      break;
    }
    case MODE_Pretty: {  /* .schema and .fullschema with --indent */
      char *z;
      int j;
      int nParen = 0;
      char cEnd = 0;
      char c;
      int nLine = 0;
      assert( nArg==1 );
      if( azArg[0]==0 ) break;
      if( sqlite3_strlike("CREATE VIEW%", azArg[0], 0)==0
       || sqlite3_strlike("CREATE TRIG%", azArg[0], 0)==0
      ){
        utf8_printf(p->out, "%s;\n", azArg[0]);
        break;
      }
      z = sqlite3_mprintf("%s", azArg[0]);
      j = 0;
      for(i=0; IsSpace(z[i]); i++){}
      for(; (c = z[i])!=0; i++){
        if( IsSpace(c) ){
          if( z[j-1]=='\r' ) z[j-1] = '\n';
          if( IsSpace(z[j-1]) || z[j-1]=='(' ) continue;
        }else if( (c=='(' || c==')') && j>0 && IsSpace(z[j-1]) ){
          j--;
        }
        z[j++] = c;
      }
      while( j>0 && IsSpace(z[j-1]) ){ j--; }
      z[j] = 0;
      if( strlen30(z)>=79 ){
        for(i=j=0; (c = z[i])!=0; i++){  /* Copy changes from z[i] back to z[j] */
          if( c==cEnd ){
            cEnd = 0;
          }else if( c=='"' || c=='\'' || c=='`' ){
            cEnd = c;
          }else if( c=='[' ){
            cEnd = ']';
          }else if( c=='-' && z[i+1]=='-' ){
            cEnd = '\n';
          }else if( c=='(' ){
            nParen++;
          }else if( c==')' ){
            nParen--;
            if( nLine>0 && nParen==0 && j>0 ){
              printSchemaLineN(p->out, z, j, "\n");
              j = 0;
            }
          }
          z[j++] = c;
          if( nParen==1 && cEnd==0
           && (c=='(' || c=='\n' || (c==',' && !wsToEol(z+i+1)))
          ){
            if( c=='\n' ) j--;
            printSchemaLineN(p->out, z, j, "\n  ");
            j = 0;
            nLine++;
            while( IsSpace(z[i+1]) ){ i++; }
          }
        }
        z[j] = 0;
      }
      printSchemaLine(p->out, z, ";\n");
      sqlite3_free(z);
      break;
    }
    case MODE_List: {
      if( p->cnt++==0 && p->showHeader ){
        for(i=0; i<nArg; i++){
          utf8_printf(p->out,"%s%s",azCol[i],
                  i==nArg-1 ? p->rowSeparator : p->colSeparator);
        }
      }
      if( azArg==0 ) break;
      for(i=0; i<nArg; i++){
        char *z = azArg[i];
        if( z==0 ) z = p->nullValue;
        utf8_printf(p->out, "%s", z);
        if( i<nArg-1 ){
          utf8_printf(p->out, "%s", p->colSeparator);
        }else{
          utf8_printf(p->out, "%s", p->rowSeparator);
        }
      }
      break;
    }
    case MODE_Html: {
      if( p->cnt++==0 && p->showHeader ){
        raw_printf(p->out,"<TR>");
        for(i=0; i<nArg; i++){
          raw_printf(p->out,"<TH>");
          output_html_string(p->out, azCol[i]);
          raw_printf(p->out,"</TH>\n");
        }
        raw_printf(p->out,"</TR>\n");
      }
      if( azArg==0 ) break;
      raw_printf(p->out,"<TR>");
      for(i=0; i<nArg; i++){
        raw_printf(p->out,"<TD>");
        output_html_string(p->out, azArg[i] ? azArg[i] : p->nullValue);
        raw_printf(p->out,"</TD>\n");
      }
      raw_printf(p->out,"</TR>\n");
      break;
    }
    case MODE_Tcl: {
      if( p->cnt++==0 && p->showHeader ){
        for(i=0; i<nArg; i++){
          output_c_string(p->out,azCol[i] ? azCol[i] : "");
          if(i<nArg-1) utf8_printf(p->out, "%s", p->colSeparator);
        }
        utf8_printf(p->out, "%s", p->rowSeparator);
      }
      if( azArg==0 ) break;
      for(i=0; i<nArg; i++){
        output_c_string(p->out, azArg[i] ? azArg[i] : p->nullValue);
        if(i<nArg-1) utf8_printf(p->out, "%s", p->colSeparator);
      }
      utf8_printf(p->out, "%s", p->rowSeparator);
      break;
    }
    case MODE_Csv: {
      setBinaryMode(p->out, 1);
      if( p->cnt++==0 && p->showHeader ){
        for(i=0; i<nArg; i++){
          output_csv(p, azCol[i] ? azCol[i] : "", i<nArg-1);
        }
        utf8_printf(p->out, "%s", p->rowSeparator);
      }
      if( nArg>0 ){
        for(i=0; i<nArg; i++){
          output_csv(p, azArg[i], i<nArg-1);
        }
        utf8_printf(p->out, "%s", p->rowSeparator);
      }
      setTextMode(p->out, 1);
      break;
    }
    case MODE_Insert: {
      if( azArg==0 ) break;
      utf8_printf(p->out,"INSERT INTO %s",p->zDestTable);
      if( p->showHeader ){
        raw_printf(p->out,"(");
        for(i=0; i<nArg; i++){
          if( i>0 ) raw_printf(p->out, ",");
          if( quoteChar(azCol[i]) ){
            char *z = sqlite3_mprintf("\"%w\"", azCol[i]);
            utf8_printf(p->out, "%s", z);
            sqlite3_free(z);
          }else{
            raw_printf(p->out, "%s", azCol[i]);
          }
        }
        raw_printf(p->out,")");
      }
      p->cnt++;
      for(i=0; i<nArg; i++){
        raw_printf(p->out, i>0 ? "," : " VALUES(");
        if( (azArg[i]==0) || (aiType && aiType[i]==SQLITE_NULL) ){
          utf8_printf(p->out,"NULL");
        }else if( aiType && aiType[i]==SQLITE_TEXT ){
          if( ShellHasFlag(p, SHFLG_Newlines) ){
            output_quoted_string(p->out, azArg[i]);
          }else{
            output_quoted_escaped_string(p->out, azArg[i]);
          }
        }else if( aiType && aiType[i]==SQLITE_INTEGER ){
          utf8_printf(p->out,"%s", azArg[i]);
        }else if( aiType && aiType[i]==SQLITE_FLOAT ){
          char z[50];
          double r = sqlite3_column_double(p->pStmt, i);
          sqlite3_uint64 ur;
          memcpy(&ur,&r,sizeof(r));
          if( ur==0x7ff0000000000000LL ){
            raw_printf(p->out, "1e999");
          }else if( ur==0xfff0000000000000LL ){
            raw_printf(p->out, "-1e999");
          }else{
            sqlite3_snprintf(50,z,"%!.20g", r);
            raw_printf(p->out, "%s", z);
          }
        }else if( aiType && aiType[i]==SQLITE_BLOB && p->pStmt ){
          const void *pBlob = sqlite3_column_blob(p->pStmt, i);
          int nBlob = sqlite3_column_bytes(p->pStmt, i);
          output_hex_blob(p->out, pBlob, nBlob);
        }else if( isNumber(azArg[i], 0) ){
          utf8_printf(p->out,"%s", azArg[i]);
        }else if( ShellHasFlag(p, SHFLG_Newlines) ){
          output_quoted_string(p->out, azArg[i]);
        }else{
          output_quoted_escaped_string(p->out, azArg[i]);
        }
      }
      raw_printf(p->out,");\n");
      break;
    }
    case MODE_Quote: {
      if( azArg==0 ) break;
      if( p->cnt==0 && p->showHeader ){
        for(i=0; i<nArg; i++){
          if( i>0 ) raw_printf(p->out, ",");
          output_quoted_string(p->out, azCol[i]);
        }
        raw_printf(p->out,"\n");
      }
      p->cnt++;
      for(i=0; i<nArg; i++){
        if( i>0 ) raw_printf(p->out, ",");
        if( (azArg[i]==0) || (aiType && aiType[i]==SQLITE_NULL) ){
          utf8_printf(p->out,"NULL");
        }else if( aiType && aiType[i]==SQLITE_TEXT ){
          output_quoted_string(p->out, azArg[i]);
        }else if( aiType && aiType[i]==SQLITE_INTEGER ){
          utf8_printf(p->out,"%s", azArg[i]);
        }else if( aiType && aiType[i]==SQLITE_FLOAT ){
          char z[50];
          double r = sqlite3_column_double(p->pStmt, i);
          sqlite3_snprintf(50,z,"%!.20g", r);
          raw_printf(p->out, "%s", z);
        }else if( aiType && aiType[i]==SQLITE_BLOB && p->pStmt ){
          const void *pBlob = sqlite3_column_blob(p->pStmt, i);
          int nBlob = sqlite3_column_bytes(p->pStmt, i);
          output_hex_blob(p->out, pBlob, nBlob);
        }else if( isNumber(azArg[i], 0) ){
          utf8_printf(p->out,"%s", azArg[i]);
        }else{
          output_quoted_string(p->out, azArg[i]);
        }
      }
      raw_printf(p->out,"\n");
      break;
    }
    case MODE_Ascii: {
      if( p->cnt++==0 && p->showHeader ){
        for(i=0; i<nArg; i++){
          if( i>0 ) utf8_printf(p->out, "%s", p->colSeparator);
          utf8_printf(p->out,"%s",azCol[i] ? azCol[i] : "");
        }
        utf8_printf(p->out, "%s", p->rowSeparator);
      }
      if( azArg==0 ) break;
      for(i=0; i<nArg; i++){
        if( i>0 ) utf8_printf(p->out, "%s", p->colSeparator);
        utf8_printf(p->out,"%s",azArg[i] ? azArg[i] : p->nullValue);
      }
      utf8_printf(p->out, "%s", p->rowSeparator);
      break;
    }
    case MODE_EQP: {
      eqp_append(p, atoi(azArg[0]), atoi(azArg[1]), azArg[3]);
      break;
    }
  }
  return 0;
}

/*
** This is the callback routine that the SQLite library
** invokes for each row of a query result.
*/
static int callback(void *pArg, int nArg, char **azArg, char **azCol){
  /* since we don't have type info, call the shell_callback with a NULL value */
  return shell_callback(pArg, nArg, azArg, azCol, NULL);
}

/*
** This is the callback routine from sqlite3_exec() that appends all
** output onto the end of a ShellText object.
*/
static int captureOutputCallback(void *pArg, int nArg, char **azArg, char **az){
  ShellText *p = (ShellText*)pArg;
  int i;
  UNUSED_PARAMETER(az);
  if( azArg==0 ) return 0;
  if( p->n ) appendText(p, "|", 0);
  for(i=0; i<nArg; i++){
    if( i ) appendText(p, ",", 0);
    if( azArg[i] ) appendText(p, azArg[i], 0);
  }
  return 0;
}

/*
** Generate an appropriate SELFTEST table in the main database.
*/
static void createSelftestTable(ShellState *p){
  char *zErrMsg = 0;
  sqlite3_exec(p->db,
    "SAVEPOINT selftest_init;\n"
    "CREATE TABLE IF NOT EXISTS selftest(\n"
    "  tno INTEGER PRIMARY KEY,\n"   /* Test number */
    "  op TEXT,\n"                   /* Operator:  memo run */
    "  cmd TEXT,\n"                  /* Command text */
    "  ans TEXT\n"                   /* Desired answer */
    ");"
    "CREATE TEMP TABLE [_shell$self](op,cmd,ans);\n"
    "INSERT INTO [_shell$self](rowid,op,cmd)\n"
    "  VALUES(coalesce((SELECT (max(tno)+100)/10 FROM selftest),10),\n"
    "         'memo','Tests generated by --init');\n"
    "INSERT INTO [_shell$self]\n"
    "  SELECT 'run',\n"
    "    'SELECT hex(sha3_query(''SELECT type,name,tbl_name,sql "
                                 "FROM sqlite_master ORDER BY 2'',224))',\n"
    "    hex(sha3_query('SELECT type,name,tbl_name,sql "
                          "FROM sqlite_master ORDER BY 2',224));\n"
    "INSERT INTO [_shell$self]\n"
    "  SELECT 'run',"
    "    'SELECT hex(sha3_query(''SELECT * FROM \"' ||"
    "        printf('%w',name) || '\" NOT INDEXED'',224))',\n"
    "    hex(sha3_query(printf('SELECT * FROM \"%w\" NOT INDEXED',name),224))\n"
    "  FROM (\n"
    "    SELECT name FROM sqlite_master\n"
    "     WHERE type='table'\n"
    "       AND name<>'selftest'\n"
    "       AND coalesce(rootpage,0)>0\n"
    "  )\n"
    " ORDER BY name;\n"
    "INSERT INTO [_shell$self]\n"
    "  VALUES('run','PRAGMA integrity_check','ok');\n"
    "INSERT INTO selftest(tno,op,cmd,ans)"
    "  SELECT rowid*10,op,cmd,ans FROM [_shell$self];\n"
    "DROP TABLE [_shell$self];"
    ,0,0,&zErrMsg);
  if( zErrMsg ){
    utf8_printf(stderr, "SELFTEST initialization failure: %s\n", zErrMsg);
    sqlite3_free(zErrMsg);
  }
  sqlite3_exec(p->db, "RELEASE selftest_init",0,0,0);
}


/*
** Set the destination table field of the ShellState structure to
** the name of the table given.  Escape any quote characters in the
** table name.
*/
static void set_table_name(ShellState *p, const char *zName){
  int i, n;
  char cQuote;
  char *z;

  if( p->zDestTable ){
    free(p->zDestTable);
    p->zDestTable = 0;
  }
  if( zName==0 ) return;
  cQuote = quoteChar(zName);
  n = strlen30(zName);
  if( cQuote ) n += n+2;
  z = p->zDestTable = malloc( n+1 );
  if( z==0 ) shell_out_of_memory();
  n = 0;
  if( cQuote ) z[n++] = cQuote;
  for(i=0; zName[i]; i++){
    z[n++] = zName[i];
    if( zName[i]==cQuote ) z[n++] = cQuote;
  }
  if( cQuote ) z[n++] = cQuote;
  z[n] = 0;
}


/*
** Execute a query statement that will generate SQL output.  Print
** the result columns, comma-separated, on a line and then add a
** semicolon terminator to the end of that line.
**
** If the number of columns is 1 and that column contains text "--"
** then write the semicolon on a separate line.  That way, if a
** "--" comment occurs at the end of the statement, the comment
** won't consume the semicolon terminator.
*/
static int run_table_dump_query(
  ShellState *p,           /* Query context */
  const char *zSelect,     /* SELECT statement to extract content */
  const char *zFirstRow    /* Print before first row, if not NULL */
){
  sqlite3_stmt *pSelect;
  int rc;
  int nResult;
  int i;
  const char *z;
  rc = sqlite3_prepare_v2(p->db, zSelect, -1, &pSelect, 0);
  if( rc!=SQLITE_OK || !pSelect ){
    utf8_printf(p->out, "/**** ERROR: (%d) %s *****/\n", rc,
                sqlite3_errmsg(p->db));
    if( (rc&0xff)!=SQLITE_CORRUPT ) p->nErr++;
    return rc;
  }
  rc = sqlite3_step(pSelect);
  nResult = sqlite3_column_count(pSelect);
  while( rc==SQLITE_ROW ){
    if( zFirstRow ){
      utf8_printf(p->out, "%s", zFirstRow);
      zFirstRow = 0;
    }
    z = (const char*)sqlite3_column_text(pSelect, 0);
    utf8_printf(p->out, "%s", z);
    for(i=1; i<nResult; i++){
      utf8_printf(p->out, ",%s", sqlite3_column_text(pSelect, i));
    }
    if( z==0 ) z = "";
    while( z[0] && (z[0]!='-' || z[1]!='-') ) z++;
    if( z[0] ){
      raw_printf(p->out, "\n;\n");
    }else{
      raw_printf(p->out, ";\n");
    }
    rc = sqlite3_step(pSelect);
  }
  rc = sqlite3_finalize(pSelect);
  if( rc!=SQLITE_OK ){
    utf8_printf(p->out, "/**** ERROR: (%d) %s *****/\n", rc,
                sqlite3_errmsg(p->db));
    if( (rc&0xff)!=SQLITE_CORRUPT ) p->nErr++;
  }
  return rc;
}

/*
** Allocate space and save off current error string.
*/
static char *save_err_msg(
  sqlite3 *db            /* Database to query */
){
  int nErrMsg = 1+strlen30(sqlite3_errmsg(db));
  char *zErrMsg = sqlite3_malloc64(nErrMsg);
  if( zErrMsg ){
    memcpy(zErrMsg, sqlite3_errmsg(db), nErrMsg);
  }
  return zErrMsg;
}

#ifdef __linux__
/*
** Attempt to display I/O stats on Linux using /proc/PID/io
*/
static void displayLinuxIoStats(FILE *out){
  FILE *in;
  char z[200];
  sqlite3_snprintf(sizeof(z), z, "/proc/%d/io", getpid());
  in = fopen(z, "rb");
  if( in==0 ) return;
  while( fgets(z, sizeof(z), in)!=0 ){
    static const struct {
      const char *zPattern;
      const char *zDesc;
    } aTrans[] = {
      { "rchar: ",                  "Bytes received by read():" },
      { "wchar: ",                  "Bytes sent to write():"    },
      { "syscr: ",                  "Read() system calls:"      },
      { "syscw: ",                  "Write() system calls:"     },
      { "read_bytes: ",             "Bytes read from storage:"  },
      { "write_bytes: ",            "Bytes written to storage:" },
      { "cancelled_write_bytes: ",  "Cancelled write bytes:"    },
    };
    int i;
    for(i=0; i<ArraySize(aTrans); i++){
      int n = strlen30(aTrans[i].zPattern);
      if( strncmp(aTrans[i].zPattern, z, n)==0 ){
        utf8_printf(out, "%-36s %s", aTrans[i].zDesc, &z[n]);
        break;
      }
    }
  }
  fclose(in);
}
#endif

/*
** Display a single line of status using 64-bit values.
*/
static void displayStatLine(
  ShellState *p,            /* The shell context */
  char *zLabel,             /* Label for this one line */
  char *zFormat,            /* Format for the result */
  int iStatusCtrl,          /* Which status to display */
  int bReset                /* True to reset the stats */
){
  sqlite3_int64 iCur = -1;
  sqlite3_int64 iHiwtr = -1;
  int i, nPercent;
  char zLine[200];
  sqlite3_status64(iStatusCtrl, &iCur, &iHiwtr, bReset);
  for(i=0, nPercent=0; zFormat[i]; i++){
    if( zFormat[i]=='%' ) nPercent++;
  }
  if( nPercent>1 ){
    sqlite3_snprintf(sizeof(zLine), zLine, zFormat, iCur, iHiwtr);
  }else{
    sqlite3_snprintf(sizeof(zLine), zLine, zFormat, iHiwtr);
  }
  raw_printf(p->out, "%-36s %s\n", zLabel, zLine);
}

/*
** Display memory stats.
*/
static int display_stats(
  sqlite3 *db,                /* Database to query */
  ShellState *pArg,           /* Pointer to ShellState */
  int bReset                  /* True to reset the stats */
){
  int iCur;
  int iHiwtr;
  FILE *out;
  if( pArg==0 || pArg->out==0 ) return 0;
  out = pArg->out;

  if( pArg->pStmt && (pArg->statsOn & 2) ){
    int nCol, i, x;
    sqlite3_stmt *pStmt = pArg->pStmt;
    char z[100];
    nCol = sqlite3_column_count(pStmt);
    raw_printf(out, "%-36s %d\n", "Number of output columns:", nCol);
    for(i=0; i<nCol; i++){
      sqlite3_snprintf(sizeof(z),z,"Column %d %nname:", i, &x);
      utf8_printf(out, "%-36s %s\n", z, sqlite3_column_name(pStmt,i));
#ifndef SQLITE_OMIT_DECLTYPE
      sqlite3_snprintf(30, z+x, "declared type:");
      utf8_printf(out, "%-36s %s\n", z, sqlite3_column_decltype(pStmt, i));
#endif
#ifdef SQLITE_ENABLE_COLUMN_METADATA
      sqlite3_snprintf(30, z+x, "database name:");
      utf8_printf(out, "%-36s %s\n", z, sqlite3_column_database_name(pStmt,i));
      sqlite3_snprintf(30, z+x, "table name:");
      utf8_printf(out, "%-36s %s\n", z, sqlite3_column_table_name(pStmt,i));
      sqlite3_snprintf(30, z+x, "origin name:");
      utf8_printf(out, "%-36s %s\n", z, sqlite3_column_origin_name(pStmt,i));
#endif
    }
  }

  displayStatLine(pArg, "Memory Used:",
     "%lld (max %lld) bytes", SQLITE_STATUS_MEMORY_USED, bReset);
  displayStatLine(pArg, "Number of Outstanding Allocations:",
     "%lld (max %lld)", SQLITE_STATUS_MALLOC_COUNT, bReset);
  if( pArg->shellFlgs & SHFLG_Pagecache ){
    displayStatLine(pArg, "Number of Pcache Pages Used:",
       "%lld (max %lld) pages", SQLITE_STATUS_PAGECACHE_USED, bReset);
  }
  displayStatLine(pArg, "Number of Pcache Overflow Bytes:",
     "%lld (max %lld) bytes", SQLITE_STATUS_PAGECACHE_OVERFLOW, bReset);
  displayStatLine(pArg, "Largest Allocation:",
     "%lld bytes", SQLITE_STATUS_MALLOC_SIZE, bReset);
  displayStatLine(pArg, "Largest Pcache Allocation:",
     "%lld bytes", SQLITE_STATUS_PAGECACHE_SIZE, bReset);
#ifdef YYTRACKMAXSTACKDEPTH
  displayStatLine(pArg, "Deepest Parser Stack:",
     "%lld (max %lld)", SQLITE_STATUS_PARSER_STACK, bReset);
#endif

  if( db ){
    if( pArg->shellFlgs & SHFLG_Lookaside ){
      iHiwtr = iCur = -1;
      sqlite3_db_status(db, SQLITE_DBSTATUS_LOOKASIDE_USED,
                        &iCur, &iHiwtr, bReset);
      raw_printf(pArg->out,
              "Lookaside Slots Used:                %d (max %d)\n",
              iCur, iHiwtr);
      sqlite3_db_status(db, SQLITE_DBSTATUS_LOOKASIDE_HIT,
                        &iCur, &iHiwtr, bReset);
      raw_printf(pArg->out, "Successful lookaside attempts:       %d\n",
              iHiwtr);
      sqlite3_db_status(db, SQLITE_DBSTATUS_LOOKASIDE_MISS_SIZE,
                        &iCur, &iHiwtr, bReset);
      raw_printf(pArg->out, "Lookaside failures due to size:      %d\n",
              iHiwtr);
      sqlite3_db_status(db, SQLITE_DBSTATUS_LOOKASIDE_MISS_FULL,
                        &iCur, &iHiwtr, bReset);
      raw_printf(pArg->out, "Lookaside failures due to OOM:       %d\n",
              iHiwtr);
    }
    iHiwtr = iCur = -1;
    sqlite3_db_status(db, SQLITE_DBSTATUS_CACHE_USED, &iCur, &iHiwtr, bReset);
    raw_printf(pArg->out, "Pager Heap Usage:                    %d bytes\n",
            iCur);
    iHiwtr = iCur = -1;
    sqlite3_db_status(db, SQLITE_DBSTATUS_CACHE_HIT, &iCur, &iHiwtr, 1);
    raw_printf(pArg->out, "Page cache hits:                     %d\n", iCur);
    iHiwtr = iCur = -1;
    sqlite3_db_status(db, SQLITE_DBSTATUS_CACHE_MISS, &iCur, &iHiwtr, 1);
    raw_printf(pArg->out, "Page cache misses:                   %d\n", iCur);
    iHiwtr = iCur = -1;
    sqlite3_db_status(db, SQLITE_DBSTATUS_CACHE_WRITE, &iCur, &iHiwtr, 1);
    raw_printf(pArg->out, "Page cache writes:                   %d\n", iCur);
    iHiwtr = iCur = -1;
    sqlite3_db_status(db, SQLITE_DBSTATUS_CACHE_SPILL, &iCur, &iHiwtr, 1);
    raw_printf(pArg->out, "Page cache spills:                   %d\n", iCur);
    iHiwtr = iCur = -1;
    sqlite3_db_status(db, SQLITE_DBSTATUS_SCHEMA_USED, &iCur, &iHiwtr, bReset);
    raw_printf(pArg->out, "Schema Heap Usage:                   %d bytes\n",
            iCur);
    iHiwtr = iCur = -1;
    sqlite3_db_status(db, SQLITE_DBSTATUS_STMT_USED, &iCur, &iHiwtr, bReset);
    raw_printf(pArg->out, "Statement Heap/Lookaside Usage:      %d bytes\n",
            iCur);
  }

  if( pArg->pStmt ){
    iCur = sqlite3_stmt_status(pArg->pStmt, SQLITE_STMTSTATUS_FULLSCAN_STEP,
                               bReset);
    raw_printf(pArg->out, "Fullscan Steps:                      %d\n", iCur);
    iCur = sqlite3_stmt_status(pArg->pStmt, SQLITE_STMTSTATUS_SORT, bReset);
    raw_printf(pArg->out, "Sort Operations:                     %d\n", iCur);
    iCur = sqlite3_stmt_status(pArg->pStmt, SQLITE_STMTSTATUS_AUTOINDEX,bReset);
    raw_printf(pArg->out, "Autoindex Inserts:                   %d\n", iCur);
    iCur = sqlite3_stmt_status(pArg->pStmt, SQLITE_STMTSTATUS_VM_STEP, bReset);
    raw_printf(pArg->out, "Virtual Machine Steps:               %d\n", iCur);
    iCur = sqlite3_stmt_status(pArg->pStmt, SQLITE_STMTSTATUS_REPREPARE, bReset);
    raw_printf(pArg->out, "Reprepare operations:                %d\n", iCur);
    iCur = sqlite3_stmt_status(pArg->pStmt, SQLITE_STMTSTATUS_RUN, bReset);
    raw_printf(pArg->out, "Number of times run:                 %d\n", iCur);
    iCur = sqlite3_stmt_status(pArg->pStmt, SQLITE_STMTSTATUS_MEMUSED, bReset);
    raw_printf(pArg->out, "Memory used by prepared stmt:        %d\n", iCur);
  }

#ifdef __linux__
  displayLinuxIoStats(pArg->out);
#endif

  /* Do not remove this machine readable comment: extra-stats-output-here */

  return 0;
}

/*
** Display scan stats.
*/
static void display_scanstats(
  sqlite3 *db,                    /* Database to query */
  ShellState *pArg                /* Pointer to ShellState */
){
#ifndef SQLITE_ENABLE_STMT_SCANSTATUS
  UNUSED_PARAMETER(db);
  UNUSED_PARAMETER(pArg);
#else
  int i, k, n, mx;
  raw_printf(pArg->out, "-------- scanstats --------\n");
  mx = 0;
  for(k=0; k<=mx; k++){
    double rEstLoop = 1.0;
    for(i=n=0; 1; i++){
      sqlite3_stmt *p = pArg->pStmt;
      sqlite3_int64 nLoop, nVisit;
      double rEst;
      int iSid;
      const char *zExplain;
      if( sqlite3_stmt_scanstatus(p, i, SQLITE_SCANSTAT_NLOOP, (void*)&nLoop) ){
        break;
      }
      sqlite3_stmt_scanstatus(p, i, SQLITE_SCANSTAT_SELECTID, (void*)&iSid);
      if( iSid>mx ) mx = iSid;
      if( iSid!=k ) continue;
      if( n==0 ){
        rEstLoop = (double)nLoop;
        if( k>0 ) raw_printf(pArg->out, "-------- subquery %d -------\n", k);
      }
      n++;
      sqlite3_stmt_scanstatus(p, i, SQLITE_SCANSTAT_NVISIT, (void*)&nVisit);
      sqlite3_stmt_scanstatus(p, i, SQLITE_SCANSTAT_EST, (void*)&rEst);
      sqlite3_stmt_scanstatus(p, i, SQLITE_SCANSTAT_EXPLAIN, (void*)&zExplain);
      utf8_printf(pArg->out, "Loop %2d: %s\n", n, zExplain);
      rEstLoop *= rEst;
      raw_printf(pArg->out,
          "         nLoop=%-8lld nRow=%-8lld estRow=%-8lld estRow/Loop=%-8g\n",
          nLoop, nVisit, (sqlite3_int64)(rEstLoop+0.5), rEst
      );
    }
  }
  raw_printf(pArg->out, "---------------------------\n");
#endif
}

/*
** Parameter azArray points to a zero-terminated array of strings. zStr
** points to a single nul-terminated string. Return non-zero if zStr
** is equal, according to strcmp(), to any of the strings in the array.
** Otherwise, return zero.
*/
static int str_in_array(const char *zStr, const char **azArray){
  int i;
  for(i=0; azArray[i]; i++){
    if( 0==strcmp(zStr, azArray[i]) ) return 1;
  }
  return 0;
}

/*
** If compiled statement pSql appears to be an EXPLAIN statement, allocate
** and populate the ShellState.aiIndent[] array with the number of
** spaces each opcode should be indented before it is output.
**
** The indenting rules are:
**
**     * For each "Next", "Prev", "VNext" or "VPrev" instruction, indent
**       all opcodes that occur between the p2 jump destination and the opcode
**       itself by 2 spaces.
**
**     * For each "Goto", if the jump destination is earlier in the program
**       and ends on one of:
**          Yield  SeekGt  SeekLt  RowSetRead  Rewind
**       or if the P1 parameter is one instead of zero,
**       then indent all opcodes between the earlier instruction
**       and "Goto" by 2 spaces.
*/
static void explain_data_prepare(ShellState *p, sqlite3_stmt *pSql){
  const char *zSql;               /* The text of the SQL statement */
  const char *z;                  /* Used to check if this is an EXPLAIN */
  int *abYield = 0;               /* True if op is an OP_Yield */
  int nAlloc = 0;                 /* Allocated size of p->aiIndent[], abYield */
  int iOp;                        /* Index of operation in p->aiIndent[] */

  const char *azNext[] = { "Next", "Prev", "VPrev", "VNext", "SorterNext", 0 };
  const char *azYield[] = { "Yield", "SeekLT", "SeekGT", "RowSetRead",
                            "Rewind", 0 };
  const char *azGoto[] = { "Goto", 0 };

  /* Try to figure out if this is really an EXPLAIN statement. If this
  ** cannot be verified, return early.  */
  if( sqlite3_column_count(pSql)!=8 ){
    p->cMode = p->mode;
    return;
  }
  zSql = sqlite3_sql(pSql);
  if( zSql==0 ) return;
  for(z=zSql; *z==' ' || *z=='\t' || *z=='\n' || *z=='\f' || *z=='\r'; z++);
  if( sqlite3_strnicmp(z, "explain", 7) ){
    p->cMode = p->mode;
    return;
  }

  for(iOp=0; SQLITE_ROW==sqlite3_step(pSql); iOp++){
    int i;
    int iAddr = sqlite3_column_int(pSql, 0);
    const char *zOp = (const char*)sqlite3_column_text(pSql, 1);

    /* Set p2 to the P2 field of the current opcode. Then, assuming that
    ** p2 is an instruction address, set variable p2op to the index of that
    ** instruction in the aiIndent[] array. p2 and p2op may be different if
    ** the current instruction is part of a sub-program generated by an
    ** SQL trigger or foreign key.  */
    int p2 = sqlite3_column_int(pSql, 3);
    int p2op = (p2 + (iOp-iAddr));

    /* Grow the p->aiIndent array as required */
    if( iOp>=nAlloc ){
      if( iOp==0 ){
        /* Do further verfication that this is explain output.  Abort if
        ** it is not */
        static const char *explainCols[] = {
           "addr", "opcode", "p1", "p2", "p3", "p4", "p5", "comment" };
        int jj;
        for(jj=0; jj<ArraySize(explainCols); jj++){
          if( strcmp(sqlite3_column_name(pSql,jj),explainCols[jj])!=0 ){
            p->cMode = p->mode;
            sqlite3_reset(pSql);
            return;
          }
        }
      }
      nAlloc += 100;
      p->aiIndent = (int*)sqlite3_realloc64(p->aiIndent, nAlloc*sizeof(int));
      if( p->aiIndent==0 ) shell_out_of_memory();
      abYield = (int*)sqlite3_realloc64(abYield, nAlloc*sizeof(int));
      if( abYield==0 ) shell_out_of_memory();
    }
    abYield[iOp] = str_in_array(zOp, azYield);
    p->aiIndent[iOp] = 0;
    p->nIndent = iOp+1;

    if( str_in_array(zOp, azNext) ){
      for(i=p2op; i<iOp; i++) p->aiIndent[i] += 2;
    }
    if( str_in_array(zOp, azGoto) && p2op<p->nIndent
     && (abYield[p2op] || sqlite3_column_int(pSql, 2))
    ){
      for(i=p2op; i<iOp; i++) p->aiIndent[i] += 2;
    }
  }

  p->iIndent = 0;
  sqlite3_free(abYield);
  sqlite3_reset(pSql);
}

/*
** Free the array allocated by explain_data_prepare().
*/
static void explain_data_delete(ShellState *p){
  sqlite3_free(p->aiIndent);
  p->aiIndent = 0;
  p->nIndent = 0;
  p->iIndent = 0;
}

/*
** Disable and restore .wheretrace and .selecttrace settings.
*/
#if defined(SQLITE_DEBUG) && defined(SQLITE_ENABLE_SELECTTRACE)
extern int sqlite3SelectTrace;
static int savedSelectTrace;
#endif
#if defined(SQLITE_DEBUG) && defined(SQLITE_ENABLE_WHERETRACE)
extern int sqlite3WhereTrace;
static int savedWhereTrace;
#endif
static void disable_debug_trace_modes(void){
#if defined(SQLITE_DEBUG) && defined(SQLITE_ENABLE_SELECTTRACE)
  savedSelectTrace = sqlite3SelectTrace;
  sqlite3SelectTrace = 0;
#endif
#if defined(SQLITE_DEBUG) && defined(SQLITE_ENABLE_WHERETRACE)
  savedWhereTrace = sqlite3WhereTrace;
  sqlite3WhereTrace = 0;
#endif
}
static void restore_debug_trace_modes(void){
#if defined(SQLITE_DEBUG) && defined(SQLITE_ENABLE_SELECTTRACE)
  sqlite3SelectTrace = savedSelectTrace;
#endif
#if defined(SQLITE_DEBUG) && defined(SQLITE_ENABLE_WHERETRACE)
  sqlite3WhereTrace = savedWhereTrace;
#endif
}

/*
** Run a prepared statement
*/
static void exec_prepared_stmt(
  ShellState *pArg,                                /* Pointer to ShellState */
  sqlite3_stmt *pStmt                              /* Statment to run */
){
  int rc;

  /* perform the first step.  this will tell us if we
  ** have a result set or not and how wide it is.
  */
  rc = sqlite3_step(pStmt);
  /* if we have a result set... */
  if( SQLITE_ROW == rc ){
    /* allocate space for col name ptr, value ptr, and type */
    int nCol = sqlite3_column_count(pStmt);
    void *pData = sqlite3_malloc64(3*nCol*sizeof(const char*) + 1);
    if( !pData ){
      rc = SQLITE_NOMEM;
    }else{
      char **azCols = (char **)pData;      /* Names of result columns */
      char **azVals = &azCols[nCol];       /* Results */
      int *aiTypes = (int *)&azVals[nCol]; /* Result types */
      int i, x;
      assert(sizeof(int) <= sizeof(char *));
      /* save off ptrs to column names */
      for(i=0; i<nCol; i++){
        azCols[i] = (char *)sqlite3_column_name(pStmt, i);
      }
      do{
        /* extract the data and data types */
        for(i=0; i<nCol; i++){
          aiTypes[i] = x = sqlite3_column_type(pStmt, i);
          if( x==SQLITE_BLOB && pArg && pArg->cMode==MODE_Insert ){
            azVals[i] = "";
          }else{
            azVals[i] = (char*)sqlite3_column_text(pStmt, i);
          }
          if( !azVals[i] && (aiTypes[i]!=SQLITE_NULL) ){
            rc = SQLITE_NOMEM;
            break; /* from for */
          }
        } /* end for */

        /* if data and types extracted successfully... */
        if( SQLITE_ROW == rc ){
          /* call the supplied callback with the result row data */
          if( shell_callback(pArg, nCol, azVals, azCols, aiTypes) ){
            rc = SQLITE_ABORT;
          }else{
            rc = sqlite3_step(pStmt);
          }
        }
      } while( SQLITE_ROW == rc );
      sqlite3_free(pData);
    }
  }
}

#ifndef SQLITE_OMIT_VIRTUALTABLE
/*
** This function is called to process SQL if the previous shell command
** was ".expert". It passes the SQL in the second argument directly to
** the sqlite3expert object.
**
** If successful, SQLITE_OK is returned. Otherwise, an SQLite error
** code. In this case, (*pzErr) may be set to point to a buffer containing
** an English language error message. It is the responsibility of the
** caller to eventually free this buffer using sqlite3_free().
*/
static int expertHandleSQL(
  ShellState *pState, 
  const char *zSql, 
  char **pzErr
){
  assert( pState->expert.pExpert );
  assert( pzErr==0 || *pzErr==0 );
  return sqlite3_expert_sql(pState->expert.pExpert, zSql, pzErr);
}

/*
** This function is called either to silently clean up the object
** created by the ".expert" command (if bCancel==1), or to generate a 
** report from it and then clean it up (if bCancel==0).
**
** If successful, SQLITE_OK is returned. Otherwise, an SQLite error
** code. In this case, (*pzErr) may be set to point to a buffer containing
** an English language error message. It is the responsibility of the
** caller to eventually free this buffer using sqlite3_free().
*/
static int expertFinish(
  ShellState *pState,
  int bCancel,
  char **pzErr
){
  int rc = SQLITE_OK;
  sqlite3expert *p = pState->expert.pExpert;
  assert( p );
  assert( bCancel || pzErr==0 || *pzErr==0 );
  if( bCancel==0 ){
    FILE *out = pState->out;
    int bVerbose = pState->expert.bVerbose;

    rc = sqlite3_expert_analyze(p, pzErr);
    if( rc==SQLITE_OK ){
      int nQuery = sqlite3_expert_count(p);
      int i;

      if( bVerbose ){
        const char *zCand = sqlite3_expert_report(p,0,EXPERT_REPORT_CANDIDATES);
        raw_printf(out, "-- Candidates -----------------------------\n");
        raw_printf(out, "%s\n", zCand);
      }
      for(i=0; i<nQuery; i++){
        const char *zSql = sqlite3_expert_report(p, i, EXPERT_REPORT_SQL);
        const char *zIdx = sqlite3_expert_report(p, i, EXPERT_REPORT_INDEXES);
        const char *zEQP = sqlite3_expert_report(p, i, EXPERT_REPORT_PLAN);
        if( zIdx==0 ) zIdx = "(no new indexes)\n";
        if( bVerbose ){
          raw_printf(out, "-- Query %d --------------------------------\n",i+1);
          raw_printf(out, "%s\n\n", zSql);
        }
        raw_printf(out, "%s\n", zIdx);
        raw_printf(out, "%s\n", zEQP);
      }
    }
  }
  sqlite3_expert_destroy(p);
  pState->expert.pExpert = 0;
  return rc;
}

/*
** Implementation of ".expert" dot command.
*/
static int expertDotCommand(
  ShellState *pState,             /* Current shell tool state */
  char **azArg,                   /* Array of arguments passed to dot command */
  int nArg                        /* Number of entries in azArg[] */
){
  int rc = SQLITE_OK;
  char *zErr = 0;
  int i;
  int iSample = 0;

  assert( pState->expert.pExpert==0 );
  memset(&pState->expert, 0, sizeof(ExpertInfo));

  for(i=1; rc==SQLITE_OK && i<nArg; i++){
    char *z = azArg[i];
    int n;
    if( z[0]=='-' && z[1]=='-' ) z++;
    n = strlen30(z);
    if( n>=2 && 0==strncmp(z, "-verbose", n) ){
      pState->expert.bVerbose = 1;
    }
    else if( n>=2 && 0==strncmp(z, "-sample", n) ){
      if( i==(nArg-1) ){
        raw_printf(stderr, "option requires an argument: %s\n", z);
        rc = SQLITE_ERROR;
      }else{
        iSample = (int)integerValue(azArg[++i]);
        if( iSample<0 || iSample>100 ){
          raw_printf(stderr, "value out of range: %s\n", azArg[i]);
          rc = SQLITE_ERROR;
        }
      }
    }
    else{
      raw_printf(stderr, "unknown option: %s\n", z);
      rc = SQLITE_ERROR;
    }
  }

  if( rc==SQLITE_OK ){
    pState->expert.pExpert = sqlite3_expert_new(pState->db, &zErr);
    if( pState->expert.pExpert==0 ){
      raw_printf(stderr, "sqlite3_expert_new: %s\n", zErr);
      rc = SQLITE_ERROR;
    }else{
      sqlite3_expert_config(
          pState->expert.pExpert, EXPERT_CONFIG_SAMPLE, iSample
      );
    }
  }

  return rc;
}
#endif /* ifndef SQLITE_OMIT_VIRTUALTABLE */

/*
** Execute a statement or set of statements.  Print
** any result rows/columns depending on the current mode
** set via the supplied callback.
**
** This is very similar to SQLite's built-in sqlite3_exec()
** function except it takes a slightly different callback
** and callback data argument.
*/
static int shell_exec(
  ShellState *pArg,                         /* Pointer to ShellState */
  const char *zSql,                         /* SQL to be evaluated */
  char **pzErrMsg                           /* Error msg written here */
){
  sqlite3_stmt *pStmt = NULL;     /* Statement to execute. */
  int rc = SQLITE_OK;             /* Return Code */
  int rc2;
  const char *zLeftover;          /* Tail of unprocessed SQL */
  sqlite3 *db = pArg->db;

  if( pzErrMsg ){
    *pzErrMsg = NULL;
  }

#ifndef SQLITE_OMIT_VIRTUALTABLE
  if( pArg->expert.pExpert ){
    rc = expertHandleSQL(pArg, zSql, pzErrMsg);
    return expertFinish(pArg, (rc!=SQLITE_OK), pzErrMsg);
  }
#endif

  while( zSql[0] && (SQLITE_OK == rc) ){
    static const char *zStmtSql;
    rc = sqlite3_prepare_v2(db, zSql, -1, &pStmt, &zLeftover);
    if( SQLITE_OK != rc ){
      if( pzErrMsg ){
        *pzErrMsg = save_err_msg(db);
      }
    }else{
      if( !pStmt ){
        /* this happens for a comment or white-space */
        zSql = zLeftover;
        while( IsSpace(zSql[0]) ) zSql++;
        continue;
      }
      zStmtSql = sqlite3_sql(pStmt);
      if( zStmtSql==0 ) zStmtSql = "";
      while( IsSpace(zStmtSql[0]) ) zStmtSql++;

      /* save off the prepared statment handle and reset row count */
      if( pArg ){
        pArg->pStmt = pStmt;
        pArg->cnt = 0;
      }

      /* echo the sql statement if echo on */
      if( pArg && ShellHasFlag(pArg, SHFLG_Echo) ){
        utf8_printf(pArg->out, "%s\n", zStmtSql ? zStmtSql : zSql);
      }

      /* Show the EXPLAIN QUERY PLAN if .eqp is on */
      if( pArg && pArg->autoEQP && sqlite3_strlike("EXPLAIN%",zStmtSql,0)!=0 ){
        sqlite3_stmt *pExplain;
        char *zEQP;
        int triggerEQP = 0;
        disable_debug_trace_modes();
        sqlite3_db_config(db, SQLITE_DBCONFIG_TRIGGER_EQP, -1, &triggerEQP);
        if( pArg->autoEQP>=AUTOEQP_trigger ){
          sqlite3_db_config(db, SQLITE_DBCONFIG_TRIGGER_EQP, 1, 0);
        }
        zEQP = sqlite3_mprintf("EXPLAIN QUERY PLAN %s", zStmtSql);
        rc = sqlite3_prepare_v2(db, zEQP, -1, &pExplain, 0);
        if( rc==SQLITE_OK ){
          while( sqlite3_step(pExplain)==SQLITE_ROW ){
            const char *zEQPLine = (const char*)sqlite3_column_text(pExplain,3);
            int iEqpId = sqlite3_column_int(pExplain, 0);
            int iParentId = sqlite3_column_int(pExplain, 1);
            if( zEQPLine[0]=='-' ) eqp_render(pArg);
            eqp_append(pArg, iEqpId, iParentId, zEQPLine);
          }
          eqp_render(pArg);
        }
        sqlite3_finalize(pExplain);
        sqlite3_free(zEQP);
        if( pArg->autoEQP>=AUTOEQP_full ){
          /* Also do an EXPLAIN for ".eqp full" mode */
          zEQP = sqlite3_mprintf("EXPLAIN %s", zStmtSql);
          rc = sqlite3_prepare_v2(db, zEQP, -1, &pExplain, 0);
          if( rc==SQLITE_OK ){
            pArg->cMode = MODE_Explain;
            explain_data_prepare(pArg, pExplain);
            exec_prepared_stmt(pArg, pExplain);
            explain_data_delete(pArg);
          }
          sqlite3_finalize(pExplain);
          sqlite3_free(zEQP);
        }
        if( pArg->autoEQP>=AUTOEQP_trigger && triggerEQP==0 ){
          sqlite3_db_config(db, SQLITE_DBCONFIG_TRIGGER_EQP, 0, 0);
          /* Reprepare pStmt before reactiving trace modes */
          sqlite3_finalize(pStmt);
          sqlite3_prepare_v2(db, zSql, -1, &pStmt, 0);
          if( pArg ) pArg->pStmt = pStmt;
        }
        restore_debug_trace_modes();
      }

      if( pArg ){
        pArg->cMode = pArg->mode;
        if( pArg->autoExplain ){
          if( sqlite3_column_count(pStmt)==8
           && sqlite3_strlike("EXPLAIN%", zStmtSql,0)==0
          ){
            pArg->cMode = MODE_Explain;
          }
          if( sqlite3_column_count(pStmt)==4
           && sqlite3_strlike("EXPLAIN QUERY PLAN%", zStmtSql,0)==0 ){
            pArg->cMode = MODE_EQP;
          }
        }

        /* If the shell is currently in ".explain" mode, gather the extra
        ** data required to add indents to the output.*/
        if( pArg->cMode==MODE_Explain ){
          explain_data_prepare(pArg, pStmt);
        }
      }

      exec_prepared_stmt(pArg, pStmt);
      explain_data_delete(pArg);
      eqp_render(pArg);

      /* print usage stats if stats on */
      if( pArg && pArg->statsOn ){
        display_stats(db, pArg, 0);
      }

      /* print loop-counters if required */
      if( pArg && pArg->scanstatsOn ){
        display_scanstats(db, pArg);
      }

      /* Finalize the statement just executed. If this fails, save a
      ** copy of the error message. Otherwise, set zSql to point to the
      ** next statement to execute. */
      rc2 = sqlite3_finalize(pStmt);
      if( rc!=SQLITE_NOMEM ) rc = rc2;
      if( rc==SQLITE_OK ){
        zSql = zLeftover;
        while( IsSpace(zSql[0]) ) zSql++;
      }else if( pzErrMsg ){
        *pzErrMsg = save_err_msg(db);
      }

      /* clear saved stmt handle */
      if( pArg ){
        pArg->pStmt = NULL;
      }
    }
  } /* end while */

  return rc;
}

/*
** Release memory previously allocated by tableColumnList().
*/
static void freeColumnList(char **azCol){
  int i;
  for(i=1; azCol[i]; i++){
    sqlite3_free(azCol[i]);
  }
  /* azCol[0] is a static string */
  sqlite3_free(azCol);
}

/*
** Return a list of pointers to strings which are the names of all
** columns in table zTab.   The memory to hold the names is dynamically
** allocated and must be released by the caller using a subsequent call
** to freeColumnList().
**
** The azCol[0] entry is usually NULL.  However, if zTab contains a rowid
** value that needs to be preserved, then azCol[0] is filled in with the
** name of the rowid column.
**
** The first regular column in the table is azCol[1].  The list is terminated
** by an entry with azCol[i]==0.
*/
static char **tableColumnList(ShellState *p, const char *zTab){
  char **azCol = 0;
  sqlite3_stmt *pStmt;
  char *zSql;
  int nCol = 0;
  int nAlloc = 0;
  int nPK = 0;       /* Number of PRIMARY KEY columns seen */
  int isIPK = 0;     /* True if one PRIMARY KEY column of type INTEGER */
  int preserveRowid = ShellHasFlag(p, SHFLG_PreserveRowid);
  int rc;

  zSql = sqlite3_mprintf("PRAGMA table_info=%Q", zTab);
  rc = sqlite3_prepare_v2(p->db, zSql, -1, &pStmt, 0);
  sqlite3_free(zSql);
  if( rc ) return 0;
  while( sqlite3_step(pStmt)==SQLITE_ROW ){
    if( nCol>=nAlloc-2 ){
      nAlloc = nAlloc*2 + nCol + 10;
      azCol = sqlite3_realloc(azCol, nAlloc*sizeof(azCol[0]));
      if( azCol==0 ) shell_out_of_memory();
    }
    azCol[++nCol] = sqlite3_mprintf("%s", sqlite3_column_text(pStmt, 1));
    if( sqlite3_column_int(pStmt, 5) ){
      nPK++;
      if( nPK==1
       && sqlite3_stricmp((const char*)sqlite3_column_text(pStmt,2),
                          "INTEGER")==0
      ){
        isIPK = 1;
      }else{
        isIPK = 0;
      }
    }
  }
  sqlite3_finalize(pStmt);
  if( azCol==0 ) return 0;
  azCol[0] = 0;
  azCol[nCol+1] = 0;

  /* The decision of whether or not a rowid really needs to be preserved
  ** is tricky.  We never need to preserve a rowid for a WITHOUT ROWID table
  ** or a table with an INTEGER PRIMARY KEY.  We are unable to preserve
  ** rowids on tables where the rowid is inaccessible because there are other
  ** columns in the table named "rowid", "_rowid_", and "oid".
  */
  if( preserveRowid && isIPK ){
    /* If a single PRIMARY KEY column with type INTEGER was seen, then it
    ** might be an alise for the ROWID.  But it might also be a WITHOUT ROWID
    ** table or a INTEGER PRIMARY KEY DESC column, neither of which are
    ** ROWID aliases.  To distinguish these cases, check to see if
    ** there is a "pk" entry in "PRAGMA index_list".  There will be
    ** no "pk" index if the PRIMARY KEY really is an alias for the ROWID.
    */
    zSql = sqlite3_mprintf("SELECT 1 FROM pragma_index_list(%Q)"
                           " WHERE origin='pk'", zTab);
    rc = sqlite3_prepare_v2(p->db, zSql, -1, &pStmt, 0);
    sqlite3_free(zSql);
    if( rc ){
      freeColumnList(azCol);
      return 0;
    }
    rc = sqlite3_step(pStmt);
    sqlite3_finalize(pStmt);
    preserveRowid = rc==SQLITE_ROW;
  }
  if( preserveRowid ){
    /* Only preserve the rowid if we can find a name to use for the
    ** rowid */
    static char *azRowid[] = { "rowid", "_rowid_", "oid" };
    int i, j;
    for(j=0; j<3; j++){
      for(i=1; i<=nCol; i++){
        if( sqlite3_stricmp(azRowid[j],azCol[i])==0 ) break;
      }
      if( i>nCol ){
        /* At this point, we know that azRowid[j] is not the name of any
        ** ordinary column in the table.  Verify that azRowid[j] is a valid
        ** name for the rowid before adding it to azCol[0].  WITHOUT ROWID
        ** tables will fail this last check */
        rc = sqlite3_table_column_metadata(p->db,0,zTab,azRowid[j],0,0,0,0,0);
        if( rc==SQLITE_OK ) azCol[0] = azRowid[j];
        break;
      }
    }
  }
  return azCol;
}

/*
** Toggle the reverse_unordered_selects setting.
*/
static void toggleSelectOrder(sqlite3 *db){
  sqlite3_stmt *pStmt = 0;
  int iSetting = 0;
  char zStmt[100];
  sqlite3_prepare_v2(db, "PRAGMA reverse_unordered_selects", -1, &pStmt, 0);
  if( sqlite3_step(pStmt)==SQLITE_ROW ){
    iSetting = sqlite3_column_int(pStmt, 0);
  }
  sqlite3_finalize(pStmt);
  sqlite3_snprintf(sizeof(zStmt), zStmt,
       "PRAGMA reverse_unordered_selects(%d)", !iSetting);
  sqlite3_exec(db, zStmt, 0, 0, 0);
}

/*
** This is a different callback routine used for dumping the database.
** Each row received by this callback consists of a table name,
** the table type ("index" or "table") and SQL to create the table.
** This routine should print text sufficient to recreate the table.
*/
static int dump_callback(void *pArg, int nArg, char **azArg, char **azNotUsed){
  int rc;
  const char *zTable;
  const char *zType;
  const char *zSql;
  ShellState *p = (ShellState *)pArg;

  UNUSED_PARAMETER(azNotUsed);
  if( nArg!=3 || azArg==0 ) return 0;
  zTable = azArg[0];
  zType = azArg[1];
  zSql = azArg[2];

  if( strcmp(zTable, "sqlite_sequence")==0 ){
    raw_printf(p->out, "DELETE FROM sqlite_sequence;\n");
  }else if( sqlite3_strglob("sqlite_stat?", zTable)==0 ){
    raw_printf(p->out, "ANALYZE sqlite_master;\n");
  }else if( strncmp(zTable, "sqlite_", 7)==0 ){
    return 0;
  }else if( strncmp(zSql, "CREATE VIRTUAL TABLE", 20)==0 ){
    char *zIns;
    if( !p->writableSchema ){
      raw_printf(p->out, "PRAGMA writable_schema=ON;\n");
      p->writableSchema = 1;
    }
    zIns = sqlite3_mprintf(
       "INSERT INTO sqlite_master(type,name,tbl_name,rootpage,sql)"
       "VALUES('table','%q','%q',0,'%q');",
       zTable, zTable, zSql);
    utf8_printf(p->out, "%s\n", zIns);
    sqlite3_free(zIns);
    return 0;
  }else{
    printSchemaLine(p->out, zSql, ";\n");
  }

  if( strcmp(zType, "table")==0 ){
    ShellText sSelect;
    ShellText sTable;
    char **azCol;
    int i;
    char *savedDestTable;
    int savedMode;

    azCol = tableColumnList(p, zTable);
    if( azCol==0 ){
      p->nErr++;
      return 0;
    }

    /* Always quote the table name, even if it appears to be pure ascii,
    ** in case it is a keyword. Ex:  INSERT INTO "table" ... */
    initText(&sTable);
    appendText(&sTable, zTable, quoteChar(zTable));
    /* If preserving the rowid, add a column list after the table name.
    ** In other words:  "INSERT INTO tab(rowid,a,b,c,...) VALUES(...)"
    ** instead of the usual "INSERT INTO tab VALUES(...)".
    */
    if( azCol[0] ){
      appendText(&sTable, "(", 0);
      appendText(&sTable, azCol[0], 0);
      for(i=1; azCol[i]; i++){
        appendText(&sTable, ",", 0);
        appendText(&sTable, azCol[i], quoteChar(azCol[i]));
      }
      appendText(&sTable, ")", 0);
    }

    /* Build an appropriate SELECT statement */
    initText(&sSelect);
    appendText(&sSelect, "SELECT ", 0);
    if( azCol[0] ){
      appendText(&sSelect, azCol[0], 0);
      appendText(&sSelect, ",", 0);
    }
    for(i=1; azCol[i]; i++){
      appendText(&sSelect, azCol[i], quoteChar(azCol[i]));
      if( azCol[i+1] ){
        appendText(&sSelect, ",", 0);
      }
    }
    freeColumnList(azCol);
    appendText(&sSelect, " FROM ", 0);
    appendText(&sSelect, zTable, quoteChar(zTable));

    savedDestTable = p->zDestTable;
    savedMode = p->mode;
    p->zDestTable = sTable.z;
    p->mode = p->cMode = MODE_Insert;
    rc = shell_exec(p, sSelect.z, 0);
    if( (rc&0xff)==SQLITE_CORRUPT ){
      raw_printf(p->out, "/****** CORRUPTION ERROR *******/\n");
      toggleSelectOrder(p->db);
      shell_exec(p, sSelect.z, 0);
      toggleSelectOrder(p->db);
    }
    p->zDestTable = savedDestTable;
    p->mode = savedMode;
    freeText(&sTable);
    freeText(&sSelect);
    if( rc ) p->nErr++;
  }
  return 0;
}

/*
** Run zQuery.  Use dump_callback() as the callback routine so that
** the contents of the query are output as SQL statements.
**
** If we get a SQLITE_CORRUPT error, rerun the query after appending
** "ORDER BY rowid DESC" to the end.
*/
static int run_schema_dump_query(
  ShellState *p,
  const char *zQuery
){
  int rc;
  char *zErr = 0;
  rc = sqlite3_exec(p->db, zQuery, dump_callback, p, &zErr);
  if( rc==SQLITE_CORRUPT ){
    char *zQ2;
    int len = strlen30(zQuery);
    raw_printf(p->out, "/****** CORRUPTION ERROR *******/\n");
    if( zErr ){
      utf8_printf(p->out, "/****** %s ******/\n", zErr);
      sqlite3_free(zErr);
      zErr = 0;
    }
    zQ2 = malloc( len+100 );
    if( zQ2==0 ) return rc;
    sqlite3_snprintf(len+100, zQ2, "%s ORDER BY rowid DESC", zQuery);
    rc = sqlite3_exec(p->db, zQ2, dump_callback, p, &zErr);
    if( rc ){
      utf8_printf(p->out, "/****** ERROR: %s ******/\n", zErr);
    }else{
      rc = SQLITE_CORRUPT;
    }
    sqlite3_free(zErr);
    free(zQ2);
  }
  return rc;
}

/*
** Text of help messages.
**
** The help text for each individual command begins with a line that starts
** with ".".  Subsequent lines are supplimental information.
**
** There must be two or more spaces between the end of the command and the
** start of the description of what that command does.
*/
static const char *(azHelp[]) = {
#if defined(SQLITE_HAVE_ZLIB) && !defined(SQLITE_OMIT_VIRTUALTABLE)
  ".archive ...             Manage SQL archives",
  "   Each command must have exactly one of the following options:",
  "     -c, --create               Create a new archive",
  "     -u, --update               Update or add files to an existing archive",
  "     -t, --list                 List contents of archive",
  "     -x, --extract              Extract files from archive",
  "   Optional arguments:",
  "     -v, --verbose              Print each filename as it is processed",
  "     -f FILE, --file FILE       Operate on archive FILE (default is current db)",
  "     -a FILE, --append FILE     Operate on FILE opened using the apndvfs VFS",
  "     -C DIR, --directory DIR    Change to directory DIR to read/extract files",
  "     -n, --dryrun               Show the SQL that would have occurred",
  "   Examples:",
  "     .ar -cf archive.sar foo bar  # Create archive.sar from files foo and bar",
  "     .ar -tf archive.sar          # List members of archive.sar",
  "     .ar -xvf archive.sar         # Verbosely extract files from archive.sar",
  "   See also:",
  "      http://sqlite.org/cli.html#sqlar_archive_support",
#endif
#ifndef SQLITE_OMIT_AUTHORIZATION
  ".auth ON|OFF             Show authorizer callbacks",
#endif
  ".backup ?DB? FILE        Backup DB (default \"main\") to FILE",
  "       --append            Use the appendvfs",
  ".bail on|off             Stop after hitting an error.  Default OFF",
  ".binary on|off           Turn binary output on or off.  Default OFF",
  ".cd DIRECTORY            Change the working directory to DIRECTORY",
  ".changes on|off          Show number of rows changed by SQL",
  ".check GLOB              Fail if output since .testcase does not match",
  ".clone NEWDB             Clone data into NEWDB from the existing database",
  ".databases               List names and files of attached databases",
  ".dbconfig ?op? ?val?     List or change sqlite3_db_config() options",
  ".dbinfo ?DB?             Show status information about the database",
  ".dump ?TABLE? ...        Render all database content as SQL",
  "   Options:",
  "     --preserve-rowids      Include ROWID values in the output",
  "     --newlines             Allow unescaped newline characters in output",
  "   TABLE is LIKE pattern for the tables to dump",
  ".echo on|off             Turn command echo on or off",
  ".eqp on|off|full         Enable or disable automatic EXPLAIN QUERY PLAN",
  ".excel                   Display the output of next command in a spreadsheet",
  ".exit ?CODE?             Exit this program with return-code CODE",
  ".expert                  EXPERIMENTAL. Suggest indexes for specified queries",
/* Because explain mode comes on automatically now, the ".explain" mode
** is removed from the help screen.  It is still supported for legacy, however */
/*".explain ?on|off|auto?   Turn EXPLAIN output mode on or off or to automatic",*/
  ".fullschema ?--indent?   Show schema and the content of sqlite_stat tables",
  ".headers on|off          Turn display of headers on or off",
  ".help ?-all? ?PATTERN?   Show help text for PATTERN",
  ".import FILE TABLE       Import data from FILE into TABLE",
#ifndef SQLITE_OMIT_TEST_CONTROL
  ".imposter INDEX TABLE    Create imposter table TABLE on index INDEX",
#endif
  ".indexes ?TABLE?         Show names of indexes",
  "                           If TABLE is specified, only show indexes for",
  "                           tables matching TABLE using the LIKE operator.",
#ifdef SQLITE_ENABLE_IOTRACE
  ".iotrace FILE            Enable I/O diagnostic logging to FILE",
#endif
  ".limit ?LIMIT? ?VAL?     Display or change the value of an SQLITE_LIMIT",
  ".lint OPTIONS            Report potential schema issues.",
  "     Options:",
  "        fkey-indexes     Find missing foreign key indexes",
#ifndef SQLITE_OMIT_LOAD_EXTENSION
  ".load FILE ?ENTRY?       Load an extension library",
#endif
  ".log FILE|off            Turn logging on or off.  FILE can be stderr/stdout",
  ".mode MODE ?TABLE?       Set output mode",
  "   MODE is one of:",
  "     ascii    Columns/rows delimited by 0x1F and 0x1E",
  "     csv      Comma-separated values",
  "     column   Left-aligned columns.  (See .width)",
  "     html     HTML <table> code",
  "     insert   SQL insert statements for TABLE",
  "     line     One value per line",
  "     list     Values delimited by \"|\"",
  "     quote    Escape answers as for SQL",
  "     tabs     Tab-separated values",
  "     tcl      TCL list elements",
  ".nullvalue STRING        Use STRING in place of NULL values",
  ".once (-e|-x|FILE)       Output for the next SQL command only to FILE",
  "     If FILE begins with '|' then open as a pipe",
  "     Other options:",
  "       -e    Invoke system text editor",
  "       -x    Open in a spreadsheet",
  ".open ?OPTIONS? ?FILE?   Close existing database and reopen FILE",
  "     Options:",
  "        --append        Use appendvfs to append database to the end of FILE",
#ifdef SQLITE_ENABLE_DESERIALIZE
  "        --deserialize   Load into memory useing sqlite3_deserialize()",
#endif
  "        --new           Initialize FILE to an empty database",
  "        --readonly      Open FILE readonly",
  "        --zip           FILE is a ZIP archive",
  ".output ?FILE?           Send output to FILE or stdout if FILE is omitted",
  "     If FILE begins with '|' then open it as a pipe.",
  ".print STRING...         Print literal STRING",
  ".prompt MAIN CONTINUE    Replace the standard prompts",
  ".quit                    Exit this program",
  ".read FILE               Read input from FILE",
  ".restore ?DB? FILE       Restore content of DB (default \"main\") from FILE",
  ".save FILE               Write in-memory database into FILE",
  ".scanstats on|off        Turn sqlite3_stmt_scanstatus() metrics on or off",
  ".schema ?PATTERN?        Show the CREATE statements matching PATTERN",
  "     Options:",
  "         --indent            Try to pretty-print the schema",
  ".selftest ?OPTIONS?      Run tests defined in the SELFTEST table",
  "    Options:",
  "       --init               Create a new SELFTEST table",
  "       -v                   Verbose output",
  ".separator COL ?ROW?     Change the column and row separators",
#if defined(SQLITE_ENABLE_SESSION)
  ".session ?NAME? CMD ...  Create or control sessions",
  "   Subcommands:",
  "     attach TABLE             Attach TABLE",
  "     changeset FILE           Write a changeset into FILE",
  "     close                    Close one session",
  "     enable ?BOOLEAN?         Set or query the enable bit",
  "     filter GLOB...           Reject tables matching GLOBs",
  "     indirect ?BOOLEAN?       Mark or query the indirect status",
  "     isempty                  Query whether the session is empty",
  "     list                     List currently open session names",
  "     open DB NAME             Open a new session on DB",
  "     patchset FILE            Write a patchset into FILE",
  "   If ?NAME? is omitted, the first defined session is used.",
#endif
  ".sha3sum ...             Compute a SHA3 hash of database content",
  "    Options:",
  "      --schema              Also hash the sqlite_master table",
  "      --sha3-224            Use the sha3-224 algorithm",
  "      --sha3-256            Use the sha3-256 algorithm.  This is the default.",
  "      --sha3-384            Use the sha3-384 algorithm",
  "      --sha3-512            Use the sha3-512 algorithm",
  "    Any other argument is a LIKE pattern for tables to hash",
#ifndef SQLITE_NOHAVE_SYSTEM
  ".shell CMD ARGS...       Run CMD ARGS... in a system shell",
#endif
  ".show                    Show the current values for various settings",
  ".stats ?on|off?          Show stats or turn stats on or off",
#ifndef SQLITE_NOHAVE_SYSTEM
  ".system CMD ARGS...      Run CMD ARGS... in a system shell",
#endif
  ".tables ?TABLE?          List names of tables matching LIKE pattern TABLE",
  ".testcase NAME           Begin redirecting output to 'testcase-out.txt'",
  ".timeout MS              Try opening locked tables for MS milliseconds",
  ".timer on|off            Turn SQL timer on or off",
  ".trace FILE|off          Output each SQL statement as it is run",
  ".vfsinfo ?AUX?           Information about the top-level VFS",
  ".vfslist                 List all available VFSes",
  ".vfsname ?AUX?           Print the name of the VFS stack",
  ".width NUM1 NUM2 ...     Set column widths for \"column\" mode",
  "     Negative values right-justify",
};

/*
** Output help text.
**
** zPattern describes the set of commands for which help text is provided.
** If zPattern is NULL, then show all commands, but only give a one-line
** description of each.
**
** Return the number of matches.
*/
static int showHelp(FILE *out, const char *zPattern){
  int i = 0;
  int j = 0;
  int n = 0;
  char *zPat;
  if( zPattern==0
   || zPattern[0]=='0'
   || strcmp(zPattern,"-a")==0
   || strcmp(zPattern,"-all")==0
  ){
    /* Show all commands, but only one line per command */
    if( zPattern==0 ) zPattern = "";
    for(i=0; i<ArraySize(azHelp); i++){
      if( azHelp[i][0]=='.' || zPattern[0] ){
        utf8_printf(out, "%s\n", azHelp[i]);
        n++;
      }
    }
  }else{
    /* Look for commands that for which zPattern is an exact prefix */
    zPat = sqlite3_mprintf(".%s*", zPattern);
    for(i=0; i<ArraySize(azHelp); i++){
      if( sqlite3_strglob(zPat, azHelp[i])==0 ){
        utf8_printf(out, "%s\n", azHelp[i]);
        j = i+1;
        n++;
      }
    }
    sqlite3_free(zPat);
    if( n ){
      if( n==1 ){
        /* when zPattern is a prefix of exactly one command, then include the
        ** details of that command, which should begin at offset j */
        while( j<ArraySize(azHelp)-1 && azHelp[j][0]!='.' ){
          utf8_printf(out, "%s\n", azHelp[j]);
          j++;
        }
      }
      return n;
    }
    /* Look for commands that contain zPattern anywhere.  Show the complete
    ** text of all commands that match. */
    zPat = sqlite3_mprintf("%%%s%%", zPattern);
    for(i=0; i<ArraySize(azHelp); i++){
      if( azHelp[i][0]=='.' ) j = i;
      if( sqlite3_strlike(zPat, azHelp[i], 0)==0 ){
        utf8_printf(out, "%s\n", azHelp[j]);
        while( j<ArraySize(azHelp)-1 && azHelp[j+1][0]!='.' ){
          j++;
          utf8_printf(out, "%s\n", azHelp[j]);
        }
        i = j;
        n++;
      }
    }
    sqlite3_free(zPat);
  }
  return n;
}

/* Forward reference */
static int process_input(ShellState *p, FILE *in);

/*
** Read the content of file zName into memory obtained from sqlite3_malloc64()
** and return a pointer to the buffer. The caller is responsible for freeing
** the memory.
**
** If parameter pnByte is not NULL, (*pnByte) is set to the number of bytes
** read.
**
** For convenience, a nul-terminator byte is always appended to the data read
** from the file before the buffer is returned. This byte is not included in
** the final value of (*pnByte), if applicable.
**
** NULL is returned if any error is encountered. The final value of *pnByte
** is undefined in this case.
*/
static char *readFile(const char *zName, int *pnByte){
  FILE *in = fopen(zName, "rb");
  long nIn;
  size_t nRead;
  char *pBuf;
  if( in==0 ) return 0;
  fseek(in, 0, SEEK_END);
  nIn = ftell(in);
  rewind(in);
  pBuf = sqlite3_malloc64( nIn+1 );
  if( pBuf==0 ){ fclose(in); return 0; }
  nRead = fread(pBuf, nIn, 1, in);
  fclose(in);
  if( nRead!=1 ){
    sqlite3_free(pBuf);
    return 0;
  }
  pBuf[nIn] = 0;
  if( pnByte ) *pnByte = nIn;
  return pBuf;
}

#if defined(SQLITE_ENABLE_SESSION)
/*
** Close a single OpenSession object and release all of its associated
** resources.
*/
static void session_close(OpenSession *pSession){
  int i;
  sqlite3session_delete(pSession->p);
  sqlite3_free(pSession->zName);
  for(i=0; i<pSession->nFilter; i++){
    sqlite3_free(pSession->azFilter[i]);
  }
  sqlite3_free(pSession->azFilter);
  memset(pSession, 0, sizeof(OpenSession));
}
#endif

/*
** Close all OpenSession objects and release all associated resources.
*/
#if defined(SQLITE_ENABLE_SESSION)
static void session_close_all(ShellState *p){
  int i;
  for(i=0; i<p->nSession; i++){
    session_close(&p->aSession[i]);
  }
  p->nSession = 0;
}
#else
# define session_close_all(X)
#endif

/*
** Implementation of the xFilter function for an open session.  Omit
** any tables named by ".session filter" but let all other table through.
*/
#if defined(SQLITE_ENABLE_SESSION)
static int session_filter(void *pCtx, const char *zTab){
  OpenSession *pSession = (OpenSession*)pCtx;
  int i;
  for(i=0; i<pSession->nFilter; i++){
    if( sqlite3_strglob(pSession->azFilter[i], zTab)==0 ) return 0;
  }
  return 1;
}
#endif

/*
** Try to deduce the type of file for zName based on its content.  Return
** one of the SHELL_OPEN_* constants.
**
** If the file does not exist or is empty but its name looks like a ZIP
** archive and the dfltZip flag is true, then assume it is a ZIP archive.
** Otherwise, assume an ordinary database regardless of the filename if
** the type cannot be determined from content.
*/
int deduceDatabaseType(const char *zName, int dfltZip){
  FILE *f = fopen(zName, "rb");
  size_t n;
  int rc = SHELL_OPEN_UNSPEC;
  char zBuf[100];
  if( f==0 ){
    if( dfltZip && sqlite3_strlike("%.zip",zName,0)==0 ){
       return SHELL_OPEN_ZIPFILE;
    }else{
       return SHELL_OPEN_NORMAL;
    }
  }
  n = fread(zBuf, 16, 1, f);
  if( n==1 && memcmp(zBuf, "SQLite format 3", 16)==0 ){
    fclose(f);
    return SHELL_OPEN_NORMAL;
  }
  fseek(f, -25, SEEK_END);
  n = fread(zBuf, 25, 1, f);
  if( n==1 && memcmp(zBuf, "Start-Of-SQLite3-", 17)==0 ){
    rc = SHELL_OPEN_APPENDVFS;
  }else{
    fseek(f, -22, SEEK_END);
    n = fread(zBuf, 22, 1, f);
    if( n==1 && zBuf[0]==0x50 && zBuf[1]==0x4b && zBuf[2]==0x05
       && zBuf[3]==0x06 ){
      rc = SHELL_OPEN_ZIPFILE;
    }else if( n==0 && dfltZip && sqlite3_strlike("%.zip",zName,0)==0 ){
      rc = SHELL_OPEN_ZIPFILE;
    }
  }
  fclose(f);
  return rc;  
}

/* Flags for open_db().
**
** The default behavior of open_db() is to exit(1) if the database fails to
** open.  The OPEN_DB_KEEPALIVE flag changes that so that it prints an error
** but still returns without calling exit.
**
** The OPEN_DB_ZIPFILE flag causes open_db() to prefer to open files as a
** ZIP archive if the file does not exist or is empty and its name matches
** the *.zip pattern.
*/
#define OPEN_DB_KEEPALIVE   0x001   /* Return after error if true */
#define OPEN_DB_ZIPFILE     0x002   /* Open as ZIP if name matches *.zip */

/*
** Make sure the database is open.  If it is not, then open it.  If
** the database fails to open, print an error message and exit.
*/
static void open_db(ShellState *p, int openFlags){
  if( p->db==0 ){
    if( p->openMode==SHELL_OPEN_UNSPEC ){
      if( p->zDbFilename==0 || p->zDbFilename[0]==0 ){
        p->openMode = SHELL_OPEN_NORMAL;
      }else{
        p->openMode = (u8)deduceDatabaseType(p->zDbFilename, 
                             (openFlags & OPEN_DB_ZIPFILE)!=0);
      }
    }
    switch( p->openMode ){
      case SHELL_OPEN_APPENDVFS: {
        sqlite3_open_v2(p->zDbFilename, &p->db, 
           SQLITE_OPEN_READWRITE|SQLITE_OPEN_CREATE, "apndvfs");
        break;
      }
      case SHELL_OPEN_DESERIALIZE: {
        sqlite3_open(0, &p->db);
        break;
      }
      case SHELL_OPEN_ZIPFILE: {
        sqlite3_open(":memory:", &p->db);
        break;
      }
      case SHELL_OPEN_READONLY: {
        sqlite3_open_v2(p->zDbFilename, &p->db, SQLITE_OPEN_READONLY, 0);
        break;
      }
      case SHELL_OPEN_REUSESCHEMA: {
        sqlite3_open_v2(p->zDbFilename, &p->db,
           SQLITE_OPEN_READWRITE|SQLITE_OPEN_CREATE|SQLITE_OPEN_REUSE_SCHEMA, 0);
        break;
      }
      case SHELL_OPEN_UNSPEC:
      case SHELL_OPEN_NORMAL: {
        sqlite3_open(p->zDbFilename, &p->db);
        break;
      }
    }
    globalDb = p->db;
    if( p->db==0 || SQLITE_OK!=sqlite3_errcode(p->db) ){
      utf8_printf(stderr,"Error: unable to open database \"%s\": %s\n",
          p->zDbFilename, sqlite3_errmsg(p->db));
      if( openFlags & OPEN_DB_KEEPALIVE ) return;
      exit(1);
    }
#ifndef SQLITE_OMIT_LOAD_EXTENSION
    sqlite3_enable_load_extension(p->db, 1);
#endif
    sqlite3_fileio_init(p->db, 0, 0);
    sqlite3_shathree_init(p->db, 0, 0);
    sqlite3_completion_init(p->db, 0, 0);
#ifdef SQLITE_HAVE_ZLIB
    sqlite3_zipfile_init(p->db, 0, 0);
    sqlite3_sqlar_init(p->db, 0, 0);
#endif
    sqlite3_create_function(p->db, "shell_add_schema", 3, SQLITE_UTF8, 0,
                            shellAddSchemaName, 0, 0);
    sqlite3_create_function(p->db, "shell_module_schema", 1, SQLITE_UTF8, 0,
                            shellModuleSchema, 0, 0);
    sqlite3_create_function(p->db, "shell_putsnl", 1, SQLITE_UTF8, p,
                            shellPutsFunc, 0, 0);
#ifndef SQLITE_NOHAVE_SYSTEM
    sqlite3_create_function(p->db, "edit", 1, SQLITE_UTF8, 0,
                            editFunc, 0, 0);
    sqlite3_create_function(p->db, "edit", 2, SQLITE_UTF8, 0,
                            editFunc, 0, 0);
#endif
    if( p->openMode==SHELL_OPEN_ZIPFILE ){
      char *zSql = sqlite3_mprintf(
         "CREATE VIRTUAL TABLE zip USING zipfile(%Q);", p->zDbFilename);
      sqlite3_exec(p->db, zSql, 0, 0, 0);
      sqlite3_free(zSql);
    }
#ifdef SQLITE_ENABLE_DESERIALIZE
    else if( p->openMode==SHELL_OPEN_DESERIALIZE ){
      int nData = 0;
      unsigned char *aData = (unsigned char*)readFile(p->zDbFilename, &nData);
      int rc = sqlite3_deserialize(p->db, "main", aData, nData, nData,
                   SQLITE_DESERIALIZE_RESIZEABLE |
                   SQLITE_DESERIALIZE_FREEONCLOSE);
      if( rc ){
        utf8_printf(stderr, "Error: sqlite3_deserialize() returns %d\n", rc);
      }
    }
#endif
  }
}

/*
** Attempt to close the databaes connection.  Report errors.
*/
void close_db(sqlite3 *db){
  int rc = sqlite3_close(db);
  if( rc ){
    utf8_printf(stderr, "Error: sqlite3_close() returns %d: %s\n",
        rc, sqlite3_errmsg(db));
  } 
}

#if HAVE_READLINE || HAVE_EDITLINE
/*
** Readline completion callbacks
*/
static char *readline_completion_generator(const char *text, int state){
  static sqlite3_stmt *pStmt = 0;
  char *zRet;
  if( state==0 ){
    char *zSql;
    sqlite3_finalize(pStmt);
    zSql = sqlite3_mprintf("SELECT DISTINCT candidate COLLATE nocase"
                           "  FROM completion(%Q) ORDER BY 1", text);
    sqlite3_prepare_v2(globalDb, zSql, -1, &pStmt, 0);
    sqlite3_free(zSql);
  }
  if( sqlite3_step(pStmt)==SQLITE_ROW ){
    zRet = strdup((const char*)sqlite3_column_text(pStmt, 0));
  }else{
    sqlite3_finalize(pStmt);
    pStmt = 0;
    zRet = 0;
  }
  return zRet;
}
static char **readline_completion(const char *zText, int iStart, int iEnd){
  rl_attempted_completion_over = 1;
  return rl_completion_matches(zText, readline_completion_generator);
}

#elif HAVE_LINENOISE
/*
** Linenoise completion callback
*/
static void linenoise_completion(const char *zLine, linenoiseCompletions *lc){
  int nLine = strlen30(zLine);
  int i, iStart;
  sqlite3_stmt *pStmt = 0;
  char *zSql;
  char zBuf[1000];

  if( nLine>sizeof(zBuf)-30 ) return;
  if( zLine[0]=='.' || zLine[0]=='#') return;
  for(i=nLine-1; i>=0 && (isalnum(zLine[i]) || zLine[i]=='_'); i--){}
  if( i==nLine-1 ) return;
  iStart = i+1;
  memcpy(zBuf, zLine, iStart);
  zSql = sqlite3_mprintf("SELECT DISTINCT candidate COLLATE nocase"
                         "  FROM completion(%Q,%Q) ORDER BY 1",
                         &zLine[iStart], zLine);
  sqlite3_prepare_v2(globalDb, zSql, -1, &pStmt, 0);
  sqlite3_free(zSql);
  sqlite3_exec(globalDb, "PRAGMA page_count", 0, 0, 0); /* Load the schema */
  while( sqlite3_step(pStmt)==SQLITE_ROW ){
    const char *zCompletion = (const char*)sqlite3_column_text(pStmt, 0);
    int nCompletion = sqlite3_column_bytes(pStmt, 0);
    if( iStart+nCompletion < sizeof(zBuf)-1 ){
      memcpy(zBuf+iStart, zCompletion, nCompletion+1);
      linenoiseAddCompletion(lc, zBuf);
    }
  }
  sqlite3_finalize(pStmt);
}
#endif

/*
** Do C-language style dequoting.
**
**    \a    -> alarm
**    \b    -> backspace
**    \t    -> tab
**    \n    -> newline
**    \v    -> vertical tab
**    \f    -> form feed
**    \r    -> carriage return
**    \s    -> space
**    \"    -> "
**    \'    -> '
**    \\    -> backslash
**    \NNN  -> ascii character NNN in octal
*/
static void resolve_backslashes(char *z){
  int i, j;
  char c;
  while( *z && *z!='\\' ) z++;
  for(i=j=0; (c = z[i])!=0; i++, j++){
    if( c=='\\' && z[i+1]!=0 ){
      c = z[++i];
      if( c=='a' ){
        c = '\a';
      }else if( c=='b' ){
        c = '\b';
      }else if( c=='t' ){
        c = '\t';
      }else if( c=='n' ){
        c = '\n';
      }else if( c=='v' ){
        c = '\v';
      }else if( c=='f' ){
        c = '\f';
      }else if( c=='r' ){
        c = '\r';
      }else if( c=='"' ){
        c = '"';
      }else if( c=='\'' ){
        c = '\'';
      }else if( c=='\\' ){
        c = '\\';
      }else if( c>='0' && c<='7' ){
        c -= '0';
        if( z[i+1]>='0' && z[i+1]<='7' ){
          i++;
          c = (c<<3) + z[i] - '0';
          if( z[i+1]>='0' && z[i+1]<='7' ){
            i++;
            c = (c<<3) + z[i] - '0';
          }
        }
      }
    }
    z[j] = c;
  }
  if( j<i ) z[j] = 0;
}

/*
** Interpret zArg as either an integer or a boolean value.  Return 1 or 0
** for TRUE and FALSE.  Return the integer value if appropriate.
*/
static int booleanValue(const char *zArg){
  int i;
  if( zArg[0]=='0' && zArg[1]=='x' ){
    for(i=2; hexDigitValue(zArg[i])>=0; i++){}
  }else{
    for(i=0; zArg[i]>='0' && zArg[i]<='9'; i++){}
  }
  if( i>0 && zArg[i]==0 ) return (int)(integerValue(zArg) & 0xffffffff);
  if( sqlite3_stricmp(zArg, "on")==0 || sqlite3_stricmp(zArg,"yes")==0 ){
    return 1;
  }
  if( sqlite3_stricmp(zArg, "off")==0 || sqlite3_stricmp(zArg,"no")==0 ){
    return 0;
  }
  utf8_printf(stderr, "ERROR: Not a boolean value: \"%s\". Assuming \"no\".\n",
          zArg);
  return 0;
}

/*
** Set or clear a shell flag according to a boolean value.
*/
static void setOrClearFlag(ShellState *p, unsigned mFlag, const char *zArg){
  if( booleanValue(zArg) ){
    ShellSetFlag(p, mFlag);
  }else{
    ShellClearFlag(p, mFlag);
  }
}

/*
** Close an output file, assuming it is not stderr or stdout
*/
static void output_file_close(FILE *f){
  if( f && f!=stdout && f!=stderr ) fclose(f);
}

/*
** Try to open an output file.   The names "stdout" and "stderr" are
** recognized and do the right thing.  NULL is returned if the output
** filename is "off".
*/
static FILE *output_file_open(const char *zFile, int bTextMode){
  FILE *f;
  if( strcmp(zFile,"stdout")==0 ){
    f = stdout;
  }else if( strcmp(zFile, "stderr")==0 ){
    f = stderr;
  }else if( strcmp(zFile, "off")==0 ){
    f = 0;
  }else{
    f = fopen(zFile, bTextMode ? "w" : "wb");
    if( f==0 ){
      utf8_printf(stderr, "Error: cannot open \"%s\"\n", zFile);
    }
  }
  return f;
}

#if !defined(SQLITE_OMIT_TRACE) && !defined(SQLITE_OMIT_FLOATING_POINT)
/*
** A routine for handling output from sqlite3_trace().
*/
static int sql_trace_callback(
  unsigned mType,
  void *pArg,
  void *pP,
  void *pX
){
  FILE *f = (FILE*)pArg;
  UNUSED_PARAMETER(mType);
  UNUSED_PARAMETER(pP);
  if( f ){
    const char *z = (const char*)pX;
    int i = strlen30(z);
    while( i>0 && z[i-1]==';' ){ i--; }
    utf8_printf(f, "%.*s;\n", i, z);
  }
  return 0;
}
#endif

/*
** A no-op routine that runs with the ".breakpoint" doc-command.  This is
** a useful spot to set a debugger breakpoint.
*/
static void test_breakpoint(void){
  static int nCall = 0;
  nCall++;
}

/*
** An object used to read a CSV and other files for import.
*/
typedef struct ImportCtx ImportCtx;
struct ImportCtx {
  const char *zFile;  /* Name of the input file */
  FILE *in;           /* Read the CSV text from this input stream */
  char *z;            /* Accumulated text for a field */
  int n;              /* Number of bytes in z */
  int nAlloc;         /* Space allocated for z[] */
  int nLine;          /* Current line number */
  int bNotFirst;      /* True if one or more bytes already read */
  int cTerm;          /* Character that terminated the most recent field */
  int cColSep;        /* The column separator character.  (Usually ",") */
  int cRowSep;        /* The row separator character.  (Usually "\n") */
};

/* Append a single byte to z[] */
static void import_append_char(ImportCtx *p, int c){
  if( p->n+1>=p->nAlloc ){
    p->nAlloc += p->nAlloc + 100;
    p->z = sqlite3_realloc64(p->z, p->nAlloc);
    if( p->z==0 ) shell_out_of_memory();
  }
  p->z[p->n++] = (char)c;
}

/* Read a single field of CSV text.  Compatible with rfc4180 and extended
** with the option of having a separator other than ",".
**
**   +  Input comes from p->in.
**   +  Store results in p->z of length p->n.  Space to hold p->z comes
**      from sqlite3_malloc64().
**   +  Use p->cSep as the column separator.  The default is ",".
**   +  Use p->rSep as the row separator.  The default is "\n".
**   +  Keep track of the line number in p->nLine.
**   +  Store the character that terminates the field in p->cTerm.  Store
**      EOF on end-of-file.
**   +  Report syntax errors on stderr
*/
static char *SQLITE_CDECL csv_read_one_field(ImportCtx *p){
  int c;
  int cSep = p->cColSep;
  int rSep = p->cRowSep;
  p->n = 0;
  c = fgetc(p->in);
  if( c==EOF || seenInterrupt ){
    p->cTerm = EOF;
    return 0;
  }
  if( c=='"' ){
    int pc, ppc;
    int startLine = p->nLine;
    int cQuote = c;
    pc = ppc = 0;
    while( 1 ){
      c = fgetc(p->in);
      if( c==rSep ) p->nLine++;
      if( c==cQuote ){
        if( pc==cQuote ){
          pc = 0;
          continue;
        }
      }
      if( (c==cSep && pc==cQuote)
       || (c==rSep && pc==cQuote)
       || (c==rSep && pc=='\r' && ppc==cQuote)
       || (c==EOF && pc==cQuote)
      ){
        do{ p->n--; }while( p->z[p->n]!=cQuote );
        p->cTerm = c;
        break;
      }
      if( pc==cQuote && c!='\r' ){
        utf8_printf(stderr, "%s:%d: unescaped %c character\n",
                p->zFile, p->nLine, cQuote);
      }
      if( c==EOF ){
        utf8_printf(stderr, "%s:%d: unterminated %c-quoted field\n",
                p->zFile, startLine, cQuote);
        p->cTerm = c;
        break;
      }
      import_append_char(p, c);
      ppc = pc;
      pc = c;
    }
  }else{
    /* If this is the first field being parsed and it begins with the
    ** UTF-8 BOM  (0xEF BB BF) then skip the BOM */
    if( (c&0xff)==0xef && p->bNotFirst==0 ){
      import_append_char(p, c);
      c = fgetc(p->in);
      if( (c&0xff)==0xbb ){
        import_append_char(p, c);
        c = fgetc(p->in);
        if( (c&0xff)==0xbf ){
          p->bNotFirst = 1;
          p->n = 0;
          return csv_read_one_field(p);
        }
      }
    }
    while( c!=EOF && c!=cSep && c!=rSep ){
      import_append_char(p, c);
      c = fgetc(p->in);
    }
    if( c==rSep ){
      p->nLine++;
      if( p->n>0 && p->z[p->n-1]=='\r' ) p->n--;
    }
    p->cTerm = c;
  }
  if( p->z ) p->z[p->n] = 0;
  p->bNotFirst = 1;
  return p->z;
}

/* Read a single field of ASCII delimited text.
**
**   +  Input comes from p->in.
**   +  Store results in p->z of length p->n.  Space to hold p->z comes
**      from sqlite3_malloc64().
**   +  Use p->cSep as the column separator.  The default is "\x1F".
**   +  Use p->rSep as the row separator.  The default is "\x1E".
**   +  Keep track of the row number in p->nLine.
**   +  Store the character that terminates the field in p->cTerm.  Store
**      EOF on end-of-file.
**   +  Report syntax errors on stderr
*/
static char *SQLITE_CDECL ascii_read_one_field(ImportCtx *p){
  int c;
  int cSep = p->cColSep;
  int rSep = p->cRowSep;
  p->n = 0;
  c = fgetc(p->in);
  if( c==EOF || seenInterrupt ){
    p->cTerm = EOF;
    return 0;
  }
  while( c!=EOF && c!=cSep && c!=rSep ){
    import_append_char(p, c);
    c = fgetc(p->in);
  }
  if( c==rSep ){
    p->nLine++;
  }
  p->cTerm = c;
  if( p->z ) p->z[p->n] = 0;
  return p->z;
}

/*
** Try to transfer data for table zTable.  If an error is seen while
** moving forward, try to go backwards.  The backwards movement won't
** work for WITHOUT ROWID tables.
*/
static void tryToCloneData(
  ShellState *p,
  sqlite3 *newDb,
  const char *zTable
){
  sqlite3_stmt *pQuery = 0;
  sqlite3_stmt *pInsert = 0;
  char *zQuery = 0;
  char *zInsert = 0;
  int rc;
  int i, j, n;
  int nTable = strlen30(zTable);
  int k = 0;
  int cnt = 0;
  const int spinRate = 10000;

  zQuery = sqlite3_mprintf("SELECT * FROM \"%w\"", zTable);
  rc = sqlite3_prepare_v2(p->db, zQuery, -1, &pQuery, 0);
  if( rc ){
    utf8_printf(stderr, "Error %d: %s on [%s]\n",
            sqlite3_extended_errcode(p->db), sqlite3_errmsg(p->db),
            zQuery);
    goto end_data_xfer;
  }
  n = sqlite3_column_count(pQuery);
  zInsert = sqlite3_malloc64(200 + nTable + n*3);
  if( zInsert==0 ) shell_out_of_memory();
  sqlite3_snprintf(200+nTable,zInsert,
                   "INSERT OR IGNORE INTO \"%s\" VALUES(?", zTable);
  i = strlen30(zInsert);
  for(j=1; j<n; j++){
    memcpy(zInsert+i, ",?", 2);
    i += 2;
  }
  memcpy(zInsert+i, ");", 3);
  rc = sqlite3_prepare_v2(newDb, zInsert, -1, &pInsert, 0);
  if( rc ){
    utf8_printf(stderr, "Error %d: %s on [%s]\n",
            sqlite3_extended_errcode(newDb), sqlite3_errmsg(newDb),
            zQuery);
    goto end_data_xfer;
  }
  for(k=0; k<2; k++){
    while( (rc = sqlite3_step(pQuery))==SQLITE_ROW ){
      for(i=0; i<n; i++){
        switch( sqlite3_column_type(pQuery, i) ){
          case SQLITE_NULL: {
            sqlite3_bind_null(pInsert, i+1);
            break;
          }
          case SQLITE_INTEGER: {
            sqlite3_bind_int64(pInsert, i+1, sqlite3_column_int64(pQuery,i));
            break;
          }
          case SQLITE_FLOAT: {
            sqlite3_bind_double(pInsert, i+1, sqlite3_column_double(pQuery,i));
            break;
          }
          case SQLITE_TEXT: {
            sqlite3_bind_text(pInsert, i+1,
                             (const char*)sqlite3_column_text(pQuery,i),
                             -1, SQLITE_STATIC);
            break;
          }
          case SQLITE_BLOB: {
            sqlite3_bind_blob(pInsert, i+1, sqlite3_column_blob(pQuery,i),
                                            sqlite3_column_bytes(pQuery,i),
                                            SQLITE_STATIC);
            break;
          }
        }
      } /* End for */
      rc = sqlite3_step(pInsert);
      if( rc!=SQLITE_OK && rc!=SQLITE_ROW && rc!=SQLITE_DONE ){
        utf8_printf(stderr, "Error %d: %s\n", sqlite3_extended_errcode(newDb),
                        sqlite3_errmsg(newDb));
      }
      sqlite3_reset(pInsert);
      cnt++;
      if( (cnt%spinRate)==0 ){
        printf("%c\b", "|/-\\"[(cnt/spinRate)%4]);
        fflush(stdout);
      }
    } /* End while */
    if( rc==SQLITE_DONE ) break;
    sqlite3_finalize(pQuery);
    sqlite3_free(zQuery);
    zQuery = sqlite3_mprintf("SELECT * FROM \"%w\" ORDER BY rowid DESC;",
                             zTable);
    rc = sqlite3_prepare_v2(p->db, zQuery, -1, &pQuery, 0);
    if( rc ){
      utf8_printf(stderr, "Warning: cannot step \"%s\" backwards", zTable);
      break;
    }
  } /* End for(k=0...) */

end_data_xfer:
  sqlite3_finalize(pQuery);
  sqlite3_finalize(pInsert);
  sqlite3_free(zQuery);
  sqlite3_free(zInsert);
}


/*
** Try to transfer all rows of the schema that match zWhere.  For
** each row, invoke xForEach() on the object defined by that row.
** If an error is encountered while moving forward through the
** sqlite_master table, try again moving backwards.
*/
static void tryToCloneSchema(
  ShellState *p,
  sqlite3 *newDb,
  const char *zWhere,
  void (*xForEach)(ShellState*,sqlite3*,const char*)
){
  sqlite3_stmt *pQuery = 0;
  char *zQuery = 0;
  int rc;
  const unsigned char *zName;
  const unsigned char *zSql;
  char *zErrMsg = 0;

  zQuery = sqlite3_mprintf("SELECT name, sql FROM sqlite_master"
                           " WHERE %s", zWhere);
  rc = sqlite3_prepare_v2(p->db, zQuery, -1, &pQuery, 0);
  if( rc ){
    utf8_printf(stderr, "Error: (%d) %s on [%s]\n",
                    sqlite3_extended_errcode(p->db), sqlite3_errmsg(p->db),
                    zQuery);
    goto end_schema_xfer;
  }
  while( (rc = sqlite3_step(pQuery))==SQLITE_ROW ){
    zName = sqlite3_column_text(pQuery, 0);
    zSql = sqlite3_column_text(pQuery, 1);
    printf("%s... ", zName); fflush(stdout);
    sqlite3_exec(newDb, (const char*)zSql, 0, 0, &zErrMsg);
    if( zErrMsg ){
      utf8_printf(stderr, "Error: %s\nSQL: [%s]\n", zErrMsg, zSql);
      sqlite3_free(zErrMsg);
      zErrMsg = 0;
    }
    if( xForEach ){
      xForEach(p, newDb, (const char*)zName);
    }
    printf("done\n");
  }
  if( rc!=SQLITE_DONE ){
    sqlite3_finalize(pQuery);
    sqlite3_free(zQuery);
    zQuery = sqlite3_mprintf("SELECT name, sql FROM sqlite_master"
                             " WHERE %s ORDER BY rowid DESC", zWhere);
    rc = sqlite3_prepare_v2(p->db, zQuery, -1, &pQuery, 0);
    if( rc ){
      utf8_printf(stderr, "Error: (%d) %s on [%s]\n",
                      sqlite3_extended_errcode(p->db), sqlite3_errmsg(p->db),
                      zQuery);
      goto end_schema_xfer;
    }
    while( (rc = sqlite3_step(pQuery))==SQLITE_ROW ){
      zName = sqlite3_column_text(pQuery, 0);
      zSql = sqlite3_column_text(pQuery, 1);
      printf("%s... ", zName); fflush(stdout);
      sqlite3_exec(newDb, (const char*)zSql, 0, 0, &zErrMsg);
      if( zErrMsg ){
        utf8_printf(stderr, "Error: %s\nSQL: [%s]\n", zErrMsg, zSql);
        sqlite3_free(zErrMsg);
        zErrMsg = 0;
      }
      if( xForEach ){
        xForEach(p, newDb, (const char*)zName);
      }
      printf("done\n");
    }
  }
end_schema_xfer:
  sqlite3_finalize(pQuery);
  sqlite3_free(zQuery);
}

/*
** Open a new database file named "zNewDb".  Try to recover as much information
** as possible out of the main database (which might be corrupt) and write it
** into zNewDb.
*/
static void tryToClone(ShellState *p, const char *zNewDb){
  int rc;
  sqlite3 *newDb = 0;
  if( access(zNewDb,0)==0 ){
    utf8_printf(stderr, "File \"%s\" already exists.\n", zNewDb);
    return;
  }
  rc = sqlite3_open(zNewDb, &newDb);
  if( rc ){
    utf8_printf(stderr, "Cannot create output database: %s\n",
            sqlite3_errmsg(newDb));
  }else{
    sqlite3_exec(p->db, "PRAGMA writable_schema=ON;", 0, 0, 0);
    sqlite3_exec(newDb, "BEGIN EXCLUSIVE;", 0, 0, 0);
    tryToCloneSchema(p, newDb, "type='table'", tryToCloneData);
    tryToCloneSchema(p, newDb, "type!='table'", 0);
    sqlite3_exec(newDb, "COMMIT;", 0, 0, 0);
    sqlite3_exec(p->db, "PRAGMA writable_schema=OFF;", 0, 0, 0);
  }
  close_db(newDb);
}

/*
** Change the output file back to stdout.
**
** If the p->doXdgOpen flag is set, that means the output was being
** redirected to a temporary file named by p->zTempFile.  In that case,
** launch start/open/xdg-open on that temporary file.
*/
static void output_reset(ShellState *p){
  if( p->outfile[0]=='|' ){
#ifndef SQLITE_OMIT_POPEN
    pclose(p->out);
#endif
  }else{
    output_file_close(p->out);
#ifndef SQLITE_NOHAVE_SYSTEM
    if( p->doXdgOpen ){
      const char *zXdgOpenCmd =
#if defined(_WIN32)
      "start";
#elif defined(__APPLE__)
      "open";
#else
      "xdg-open";
#endif
      char *zCmd;
      zCmd = sqlite3_mprintf("%s %s", zXdgOpenCmd, p->zTempFile);
      if( system(zCmd) ){
        utf8_printf(stderr, "Failed: [%s]\n", zCmd);
      }
      sqlite3_free(zCmd);
      outputModePop(p);
      p->doXdgOpen = 0;
    }
#endif /* !defined(SQLITE_NOHAVE_SYSTEM) */
  }
  p->outfile[0] = 0;
  p->out = stdout;
}

/*
** Run an SQL command and return the single integer result.
*/
static int db_int(ShellState *p, const char *zSql){
  sqlite3_stmt *pStmt;
  int res = 0;
  sqlite3_prepare_v2(p->db, zSql, -1, &pStmt, 0);
  if( pStmt && sqlite3_step(pStmt)==SQLITE_ROW ){
    res = sqlite3_column_int(pStmt,0);
  }
  sqlite3_finalize(pStmt);
  return res;
}

/*
** Convert a 2-byte or 4-byte big-endian integer into a native integer
*/
static unsigned int get2byteInt(unsigned char *a){
  return (a[0]<<8) + a[1];
}
static unsigned int get4byteInt(unsigned char *a){
  return (a[0]<<24) + (a[1]<<16) + (a[2]<<8) + a[3];
}

/*
** Implementation of the ".info" command.
**
** Return 1 on error, 2 to exit, and 0 otherwise.
*/
static int shell_dbinfo_command(ShellState *p, int nArg, char **azArg){
  static const struct { const char *zName; int ofst; } aField[] = {
     { "file change counter:",  24  },
     { "database page count:",  28  },
     { "freelist page count:",  36  },
     { "schema cookie:",        40  },
     { "schema format:",        44  },
     { "default cache size:",   48  },
     { "autovacuum top root:",  52  },
     { "incremental vacuum:",   64  },
     { "text encoding:",        56  },
     { "user version:",         60  },
     { "application id:",       68  },
     { "software version:",     96  },
  };
  static const struct { const char *zName; const char *zSql; } aQuery[] = {
     { "number of tables:",
       "SELECT count(*) FROM %s WHERE type='table'" },
     { "number of indexes:",
       "SELECT count(*) FROM %s WHERE type='index'" },
     { "number of triggers:",
       "SELECT count(*) FROM %s WHERE type='trigger'" },
     { "number of views:",
       "SELECT count(*) FROM %s WHERE type='view'" },
     { "schema size:",
       "SELECT total(length(sql)) FROM %s" },
  };
  int i;
  unsigned iDataVersion;
  char *zSchemaTab;
  char *zDb = nArg>=2 ? azArg[1] : "main";
  sqlite3_stmt *pStmt = 0;
  unsigned char aHdr[100];
  open_db(p, 0);
  if( p->db==0 ) return 1;
  sqlite3_prepare_v2(p->db,"SELECT data FROM sqlite_dbpage(?1) WHERE pgno=1",
                     -1, &pStmt, 0);
  sqlite3_bind_text(pStmt, 1, zDb, -1, SQLITE_STATIC);
  if( sqlite3_step(pStmt)==SQLITE_ROW
   && sqlite3_column_bytes(pStmt,0)>100
  ){
    memcpy(aHdr, sqlite3_column_blob(pStmt,0), 100);
    sqlite3_finalize(pStmt);
  }else{
    raw_printf(stderr, "unable to read database header\n");
    sqlite3_finalize(pStmt);
    return 1;
  }
  i = get2byteInt(aHdr+16);
  if( i==1 ) i = 65536;
  utf8_printf(p->out, "%-20s %d\n", "database page size:", i);
  utf8_printf(p->out, "%-20s %d\n", "write format:", aHdr[18]);
  utf8_printf(p->out, "%-20s %d\n", "read format:", aHdr[19]);
  utf8_printf(p->out, "%-20s %d\n", "reserved bytes:", aHdr[20]);
  for(i=0; i<ArraySize(aField); i++){
    int ofst = aField[i].ofst;
    unsigned int val = get4byteInt(aHdr + ofst);
    utf8_printf(p->out, "%-20s %u", aField[i].zName, val);
    switch( ofst ){
      case 56: {
        if( val==1 ) raw_printf(p->out, " (utf8)");
        if( val==2 ) raw_printf(p->out, " (utf16le)");
        if( val==3 ) raw_printf(p->out, " (utf16be)");
      }
    }
    raw_printf(p->out, "\n");
  }
  if( zDb==0 ){
    zSchemaTab = sqlite3_mprintf("main.sqlite_master");
  }else if( strcmp(zDb,"temp")==0 ){
    zSchemaTab = sqlite3_mprintf("%s", "sqlite_temp_master");
  }else{
    zSchemaTab = sqlite3_mprintf("\"%w\".sqlite_master", zDb);
  }
  for(i=0; i<ArraySize(aQuery); i++){
    char *zSql = sqlite3_mprintf(aQuery[i].zSql, zSchemaTab);
    int val = db_int(p, zSql);
    sqlite3_free(zSql);
    utf8_printf(p->out, "%-20s %d\n", aQuery[i].zName, val);
  }
  sqlite3_free(zSchemaTab);
  sqlite3_file_control(p->db, zDb, SQLITE_FCNTL_DATA_VERSION, &iDataVersion);
  utf8_printf(p->out, "%-20s %u\n", "data version", iDataVersion);
  return 0;
}

/*
** Print the current sqlite3_errmsg() value to stderr and return 1.
*/
static int shellDatabaseError(sqlite3 *db){
  const char *zErr = sqlite3_errmsg(db);
  utf8_printf(stderr, "Error: %s\n", zErr);
  return 1;
}

/*
** Compare the pattern in zGlob[] against the text in z[].  Return TRUE
** if they match and FALSE (0) if they do not match.
**
** Globbing rules:
**
**      '*'       Matches any sequence of zero or more characters.
**
**      '?'       Matches exactly one character.
**
**     [...]      Matches one character from the enclosed list of
**                characters.
**
**     [^...]     Matches one character not in the enclosed list.
**
**      '#'       Matches any sequence of one or more digits with an
**                optional + or - sign in front
**
**      ' '       Any span of whitespace matches any other span of
**                whitespace.
**
** Extra whitespace at the end of z[] is ignored.
*/
static int testcase_glob(const char *zGlob, const char *z){
  int c, c2;
  int invert;
  int seen;

  while( (c = (*(zGlob++)))!=0 ){
    if( IsSpace(c) ){
      if( !IsSpace(*z) ) return 0;
      while( IsSpace(*zGlob) ) zGlob++;
      while( IsSpace(*z) ) z++;
    }else if( c=='*' ){
      while( (c=(*(zGlob++))) == '*' || c=='?' ){
        if( c=='?' && (*(z++))==0 ) return 0;
      }
      if( c==0 ){
        return 1;
      }else if( c=='[' ){
        while( *z && testcase_glob(zGlob-1,z)==0 ){
          z++;
        }
        return (*z)!=0;
      }
      while( (c2 = (*(z++)))!=0 ){
        while( c2!=c ){
          c2 = *(z++);
          if( c2==0 ) return 0;
        }
        if( testcase_glob(zGlob,z) ) return 1;
      }
      return 0;
    }else if( c=='?' ){
      if( (*(z++))==0 ) return 0;
    }else if( c=='[' ){
      int prior_c = 0;
      seen = 0;
      invert = 0;
      c = *(z++);
      if( c==0 ) return 0;
      c2 = *(zGlob++);
      if( c2=='^' ){
        invert = 1;
        c2 = *(zGlob++);
      }
      if( c2==']' ){
        if( c==']' ) seen = 1;
        c2 = *(zGlob++);
      }
      while( c2 && c2!=']' ){
        if( c2=='-' && zGlob[0]!=']' && zGlob[0]!=0 && prior_c>0 ){
          c2 = *(zGlob++);
          if( c>=prior_c && c<=c2 ) seen = 1;
          prior_c = 0;
        }else{
          if( c==c2 ){
            seen = 1;
          }
          prior_c = c2;
        }
        c2 = *(zGlob++);
      }
      if( c2==0 || (seen ^ invert)==0 ) return 0;
    }else if( c=='#' ){
      if( (z[0]=='-' || z[0]=='+') && IsDigit(z[1]) ) z++;
      if( !IsDigit(z[0]) ) return 0;
      z++;
      while( IsDigit(z[0]) ){ z++; }
    }else{
      if( c!=(*(z++)) ) return 0;
    }
  }
  while( IsSpace(*z) ){ z++; }
  return *z==0;
}


/*
** Compare the string as a command-line option with either one or two
** initial "-" characters.
*/
static int optionMatch(const char *zStr, const char *zOpt){
  if( zStr[0]!='-' ) return 0;
  zStr++;
  if( zStr[0]=='-' ) zStr++;
  return strcmp(zStr, zOpt)==0;
}

/*
** Delete a file.
*/
int shellDeleteFile(const char *zFilename){
  int rc;
#ifdef _WIN32
  wchar_t *z = sqlite3_win32_utf8_to_unicode(zFilename);
  rc = _wunlink(z);
  sqlite3_free(z);
#else
  rc = unlink(zFilename);
#endif
  return rc;
}

/*
** Try to delete the temporary file (if there is one) and free the
** memory used to hold the name of the temp file.
*/
static void clearTempFile(ShellState *p){
  if( p->zTempFile==0 ) return;
  if( p->doXdgOpen ) return;
  if( shellDeleteFile(p->zTempFile) ) return;
  sqlite3_free(p->zTempFile);
  p->zTempFile = 0;
}

/*
** Create a new temp file name with the given suffix.
*/
static void newTempFile(ShellState *p, const char *zSuffix){
  clearTempFile(p);
  sqlite3_free(p->zTempFile);
  p->zTempFile = 0;
  if( p->db ){
    sqlite3_file_control(p->db, 0, SQLITE_FCNTL_TEMPFILENAME, &p->zTempFile);
  }
  if( p->zTempFile==0 ){
    sqlite3_uint64 r;
    sqlite3_randomness(sizeof(r), &r);
    p->zTempFile = sqlite3_mprintf("temp%llx.%s", r, zSuffix);
  }else{
    p->zTempFile = sqlite3_mprintf("%z.%s", p->zTempFile, zSuffix);
  }
  if( p->zTempFile==0 ){
    raw_printf(stderr, "out of memory\n");
    exit(1);
  }
}


/*
** The implementation of SQL scalar function fkey_collate_clause(), used
** by the ".lint fkey-indexes" command. This scalar function is always
** called with four arguments - the parent table name, the parent column name,
** the child table name and the child column name.
**
**   fkey_collate_clause('parent-tab', 'parent-col', 'child-tab', 'child-col')
**
** If either of the named tables or columns do not exist, this function
** returns an empty string. An empty string is also returned if both tables
** and columns exist but have the same default collation sequence. Or,
** if both exist but the default collation sequences are different, this
** function returns the string " COLLATE <parent-collation>", where
** <parent-collation> is the default collation sequence of the parent column.
*/
static void shellFkeyCollateClause(
  sqlite3_context *pCtx,
  int nVal,
  sqlite3_value **apVal
){
  sqlite3 *db = sqlite3_context_db_handle(pCtx);
  const char *zParent;
  const char *zParentCol;
  const char *zParentSeq;
  const char *zChild;
  const char *zChildCol;
  const char *zChildSeq = 0;  /* Initialize to avoid false-positive warning */
  int rc;

  assert( nVal==4 );
  zParent = (const char*)sqlite3_value_text(apVal[0]);
  zParentCol = (const char*)sqlite3_value_text(apVal[1]);
  zChild = (const char*)sqlite3_value_text(apVal[2]);
  zChildCol = (const char*)sqlite3_value_text(apVal[3]);

  sqlite3_result_text(pCtx, "", -1, SQLITE_STATIC);
  rc = sqlite3_table_column_metadata(
      db, "main", zParent, zParentCol, 0, &zParentSeq, 0, 0, 0
  );
  if( rc==SQLITE_OK ){
    rc = sqlite3_table_column_metadata(
        db, "main", zChild, zChildCol, 0, &zChildSeq, 0, 0, 0
    );
  }

  if( rc==SQLITE_OK && sqlite3_stricmp(zParentSeq, zChildSeq) ){
    char *z = sqlite3_mprintf(" COLLATE %s", zParentSeq);
    sqlite3_result_text(pCtx, z, -1, SQLITE_TRANSIENT);
    sqlite3_free(z);
  }
}


/*
** The implementation of dot-command ".lint fkey-indexes".
*/
static int lintFkeyIndexes(
  ShellState *pState,             /* Current shell tool state */
  char **azArg,                   /* Array of arguments passed to dot command */
  int nArg                        /* Number of entries in azArg[] */
){
  sqlite3 *db = pState->db;       /* Database handle to query "main" db of */
  FILE *out = pState->out;        /* Stream to write non-error output to */
  int bVerbose = 0;               /* If -verbose is present */
  int bGroupByParent = 0;         /* If -groupbyparent is present */
  int i;                          /* To iterate through azArg[] */
  const char *zIndent = "";       /* How much to indent CREATE INDEX by */
  int rc;                         /* Return code */
  sqlite3_stmt *pSql = 0;         /* Compiled version of SQL statement below */

  /*
  ** This SELECT statement returns one row for each foreign key constraint
  ** in the schema of the main database. The column values are:
  **
  ** 0. The text of an SQL statement similar to:
  **
  **      "EXPLAIN QUERY PLAN SELECT 1 FROM child_table WHERE child_key=?"
  **
  **    This SELECT is similar to the one that the foreign keys implementation
  **    needs to run internally on child tables. If there is an index that can
  **    be used to optimize this query, then it can also be used by the FK
  **    implementation to optimize DELETE or UPDATE statements on the parent
  **    table.
  **
  ** 1. A GLOB pattern suitable for sqlite3_strglob(). If the plan output by
  **    the EXPLAIN QUERY PLAN command matches this pattern, then the schema
  **    contains an index that can be used to optimize the query.
  **
  ** 2. Human readable text that describes the child table and columns. e.g.
  **
  **       "child_table(child_key1, child_key2)"
  **
  ** 3. Human readable text that describes the parent table and columns. e.g.
  **
  **       "parent_table(parent_key1, parent_key2)"
  **
  ** 4. A full CREATE INDEX statement for an index that could be used to
  **    optimize DELETE or UPDATE statements on the parent table. e.g.
  **
  **       "CREATE INDEX child_table_child_key ON child_table(child_key)"
  **
  ** 5. The name of the parent table.
  **
  ** These six values are used by the C logic below to generate the report.
  */
  const char *zSql =
  "SELECT "
    "     'EXPLAIN QUERY PLAN SELECT 1 FROM ' || quote(s.name) || ' WHERE '"
    "  || group_concat(quote(s.name) || '.' || quote(f.[from]) || '=?' "
    "  || fkey_collate_clause("
    "       f.[table], COALESCE(f.[to], p.[name]), s.name, f.[from]),' AND ')"
    ", "
    "     'SEARCH TABLE ' || s.name || ' USING COVERING INDEX*('"
    "  || group_concat('*=?', ' AND ') || ')'"
    ", "
    "     s.name  || '(' || group_concat(f.[from],  ', ') || ')'"
    ", "
    "     f.[table] || '(' || group_concat(COALESCE(f.[to], p.[name])) || ')'"
    ", "
    "     'CREATE INDEX ' || quote(s.name ||'_'|| group_concat(f.[from], '_'))"
    "  || ' ON ' || quote(s.name) || '('"
    "  || group_concat(quote(f.[from]) ||"
    "        fkey_collate_clause("
    "          f.[table], COALESCE(f.[to], p.[name]), s.name, f.[from]), ', ')"
    "  || ');'"
    ", "
    "     f.[table] "
    "FROM sqlite_master AS s, pragma_foreign_key_list(s.name) AS f "
    "LEFT JOIN pragma_table_info AS p ON (pk-1=seq AND p.arg=f.[table]) "
    "GROUP BY s.name, f.id "
    "ORDER BY (CASE WHEN ? THEN f.[table] ELSE s.name END)"
  ;
  const char *zGlobIPK = "SEARCH TABLE * USING INTEGER PRIMARY KEY (rowid=?)";

  for(i=2; i<nArg; i++){
    int n = strlen30(azArg[i]);
    if( n>1 && sqlite3_strnicmp("-verbose", azArg[i], n)==0 ){
      bVerbose = 1;
    }
    else if( n>1 && sqlite3_strnicmp("-groupbyparent", azArg[i], n)==0 ){
      bGroupByParent = 1;
      zIndent = "    ";
    }
    else{
      raw_printf(stderr, "Usage: %s %s ?-verbose? ?-groupbyparent?\n",
          azArg[0], azArg[1]
      );
      return SQLITE_ERROR;
    }
  }

  /* Register the fkey_collate_clause() SQL function */
  rc = sqlite3_create_function(db, "fkey_collate_clause", 4, SQLITE_UTF8,
      0, shellFkeyCollateClause, 0, 0
  );


  if( rc==SQLITE_OK ){
    rc = sqlite3_prepare_v2(db, zSql, -1, &pSql, 0);
  }
  if( rc==SQLITE_OK ){
    sqlite3_bind_int(pSql, 1, bGroupByParent);
  }

  if( rc==SQLITE_OK ){
    int rc2;
    char *zPrev = 0;
    while( SQLITE_ROW==sqlite3_step(pSql) ){
      int res = -1;
      sqlite3_stmt *pExplain = 0;
      const char *zEQP = (const char*)sqlite3_column_text(pSql, 0);
      const char *zGlob = (const char*)sqlite3_column_text(pSql, 1);
      const char *zFrom = (const char*)sqlite3_column_text(pSql, 2);
      const char *zTarget = (const char*)sqlite3_column_text(pSql, 3);
      const char *zCI = (const char*)sqlite3_column_text(pSql, 4);
      const char *zParent = (const char*)sqlite3_column_text(pSql, 5);

      rc = sqlite3_prepare_v2(db, zEQP, -1, &pExplain, 0);
      if( rc!=SQLITE_OK ) break;
      if( SQLITE_ROW==sqlite3_step(pExplain) ){
        const char *zPlan = (const char*)sqlite3_column_text(pExplain, 3);
        res = (
              0==sqlite3_strglob(zGlob, zPlan)
           || 0==sqlite3_strglob(zGlobIPK, zPlan)
        );
      }
      rc = sqlite3_finalize(pExplain);
      if( rc!=SQLITE_OK ) break;

      if( res<0 ){
        raw_printf(stderr, "Error: internal error");
        break;
      }else{
        if( bGroupByParent
        && (bVerbose || res==0)
        && (zPrev==0 || sqlite3_stricmp(zParent, zPrev))
        ){
          raw_printf(out, "-- Parent table %s\n", zParent);
          sqlite3_free(zPrev);
          zPrev = sqlite3_mprintf("%s", zParent);
        }

        if( res==0 ){
          raw_printf(out, "%s%s --> %s\n", zIndent, zCI, zTarget);
        }else if( bVerbose ){
          raw_printf(out, "%s/* no extra indexes required for %s -> %s */\n",
              zIndent, zFrom, zTarget
          );
        }
      }
    }
    sqlite3_free(zPrev);

    if( rc!=SQLITE_OK ){
      raw_printf(stderr, "%s\n", sqlite3_errmsg(db));
    }

    rc2 = sqlite3_finalize(pSql);
    if( rc==SQLITE_OK && rc2!=SQLITE_OK ){
      rc = rc2;
      raw_printf(stderr, "%s\n", sqlite3_errmsg(db));
    }
  }else{
    raw_printf(stderr, "%s\n", sqlite3_errmsg(db));
  }

  return rc;
}

/*
** Implementation of ".lint" dot command.
*/
static int lintDotCommand(
  ShellState *pState,             /* Current shell tool state */
  char **azArg,                   /* Array of arguments passed to dot command */
  int nArg                        /* Number of entries in azArg[] */
){
  int n;
  n = (nArg>=2 ? strlen30(azArg[1]) : 0);
  if( n<1 || sqlite3_strnicmp(azArg[1], "fkey-indexes", n) ) goto usage;
  return lintFkeyIndexes(pState, azArg, nArg);

 usage:
  raw_printf(stderr, "Usage %s sub-command ?switches...?\n", azArg[0]);
  raw_printf(stderr, "Where sub-commands are:\n");
  raw_printf(stderr, "    fkey-indexes\n");
  return SQLITE_ERROR;
}

#if !defined(SQLITE_OMIT_VIRTUALTABLE) && defined(SQLITE_HAVE_ZLIB)
/*********************************************************************************
** The ".archive" or ".ar" command.
*/
static void shellPrepare(
  sqlite3 *db, 
  int *pRc, 
  const char *zSql, 
  sqlite3_stmt **ppStmt
){
  *ppStmt = 0;
  if( *pRc==SQLITE_OK ){
    int rc = sqlite3_prepare_v2(db, zSql, -1, ppStmt, 0);
    if( rc!=SQLITE_OK ){
      raw_printf(stderr, "sql error: %s (%d)\n", 
          sqlite3_errmsg(db), sqlite3_errcode(db)
      );
      *pRc = rc;
    }
  }
}

static void shellPreparePrintf(
  sqlite3 *db, 
  int *pRc, 
  sqlite3_stmt **ppStmt,
  const char *zFmt, 
  ...
){
  *ppStmt = 0;
  if( *pRc==SQLITE_OK ){
    va_list ap;
    char *z;
    va_start(ap, zFmt);
    z = sqlite3_vmprintf(zFmt, ap);
    va_end(ap);
    if( z==0 ){
      *pRc = SQLITE_NOMEM;
    }else{
      shellPrepare(db, pRc, z, ppStmt);
      sqlite3_free(z);
    }
  }
}

static void shellFinalize(
  int *pRc, 
  sqlite3_stmt *pStmt
){
  if( pStmt ){
    sqlite3 *db = sqlite3_db_handle(pStmt);
    int rc = sqlite3_finalize(pStmt);
    if( *pRc==SQLITE_OK ){
      if( rc!=SQLITE_OK ){
        raw_printf(stderr, "SQL error: %s\n", sqlite3_errmsg(db));
      }
      *pRc = rc;
    }
  }
}

static void shellReset(
  int *pRc, 
  sqlite3_stmt *pStmt
){
  int rc = sqlite3_reset(pStmt);
  if( *pRc==SQLITE_OK ){
    if( rc!=SQLITE_OK ){
      sqlite3 *db = sqlite3_db_handle(pStmt);
      raw_printf(stderr, "SQL error: %s\n", sqlite3_errmsg(db));
    }
    *pRc = rc;
  }
}
/*
** Structure representing a single ".ar" command.
*/
typedef struct ArCommand ArCommand;
struct ArCommand {
  u8 eCmd;                        /* An AR_CMD_* value */
  u8 bVerbose;                    /* True if --verbose */
  u8 bZip;                        /* True if the archive is a ZIP */
  u8 bDryRun;                     /* True if --dry-run */
  u8 bAppend;                     /* True if --append */
  u8 fromCmdLine;                 /* Run from -A instead of .archive */
  int nArg;                       /* Number of command arguments */
  char *zSrcTable;                /* "sqlar", "zipfile($file)" or "zip" */
  const char *zFile;              /* --file argument, or NULL */
  const char *zDir;               /* --directory argument, or NULL */
  char **azArg;                   /* Array of command arguments */
  ShellState *p;                  /* Shell state */
  sqlite3 *db;                    /* Database containing the archive */
};

/*
** Print a usage message for the .ar command to stderr and return SQLITE_ERROR.
*/
static int arUsage(FILE *f){
  showHelp(f,"archive");
  return SQLITE_ERROR;
}

/*
** Print an error message for the .ar command to stderr and return 
** SQLITE_ERROR.
*/
static int arErrorMsg(ArCommand *pAr, const char *zFmt, ...){
  va_list ap;
  char *z;
  va_start(ap, zFmt);
  z = sqlite3_vmprintf(zFmt, ap);
  va_end(ap);
  utf8_printf(stderr, "Error: %s\n", z);
  if( pAr->fromCmdLine ){
    utf8_printf(stderr, "Use \"-A\" for more help\n");
  }else{
    utf8_printf(stderr, "Use \".archive --help\" for more help\n");
  }
  sqlite3_free(z);
  return SQLITE_ERROR;
}

/*
** Values for ArCommand.eCmd.
*/
#define AR_CMD_CREATE       1
#define AR_CMD_EXTRACT      2
#define AR_CMD_LIST         3
#define AR_CMD_UPDATE       4
#define AR_CMD_HELP         5

/*
** Other (non-command) switches.
*/
#define AR_SWITCH_VERBOSE     6
#define AR_SWITCH_FILE        7
#define AR_SWITCH_DIRECTORY   8
#define AR_SWITCH_APPEND      9
#define AR_SWITCH_DRYRUN     10

static int arProcessSwitch(ArCommand *pAr, int eSwitch, const char *zArg){
  switch( eSwitch ){
    case AR_CMD_CREATE:
    case AR_CMD_EXTRACT:
    case AR_CMD_LIST:
    case AR_CMD_UPDATE:
    case AR_CMD_HELP:
      if( pAr->eCmd ){
        return arErrorMsg(pAr, "multiple command options");
      }
      pAr->eCmd = eSwitch;
      break;

    case AR_SWITCH_DRYRUN:
      pAr->bDryRun = 1;
      break;
    case AR_SWITCH_VERBOSE:
      pAr->bVerbose = 1;
      break;
    case AR_SWITCH_APPEND:
      pAr->bAppend = 1;
      /* Fall thru into --file */
    case AR_SWITCH_FILE:
      pAr->zFile = zArg;
      break;
    case AR_SWITCH_DIRECTORY:
      pAr->zDir = zArg;
      break;
  }

  return SQLITE_OK;
}

/*
** Parse the command line for an ".ar" command. The results are written into
** structure (*pAr). SQLITE_OK is returned if the command line is parsed
** successfully, otherwise an error message is written to stderr and 
** SQLITE_ERROR returned.
*/
static int arParseCommand(
  char **azArg,                   /* Array of arguments passed to dot command */
  int nArg,                       /* Number of entries in azArg[] */
  ArCommand *pAr                  /* Populate this object */
){
  struct ArSwitch {
    const char *zLong;
    char cShort;
    u8 eSwitch;
    u8 bArg;
  } aSwitch[] = {
    { "create",    'c', AR_CMD_CREATE,       0 },
    { "extract",   'x', AR_CMD_EXTRACT,      0 },
    { "list",      't', AR_CMD_LIST,         0 },
    { "update",    'u', AR_CMD_UPDATE,       0 },
    { "help",      'h', AR_CMD_HELP,         0 },
    { "verbose",   'v', AR_SWITCH_VERBOSE,   0 },
    { "file",      'f', AR_SWITCH_FILE,      1 },
    { "append",    'a', AR_SWITCH_APPEND,    1 },
    { "directory", 'C', AR_SWITCH_DIRECTORY, 1 },
    { "dryrun",    'n', AR_SWITCH_DRYRUN,    0 },
  };
  int nSwitch = sizeof(aSwitch) / sizeof(struct ArSwitch);
  struct ArSwitch *pEnd = &aSwitch[nSwitch];

  if( nArg<=1 ){
    utf8_printf(stderr, "Wrong number of arguments.  Usage:\n");
    return arUsage(stderr);
  }else{
    char *z = azArg[1];
    if( z[0]!='-' ){
      /* Traditional style [tar] invocation */
      int i;
      int iArg = 2;
      for(i=0; z[i]; i++){
        const char *zArg = 0;
        struct ArSwitch *pOpt;
        for(pOpt=&aSwitch[0]; pOpt<pEnd; pOpt++){
          if( z[i]==pOpt->cShort ) break;
        }
        if( pOpt==pEnd ){
          return arErrorMsg(pAr, "unrecognized option: %c", z[i]);
        }
        if( pOpt->bArg ){
          if( iArg>=nArg ){
            return arErrorMsg(pAr, "option requires an argument: %c",z[i]);
          }
          zArg = azArg[iArg++];
        }
        if( arProcessSwitch(pAr, pOpt->eSwitch, zArg) ) return SQLITE_ERROR;
      }
      pAr->nArg = nArg-iArg;
      if( pAr->nArg>0 ){
        pAr->azArg = &azArg[iArg];
      }
    }else{
      /* Non-traditional invocation */
      int iArg;
      for(iArg=1; iArg<nArg; iArg++){
        int n;
        z = azArg[iArg];
        if( z[0]!='-' ){
          /* All remaining command line words are command arguments. */
          pAr->azArg = &azArg[iArg];
          pAr->nArg = nArg-iArg;
          break;
        }
        n = strlen30(z);

        if( z[1]!='-' ){
          int i;
          /* One or more short options */
          for(i=1; i<n; i++){
            const char *zArg = 0;
            struct ArSwitch *pOpt;
            for(pOpt=&aSwitch[0]; pOpt<pEnd; pOpt++){
              if( z[i]==pOpt->cShort ) break;
            }
            if( pOpt==pEnd ){
              return arErrorMsg(pAr, "unrecognized option: %c", z[i]);
            }
            if( pOpt->bArg ){
              if( i<(n-1) ){
                zArg = &z[i+1];
                i = n;
              }else{
                if( iArg>=(nArg-1) ){
                  return arErrorMsg(pAr, "option requires an argument: %c",z[i]);
                }
                zArg = azArg[++iArg];
              }
            }
            if( arProcessSwitch(pAr, pOpt->eSwitch, zArg) ) return SQLITE_ERROR;
          }
        }else if( z[2]=='\0' ){
          /* A -- option, indicating that all remaining command line words
          ** are command arguments.  */
          pAr->azArg = &azArg[iArg+1];
          pAr->nArg = nArg-iArg-1;
          break;
        }else{
          /* A long option */
          const char *zArg = 0;             /* Argument for option, if any */
          struct ArSwitch *pMatch = 0;      /* Matching option */
          struct ArSwitch *pOpt;            /* Iterator */
          for(pOpt=&aSwitch[0]; pOpt<pEnd; pOpt++){
            const char *zLong = pOpt->zLong;
            if( (n-2)<=strlen30(zLong) && 0==memcmp(&z[2], zLong, n-2) ){
              if( pMatch ){
                return arErrorMsg(pAr, "ambiguous option: %s",z);
              }else{
                pMatch = pOpt;
              }
            }
          }

          if( pMatch==0 ){
            return arErrorMsg(pAr, "unrecognized option: %s", z);
          }
          if( pMatch->bArg ){
            if( iArg>=(nArg-1) ){
              return arErrorMsg(pAr, "option requires an argument: %s", z);
            }
            zArg = azArg[++iArg];
          }
          if( arProcessSwitch(pAr, pMatch->eSwitch, zArg) ) return SQLITE_ERROR;
        }
      }
    }
  }

  return SQLITE_OK;
}

/*
** This function assumes that all arguments within the ArCommand.azArg[]
** array refer to archive members, as for the --extract or --list commands. 
** It checks that each of them are present. If any specified file is not
** present in the archive, an error is printed to stderr and an error
** code returned. Otherwise, if all specified arguments are present in
** the archive, SQLITE_OK is returned.
**
** This function strips any trailing '/' characters from each argument.
** This is consistent with the way the [tar] command seems to work on
** Linux.
*/
static int arCheckEntries(ArCommand *pAr){
  int rc = SQLITE_OK;
  if( pAr->nArg ){
    int i, j;
    sqlite3_stmt *pTest = 0;

    shellPreparePrintf(pAr->db, &rc, &pTest,
        "SELECT name FROM %s WHERE name=$name", 
        pAr->zSrcTable
    );
    j = sqlite3_bind_parameter_index(pTest, "$name");
    for(i=0; i<pAr->nArg && rc==SQLITE_OK; i++){
      char *z = pAr->azArg[i];
      int n = strlen30(z);
      int bOk = 0;
      while( n>0 && z[n-1]=='/' ) n--;
      z[n] = '\0';
      sqlite3_bind_text(pTest, j, z, -1, SQLITE_STATIC);
      if( SQLITE_ROW==sqlite3_step(pTest) ){
        bOk = 1;
      }
      shellReset(&rc, pTest);
      if( rc==SQLITE_OK && bOk==0 ){
        utf8_printf(stderr, "not found in archive: %s\n", z);
        rc = SQLITE_ERROR;
      }
    }
    shellFinalize(&rc, pTest);
  }
  return rc;
}

/*
** Format a WHERE clause that can be used against the "sqlar" table to
** identify all archive members that match the command arguments held
** in (*pAr). Leave this WHERE clause in (*pzWhere) before returning.
** The caller is responsible for eventually calling sqlite3_free() on
** any non-NULL (*pzWhere) value.
*/
static void arWhereClause(
  int *pRc, 
  ArCommand *pAr, 
  char **pzWhere                  /* OUT: New WHERE clause */
){
  char *zWhere = 0;
  if( *pRc==SQLITE_OK ){
    if( pAr->nArg==0 ){
      zWhere = sqlite3_mprintf("1");
    }else{
      int i;
      const char *zSep = "";
      for(i=0; i<pAr->nArg; i++){
        const char *z = pAr->azArg[i];
        zWhere = sqlite3_mprintf(
          "%z%s name = '%q' OR substr(name,1,%d) = '%q/'", 
          zWhere, zSep, z, strlen30(z)+1, z
        );
        if( zWhere==0 ){
          *pRc = SQLITE_NOMEM;
          break;
        }
        zSep = " OR ";
      }
    }
  }
  *pzWhere = zWhere;
}

/*
** Implementation of .ar "lisT" command. 
*/
static int arListCommand(ArCommand *pAr){
  const char *zSql = "SELECT %s FROM %s WHERE %s"; 
  const char *azCols[] = {
    "name",
    "lsmode(mode), sz, datetime(mtime, 'unixepoch'), name"
  };

  char *zWhere = 0;
  sqlite3_stmt *pSql = 0;
  int rc;

  rc = arCheckEntries(pAr);
  arWhereClause(&rc, pAr, &zWhere);

  shellPreparePrintf(pAr->db, &rc, &pSql, zSql, azCols[pAr->bVerbose],
                     pAr->zSrcTable, zWhere);
  if( pAr->bDryRun ){
    utf8_printf(pAr->p->out, "%s\n", sqlite3_sql(pSql));
  }else{
    while( rc==SQLITE_OK && SQLITE_ROW==sqlite3_step(pSql) ){
      if( pAr->bVerbose ){
        utf8_printf(pAr->p->out, "%s % 10d  %s  %s\n",
            sqlite3_column_text(pSql, 0),
            sqlite3_column_int(pSql, 1), 
            sqlite3_column_text(pSql, 2),
            sqlite3_column_text(pSql, 3)
        );
      }else{
        utf8_printf(pAr->p->out, "%s\n", sqlite3_column_text(pSql, 0));
      }
    }
  }
  shellFinalize(&rc, pSql);
  sqlite3_free(zWhere);
  return rc;
}


/*
** Implementation of .ar "eXtract" command. 
*/
static int arExtractCommand(ArCommand *pAr){
  const char *zSql1 = 
    "SELECT "
    " ($dir || name),"
    " writefile(($dir || name), %s, mode, mtime) "
    "FROM %s WHERE (%s) AND (data IS NULL OR $dirOnly = 0)"
    " AND name NOT GLOB '*..[/\\]*'";

  const char *azExtraArg[] = { 
    "sqlar_uncompress(data, sz)",
    "data"
  };

  sqlite3_stmt *pSql = 0;
  int rc = SQLITE_OK;
  char *zDir = 0;
  char *zWhere = 0;
  int i, j;

  /* If arguments are specified, check that they actually exist within
  ** the archive before proceeding. And formulate a WHERE clause to
  ** match them.  */
  rc = arCheckEntries(pAr);
  arWhereClause(&rc, pAr, &zWhere);

  if( rc==SQLITE_OK ){
    if( pAr->zDir ){
      zDir = sqlite3_mprintf("%s/", pAr->zDir);
    }else{
      zDir = sqlite3_mprintf("");
    }
    if( zDir==0 ) rc = SQLITE_NOMEM;
  }

  shellPreparePrintf(pAr->db, &rc, &pSql, zSql1, 
      azExtraArg[pAr->bZip], pAr->zSrcTable, zWhere
  );

  if( rc==SQLITE_OK ){
    j = sqlite3_bind_parameter_index(pSql, "$dir");
    sqlite3_bind_text(pSql, j, zDir, -1, SQLITE_STATIC);

    /* Run the SELECT statement twice. The first time, writefile() is called
    ** for all archive members that should be extracted. The second time,
    ** only for the directories. This is because the timestamps for
    ** extracted directories must be reset after they are populated (as
    ** populating them changes the timestamp).  */
    for(i=0; i<2; i++){
      j = sqlite3_bind_parameter_index(pSql, "$dirOnly");
      sqlite3_bind_int(pSql, j, i);
      if( pAr->bDryRun ){
        utf8_printf(pAr->p->out, "%s\n", sqlite3_sql(pSql));
      }else{
        while( rc==SQLITE_OK && SQLITE_ROW==sqlite3_step(pSql) ){
          if( i==0 && pAr->bVerbose ){
            utf8_printf(pAr->p->out, "%s\n", sqlite3_column_text(pSql, 0));
          }
        }
      }
      shellReset(&rc, pSql);
    }
    shellFinalize(&rc, pSql);
  }

  sqlite3_free(zDir);
  sqlite3_free(zWhere);
  return rc;
}

/*
** Run the SQL statement in zSql.  Or if doing a --dryrun, merely print it out.
*/
static int arExecSql(ArCommand *pAr, const char *zSql){
  int rc;
  if( pAr->bDryRun ){
    utf8_printf(pAr->p->out, "%s\n", zSql);
    rc = SQLITE_OK;
  }else{
    char *zErr = 0;
    rc = sqlite3_exec(pAr->db, zSql, 0, 0, &zErr);
    if( zErr ){
      utf8_printf(stdout, "ERROR: %s\n", zErr);
      sqlite3_free(zErr);
    }
  }
  return rc;
}


/*
** Implementation of .ar "create" and "update" commands.
**
** Create the "sqlar" table in the database if it does not already exist.
** Then add each file in the azFile[] array to the archive. Directories
** are added recursively. If argument bVerbose is non-zero, a message is
** printed on stdout for each file archived.
**
** The create command is the same as update, except that it drops
** any existing "sqlar" table before beginning.
*/
static int arCreateOrUpdateCommand(
  ArCommand *pAr,                 /* Command arguments and options */
  int bUpdate                     /* true for a --create.  false for --update */
){
  const char *zCreate = 
      "CREATE TABLE IF NOT EXISTS sqlar(\n"
      "  name TEXT PRIMARY KEY,  -- name of the file\n"
      "  mode INT,               -- access permissions\n"
      "  mtime INT,              -- last modification time\n"
      "  sz INT,                 -- original file size\n"
      "  data BLOB               -- compressed content\n"
      ")";
  const char *zDrop = "DROP TABLE IF EXISTS sqlar";
  const char *zInsertFmt[2] = {
     "REPLACE INTO %s(name,mode,mtime,sz,data)\n"
     "  SELECT\n"
     "    %s,\n"
     "    mode,\n"
     "    mtime,\n"
     "    CASE substr(lsmode(mode),1,1)\n"
     "      WHEN '-' THEN length(data)\n"
     "      WHEN 'd' THEN 0\n"
     "      ELSE -1 END,\n"
     "    sqlar_compress(data)\n"
     "  FROM fsdir(%Q,%Q)\n"
     "  WHERE lsmode(mode) NOT LIKE '?%%';",
     "REPLACE INTO %s(name,mode,mtime,data)\n"
     "  SELECT\n"
     "    %s,\n"
     "    mode,\n"
     "    mtime,\n"
     "    data\n"
     "  FROM fsdir(%Q,%Q)\n"
     "  WHERE lsmode(mode) NOT LIKE '?%%';"
  };
  int i;                          /* For iterating through azFile[] */
  int rc;                         /* Return code */
  const char *zTab = 0;           /* SQL table into which to insert */
  char *zSql;
  char zTemp[50];

  arExecSql(pAr, "PRAGMA page_size=512");
  rc = arExecSql(pAr, "SAVEPOINT ar;");
  if( rc!=SQLITE_OK ) return rc;
  zTemp[0] = 0; 
  if( pAr->bZip ){
    /* Initialize the zipfile virtual table, if necessary */
    if( pAr->zFile ){
      sqlite3_uint64 r;
      sqlite3_randomness(sizeof(r),&r);
      sqlite3_snprintf(sizeof(zTemp),zTemp,"zip%016llx",r);
      zTab = zTemp;
      zSql = sqlite3_mprintf(
         "CREATE VIRTUAL TABLE temp.%s USING zipfile(%Q)",
         zTab, pAr->zFile
      );
      rc = arExecSql(pAr, zSql);
      sqlite3_free(zSql);
    }else{
      zTab = "zip";
    }
  }else{
    /* Initialize the table for an SQLAR */
    zTab = "sqlar";
    if( bUpdate==0 ){
      rc = arExecSql(pAr, zDrop);
      if( rc!=SQLITE_OK ) goto end_ar_transaction;
    }
    rc = arExecSql(pAr, zCreate);
  }
  for(i=0; i<pAr->nArg && rc==SQLITE_OK; i++){
    char *zSql2 = sqlite3_mprintf(zInsertFmt[pAr->bZip], zTab,
        pAr->bVerbose ? "shell_putsnl(name)" : "name",
        pAr->azArg[i], pAr->zDir);
    rc = arExecSql(pAr, zSql2);
    sqlite3_free(zSql2);
  }
end_ar_transaction:
  if( rc!=SQLITE_OK ){
    arExecSql(pAr, "ROLLBACK TO ar; RELEASE ar;");
  }else{
    rc = arExecSql(pAr, "RELEASE ar;");
    if( pAr->bZip && pAr->zFile ){
      zSql = sqlite3_mprintf("DROP TABLE %s", zTemp);
      arExecSql(pAr, zSql);
      sqlite3_free(zSql);
    }
  }
  return rc;
}

/*
** Implementation of ".ar" dot command.
*/
static int arDotCommand(
  ShellState *pState,             /* Current shell tool state */
  int fromCmdLine,                /* True if -A command-line option, not .ar cmd */
  char **azArg,                   /* Array of arguments passed to dot command */
  int nArg                        /* Number of entries in azArg[] */
){
  ArCommand cmd;
  int rc;
  memset(&cmd, 0, sizeof(cmd));
  cmd.fromCmdLine = fromCmdLine;
  rc = arParseCommand(azArg, nArg, &cmd);
  if( rc==SQLITE_OK ){
    int eDbType = SHELL_OPEN_UNSPEC;
    cmd.p = pState;
    cmd.db = pState->db;
    if( cmd.zFile ){
      eDbType = deduceDatabaseType(cmd.zFile, 1);
    }else{
      eDbType = pState->openMode;
    }
    if( eDbType==SHELL_OPEN_ZIPFILE ){
      if( cmd.eCmd==AR_CMD_EXTRACT || cmd.eCmd==AR_CMD_LIST ){
        if( cmd.zFile==0 ){
          cmd.zSrcTable = sqlite3_mprintf("zip");
        }else{
          cmd.zSrcTable = sqlite3_mprintf("zipfile(%Q)", cmd.zFile);
        }
      }
      cmd.bZip = 1;
    }else if( cmd.zFile ){
      int flags;
      if( cmd.bAppend ) eDbType = SHELL_OPEN_APPENDVFS;
      if( cmd.eCmd==AR_CMD_CREATE || cmd.eCmd==AR_CMD_UPDATE ){
        flags = SQLITE_OPEN_READWRITE|SQLITE_OPEN_CREATE;
      }else{
        flags = SQLITE_OPEN_READONLY;
      }
      cmd.db = 0;
      if( cmd.bDryRun ){
        utf8_printf(pState->out, "-- open database '%s'%s\n", cmd.zFile,
             eDbType==SHELL_OPEN_APPENDVFS ? " using 'apndvfs'" : "");
      }
      rc = sqlite3_open_v2(cmd.zFile, &cmd.db, flags, 
             eDbType==SHELL_OPEN_APPENDVFS ? "apndvfs" : 0);
      if( rc!=SQLITE_OK ){
        utf8_printf(stderr, "cannot open file: %s (%s)\n", 
            cmd.zFile, sqlite3_errmsg(cmd.db)
        );
        goto end_ar_command;
      }
      sqlite3_fileio_init(cmd.db, 0, 0);
      sqlite3_sqlar_init(cmd.db, 0, 0);
      sqlite3_create_function(cmd.db, "shell_putsnl", 1, SQLITE_UTF8, cmd.p,
                              shellPutsFunc, 0, 0);

    }
    if( cmd.zSrcTable==0 && cmd.bZip==0 && cmd.eCmd!=AR_CMD_HELP ){
      if( cmd.eCmd!=AR_CMD_CREATE
       && sqlite3_table_column_metadata(cmd.db,0,"sqlar","name",0,0,0,0,0)
      ){
        utf8_printf(stderr, "database does not contain an 'sqlar' table\n");
        rc = SQLITE_ERROR;
        goto end_ar_command;
      }
      cmd.zSrcTable = sqlite3_mprintf("sqlar");
    }

    switch( cmd.eCmd ){
      case AR_CMD_CREATE:
        rc = arCreateOrUpdateCommand(&cmd, 0);
        break;

      case AR_CMD_EXTRACT:
        rc = arExtractCommand(&cmd);
        break;

      case AR_CMD_LIST:
        rc = arListCommand(&cmd);
        break;

      case AR_CMD_HELP:
        arUsage(pState->out);
        break;

      default:
        assert( cmd.eCmd==AR_CMD_UPDATE );
        rc = arCreateOrUpdateCommand(&cmd, 1);
        break;
    }
  }
end_ar_command:
  if( cmd.db!=pState->db ){
    close_db(cmd.db);
  }
  sqlite3_free(cmd.zSrcTable);

  return rc;
}
/* End of the ".archive" or ".ar" command logic
**********************************************************************************/
#endif /* !defined(SQLITE_OMIT_VIRTUALTABLE) && defined(SQLITE_HAVE_ZLIB) */


/*
** If an input line begins with "." then invoke this routine to
** process that line.
**
** Return 1 on error, 2 to exit, and 0 otherwise.
*/
static int do_meta_command(char *zLine, ShellState *p){
  int h = 1;
  int nArg = 0;
  int n, c;
  int rc = 0;
  char *azArg[50];

#ifndef SQLITE_OMIT_VIRTUALTABLE
  if( p->expert.pExpert ){
    expertFinish(p, 1, 0);
  }
#endif

  /* Parse the input line into tokens.
  */
  while( zLine[h] && nArg<ArraySize(azArg) ){
    while( IsSpace(zLine[h]) ){ h++; }
    if( zLine[h]==0 ) break;
    if( zLine[h]=='\'' || zLine[h]=='"' ){
      int delim = zLine[h++];
      azArg[nArg++] = &zLine[h];
      while( zLine[h] && zLine[h]!=delim ){
        if( zLine[h]=='\\' && delim=='"' && zLine[h+1]!=0 ) h++;
        h++;
      }
      if( zLine[h]==delim ){
        zLine[h++] = 0;
      }
      if( delim=='"' ) resolve_backslashes(azArg[nArg-1]);
    }else{
      azArg[nArg++] = &zLine[h];
      while( zLine[h] && !IsSpace(zLine[h]) ){ h++; }
      if( zLine[h] ) zLine[h++] = 0;
      resolve_backslashes(azArg[nArg-1]);
    }
  }

  /* Process the input line.
  */
  if( nArg==0 ) return 0; /* no tokens, no error */
  n = strlen30(azArg[0]);
  c = azArg[0][0];
  clearTempFile(p);

#ifndef SQLITE_OMIT_AUTHORIZATION
  if( c=='a' && strncmp(azArg[0], "auth", n)==0 ){
    if( nArg!=2 ){
      raw_printf(stderr, "Usage: .auth ON|OFF\n");
      rc = 1;
      goto meta_command_exit;
    }
    open_db(p, 0);
    if( booleanValue(azArg[1]) ){
      sqlite3_set_authorizer(p->db, shellAuth, p);
    }else{
      sqlite3_set_authorizer(p->db, 0, 0);
    }
  }else
#endif

#if !defined(SQLITE_OMIT_VIRTUALTABLE) && defined(SQLITE_HAVE_ZLIB)
  if( c=='a' && strncmp(azArg[0], "archive", n)==0 ){
    open_db(p, 0);
    rc = arDotCommand(p, 0, azArg, nArg);
  }else
#endif

  if( (c=='b' && n>=3 && strncmp(azArg[0], "backup", n)==0)
   || (c=='s' && n>=3 && strncmp(azArg[0], "save", n)==0)
  ){
    const char *zDestFile = 0;
    const char *zDb = 0;
    sqlite3 *pDest;
    sqlite3_backup *pBackup;
    int j;
    const char *zVfs = 0;
    for(j=1; j<nArg; j++){
      const char *z = azArg[j];
      if( z[0]=='-' ){
        if( z[1]=='-' ) z++;
        if( strcmp(z, "-append")==0 ){
          zVfs = "apndvfs";
        }else
        {
          utf8_printf(stderr, "unknown option: %s\n", azArg[j]);
          return 1;
        }
      }else if( zDestFile==0 ){
        zDestFile = azArg[j];
      }else if( zDb==0 ){
        zDb = zDestFile;
        zDestFile = azArg[j];
      }else{
        raw_printf(stderr, "Usage: .backup ?DB? ?--append? FILENAME\n");
        return 1;
      }
    }
    if( zDestFile==0 ){
      raw_printf(stderr, "missing FILENAME argument on .backup\n");
      return 1;
    }
    if( zDb==0 ) zDb = "main";
    rc = sqlite3_open_v2(zDestFile, &pDest, 
                  SQLITE_OPEN_READWRITE|SQLITE_OPEN_CREATE, zVfs);
    if( rc!=SQLITE_OK ){
      utf8_printf(stderr, "Error: cannot open \"%s\"\n", zDestFile);
      close_db(pDest);
      return 1;
    }
    open_db(p, 0);
    pBackup = sqlite3_backup_init(pDest, "main", p->db, zDb);
    if( pBackup==0 ){
      utf8_printf(stderr, "Error: %s\n", sqlite3_errmsg(pDest));
      close_db(pDest);
      return 1;
    }
    while(  (rc = sqlite3_backup_step(pBackup,100))==SQLITE_OK ){}
    sqlite3_backup_finish(pBackup);
    if( rc==SQLITE_DONE ){
      rc = 0;
    }else{
      utf8_printf(stderr, "Error: %s\n", sqlite3_errmsg(pDest));
      rc = 1;
    }
    close_db(pDest);
  }else

  if( c=='b' && n>=3 && strncmp(azArg[0], "bail", n)==0 ){
    if( nArg==2 ){
      bail_on_error = booleanValue(azArg[1]);
    }else{
      raw_printf(stderr, "Usage: .bail on|off\n");
      rc = 1;
    }
  }else

  if( c=='b' && n>=3 && strncmp(azArg[0], "binary", n)==0 ){
    if( nArg==2 ){
      if( booleanValue(azArg[1]) ){
        setBinaryMode(p->out, 1);
      }else{
        setTextMode(p->out, 1);
      }
    }else{
      raw_printf(stderr, "Usage: .binary on|off\n");
      rc = 1;
    }
  }else

  if( c=='c' && strcmp(azArg[0],"cd")==0 ){
    if( nArg==2 ){
#if defined(_WIN32) || defined(WIN32)
      wchar_t *z = sqlite3_win32_utf8_to_unicode(azArg[1]);
      rc = !SetCurrentDirectoryW(z);
      sqlite3_free(z);
#else
      rc = chdir(azArg[1]);
#endif
      if( rc ){
        utf8_printf(stderr, "Cannot change to directory \"%s\"\n", azArg[1]);
        rc = 1;
      }
    }else{
      raw_printf(stderr, "Usage: .cd DIRECTORY\n");
      rc = 1;
    }
  }else

  /* The undocumented ".breakpoint" command causes a call to the no-op
  ** routine named test_breakpoint().
  */
  if( c=='b' && n>=3 && strncmp(azArg[0], "breakpoint", n)==0 ){
    test_breakpoint();
  }else

  if( c=='c' && n>=3 && strncmp(azArg[0], "changes", n)==0 ){
    if( nArg==2 ){
      setOrClearFlag(p, SHFLG_CountChanges, azArg[1]);
    }else{
      raw_printf(stderr, "Usage: .changes on|off\n");
      rc = 1;
    }
  }else

  /* Cancel output redirection, if it is currently set (by .testcase)
  ** Then read the content of the testcase-out.txt file and compare against
  ** azArg[1].  If there are differences, report an error and exit.
  */
  if( c=='c' && n>=3 && strncmp(azArg[0], "check", n)==0 ){
    char *zRes = 0;
    output_reset(p);
    if( nArg!=2 ){
      raw_printf(stderr, "Usage: .check GLOB-PATTERN\n");
      rc = 2;
    }else if( (zRes = readFile("testcase-out.txt", 0))==0 ){
      raw_printf(stderr, "Error: cannot read 'testcase-out.txt'\n");
      rc = 2;
    }else if( testcase_glob(azArg[1],zRes)==0 ){
      utf8_printf(stderr,
                 "testcase-%s FAILED\n Expected: [%s]\n      Got: [%s]\n",
                 p->zTestcase, azArg[1], zRes);
      rc = 1;
    }else{
      utf8_printf(stdout, "testcase-%s ok\n", p->zTestcase);
      p->nCheck++;
    }
    sqlite3_free(zRes);
  }else

  if( c=='c' && strncmp(azArg[0], "clone", n)==0 ){
    if( nArg==2 ){
      tryToClone(p, azArg[1]);
    }else{
      raw_printf(stderr, "Usage: .clone FILENAME\n");
      rc = 1;
    }
  }else

  if( c=='d' && n>1 && strncmp(azArg[0], "databases", n)==0 ){
    ShellState data;
    char *zErrMsg = 0;
    open_db(p, 0);
    memcpy(&data, p, sizeof(data));
    data.showHeader = 0;
    data.cMode = data.mode = MODE_List;
    sqlite3_snprintf(sizeof(data.colSeparator),data.colSeparator,": ");
    data.cnt = 0;
    sqlite3_exec(p->db, "SELECT name, file FROM pragma_database_list",
                 callback, &data, &zErrMsg);
    if( zErrMsg ){
      utf8_printf(stderr,"Error: %s\n", zErrMsg);
      sqlite3_free(zErrMsg);
      rc = 1;
    }
  }else

  if( c=='d' && n>=3 && strncmp(azArg[0], "dbconfig", n)==0 ){
    static const struct DbConfigChoices {
      const char *zName;
      int op;
    } aDbConfig[] = {
        { "enable_fkey",      SQLITE_DBCONFIG_ENABLE_FKEY            },
        { "enable_trigger",   SQLITE_DBCONFIG_ENABLE_TRIGGER         },
        { "fts3_tokenizer",   SQLITE_DBCONFIG_ENABLE_FTS3_TOKENIZER  },
        { "load_extension",   SQLITE_DBCONFIG_ENABLE_LOAD_EXTENSION  },
        { "no_ckpt_on_close", SQLITE_DBCONFIG_NO_CKPT_ON_CLOSE       },
        { "enable_qpsg",      SQLITE_DBCONFIG_ENABLE_QPSG            },
        { "trigger_eqp",      SQLITE_DBCONFIG_TRIGGER_EQP            },
        { "reset_database",   SQLITE_DBCONFIG_RESET_DATABASE         },
        { "defensive",        SQLITE_DBCONFIG_DEFENSIVE              },
    };
    int ii, v;
    open_db(p, 0);
    for(ii=0; ii<ArraySize(aDbConfig); ii++){
      if( nArg>1 && strcmp(azArg[1], aDbConfig[ii].zName)!=0 ) continue;
      if( nArg>=3 ){
        sqlite3_db_config(p->db, aDbConfig[ii].op, booleanValue(azArg[2]), 0);
      }
      sqlite3_db_config(p->db, aDbConfig[ii].op, -1, &v);
      utf8_printf(p->out, "%18s %s\n", aDbConfig[ii].zName, v ? "on" : "off");
      if( nArg>1 ) break;
    }
    if( nArg>1 && ii==ArraySize(aDbConfig) ){
      utf8_printf(stderr, "Error: unknown dbconfig \"%s\"\n", azArg[1]);
      utf8_printf(stderr, "Enter \".dbconfig\" with no arguments for a list\n");
    }   
  }else

  if( c=='d' && n>=3 && strncmp(azArg[0], "dbinfo", n)==0 ){
    rc = shell_dbinfo_command(p, nArg, azArg);
  }else

  if( c=='d' && strncmp(azArg[0], "dump", n)==0 ){
    const char *zLike = 0;
    int i;
    int savedShowHeader = p->showHeader;
    int savedShellFlags = p->shellFlgs;
    ShellClearFlag(p, SHFLG_PreserveRowid|SHFLG_Newlines|SHFLG_Echo);
    for(i=1; i<nArg; i++){
      if( azArg[i][0]=='-' ){
        const char *z = azArg[i]+1;
        if( z[0]=='-' ) z++;
        if( strcmp(z,"preserve-rowids")==0 ){
#ifdef SQLITE_OMIT_VIRTUALTABLE
          raw_printf(stderr, "The --preserve-rowids option is not compatible"
                             " with SQLITE_OMIT_VIRTUALTABLE\n");
          rc = 1;
          goto meta_command_exit;
#else
          ShellSetFlag(p, SHFLG_PreserveRowid);
#endif
        }else
        if( strcmp(z,"newlines")==0 ){
          ShellSetFlag(p, SHFLG_Newlines);
        }else
        {
          raw_printf(stderr, "Unknown option \"%s\" on \".dump\"\n", azArg[i]);
          rc = 1;
          goto meta_command_exit;
        }
      }else if( zLike ){
        raw_printf(stderr, "Usage: .dump ?--preserve-rowids? "
                           "?--newlines? ?LIKE-PATTERN?\n");
        rc = 1;
        goto meta_command_exit;
      }else{
        zLike = azArg[i];
      }
    }
    open_db(p, 0);
    /* When playing back a "dump", the content might appear in an order
    ** which causes immediate foreign key constraints to be violated.
    ** So disable foreign-key constraint enforcement to prevent problems. */
    raw_printf(p->out, "PRAGMA foreign_keys=OFF;\n");
    raw_printf(p->out, "BEGIN TRANSACTION;\n");
    p->writableSchema = 0;
    p->showHeader = 0;
    /* Set writable_schema=ON since doing so forces SQLite to initialize
    ** as much of the schema as it can even if the sqlite_master table is
    ** corrupt. */
    sqlite3_exec(p->db, "SAVEPOINT dump; PRAGMA writable_schema=ON", 0, 0, 0);
    p->nErr = 0;
    if( zLike==0 ){
      run_schema_dump_query(p,
        "SELECT name, type, sql FROM sqlite_master "
        "WHERE sql NOT NULL AND type=='table' AND name!='sqlite_sequence'"
      );
      run_schema_dump_query(p,
        "SELECT name, type, sql FROM sqlite_master "
        "WHERE name=='sqlite_sequence'"
      );
      run_table_dump_query(p,
        "SELECT sql FROM sqlite_master "
        "WHERE sql NOT NULL AND type IN ('index','trigger','view')", 0
      );
    }else{
      char *zSql;
      zSql = sqlite3_mprintf(
        "SELECT name, type, sql FROM sqlite_master "
        "WHERE tbl_name LIKE %Q AND type=='table'"
        "  AND sql NOT NULL", zLike);
      run_schema_dump_query(p,zSql);
      sqlite3_free(zSql);
      zSql = sqlite3_mprintf(
        "SELECT sql FROM sqlite_master "
        "WHERE sql NOT NULL"
        "  AND type IN ('index','trigger','view')"
        "  AND tbl_name LIKE %Q", zLike);
      run_table_dump_query(p, zSql, 0);
      sqlite3_free(zSql);
    }
    if( p->writableSchema ){
      raw_printf(p->out, "PRAGMA writable_schema=OFF;\n");
      p->writableSchema = 0;
    }
    sqlite3_exec(p->db, "PRAGMA writable_schema=OFF;", 0, 0, 0);
    sqlite3_exec(p->db, "RELEASE dump;", 0, 0, 0);
    raw_printf(p->out, p->nErr ? "ROLLBACK; -- due to errors\n" : "COMMIT;\n");
    p->showHeader = savedShowHeader;
    p->shellFlgs = savedShellFlags;
  }else

  if( c=='e' && strncmp(azArg[0], "echo", n)==0 ){
    if( nArg==2 ){
      setOrClearFlag(p, SHFLG_Echo, azArg[1]);
    }else{
      raw_printf(stderr, "Usage: .echo on|off\n");
      rc = 1;
    }
  }else

  if( c=='e' && strncmp(azArg[0], "eqp", n)==0 ){
    if( nArg==2 ){
      p->autoEQPtest = 0;
      if( strcmp(azArg[1],"full")==0 ){
        p->autoEQP = AUTOEQP_full;
      }else if( strcmp(azArg[1],"trigger")==0 ){
        p->autoEQP = AUTOEQP_trigger;
      }else if( strcmp(azArg[1],"test")==0 ){
        p->autoEQP = AUTOEQP_on;
        p->autoEQPtest = 1;
      }else{
        p->autoEQP = (u8)booleanValue(azArg[1]);
      }
    }else{
      raw_printf(stderr, "Usage: .eqp off|on|trigger|full\n");
      rc = 1;
    }
  }else

  if( c=='e' && strncmp(azArg[0], "exit", n)==0 ){
    if( nArg>1 && (rc = (int)integerValue(azArg[1]))!=0 ) exit(rc);
    rc = 2;
  }else

  /* The ".explain" command is automatic now.  It is largely pointless.  It
  ** retained purely for backwards compatibility */
  if( c=='e' && strncmp(azArg[0], "explain", n)==0 ){
    int val = 1;
    if( nArg>=2 ){
      if( strcmp(azArg[1],"auto")==0 ){
        val = 99;
      }else{
        val =  booleanValue(azArg[1]);
      }
    }
    if( val==1 && p->mode!=MODE_Explain ){
      p->normalMode = p->mode;
      p->mode = MODE_Explain;
      p->autoExplain = 0;
    }else if( val==0 ){
      if( p->mode==MODE_Explain ) p->mode = p->normalMode;
      p->autoExplain = 0;
    }else if( val==99 ){
      if( p->mode==MODE_Explain ) p->mode = p->normalMode;
      p->autoExplain = 1;
    }
  }else

#ifndef SQLITE_OMIT_VIRTUALTABLE
  if( c=='e' && strncmp(azArg[0], "expert", n)==0 ){
    open_db(p, 0);
    expertDotCommand(p, azArg, nArg);
  }else
#endif

  if( c=='f' && strncmp(azArg[0], "fullschema", n)==0 ){
    ShellState data;
    char *zErrMsg = 0;
    int doStats = 0;
    memcpy(&data, p, sizeof(data));
    data.showHeader = 0;
    data.cMode = data.mode = MODE_Semi;
    if( nArg==2 && optionMatch(azArg[1], "indent") ){
      data.cMode = data.mode = MODE_Pretty;
      nArg = 1;
    }
    if( nArg!=1 ){
      raw_printf(stderr, "Usage: .fullschema ?--indent?\n");
      rc = 1;
      goto meta_command_exit;
    }
    open_db(p, 0);
    rc = sqlite3_exec(p->db,
       "SELECT sql FROM"
       "  (SELECT sql sql, type type, tbl_name tbl_name, name name, rowid x"
       "     FROM sqlite_master UNION ALL"
       "   SELECT sql, type, tbl_name, name, rowid FROM sqlite_temp_master) "
       "WHERE type!='meta' AND sql NOTNULL AND name NOT LIKE 'sqlite_%' "
       "ORDER BY rowid",
       callback, &data, &zErrMsg
    );
    if( rc==SQLITE_OK ){
      sqlite3_stmt *pStmt;
      rc = sqlite3_prepare_v2(p->db,
               "SELECT rowid FROM sqlite_master"
               " WHERE name GLOB 'sqlite_stat[134]'",
               -1, &pStmt, 0);
      doStats = sqlite3_step(pStmt)==SQLITE_ROW;
      sqlite3_finalize(pStmt);
    }
    if( doStats==0 ){
      raw_printf(p->out, "/* No STAT tables available */\n");
    }else{
      raw_printf(p->out, "ANALYZE sqlite_master;\n");
      sqlite3_exec(p->db, "SELECT 'ANALYZE sqlite_master'",
                   callback, &data, &zErrMsg);
      data.cMode = data.mode = MODE_Insert;
      data.zDestTable = "sqlite_stat1";
      shell_exec(&data, "SELECT * FROM sqlite_stat1", &zErrMsg);
      data.zDestTable = "sqlite_stat3";
      shell_exec(&data, "SELECT * FROM sqlite_stat3", &zErrMsg);
      data.zDestTable = "sqlite_stat4";
      shell_exec(&data, "SELECT * FROM sqlite_stat4", &zErrMsg);
      raw_printf(p->out, "ANALYZE sqlite_master;\n");
    }
  }else

  if( c=='h' && strncmp(azArg[0], "headers", n)==0 ){
    if( nArg==2 ){
      p->showHeader = booleanValue(azArg[1]);
    }else{
      raw_printf(stderr, "Usage: .headers on|off\n");
      rc = 1;
    }
  }else

  if( c=='h' && strncmp(azArg[0], "help", n)==0 ){
    if( nArg>=2 ){
      n = showHelp(p->out, azArg[1]);
      if( n==0 ){
        utf8_printf(p->out, "Nothing matches '%s'\n", azArg[1]);
      }
    }else{
      showHelp(p->out, 0);
    }
  }else

  if( c=='i' && strncmp(azArg[0], "import", n)==0 ){
    char *zTable;               /* Insert data into this table */
    char *zFile;                /* Name of file to extra content from */
    sqlite3_stmt *pStmt = NULL; /* A statement */
    int nCol;                   /* Number of columns in the table */
    int nByte;                  /* Number of bytes in an SQL string */
    int i, j;                   /* Loop counters */
    int needCommit;             /* True to COMMIT or ROLLBACK at end */
    int nSep;                   /* Number of bytes in p->colSeparator[] */
    char *zSql;                 /* An SQL statement */
    ImportCtx sCtx;             /* Reader context */
    char *(SQLITE_CDECL *xRead)(ImportCtx*); /* Func to read one value */
    int (SQLITE_CDECL *xCloser)(FILE*);      /* Func to close file */

    if( nArg!=3 ){
      raw_printf(stderr, "Usage: .import FILE TABLE\n");
      goto meta_command_exit;
    }
    zFile = azArg[1];
    zTable = azArg[2];
    seenInterrupt = 0;
    memset(&sCtx, 0, sizeof(sCtx));
    open_db(p, 0);
    nSep = strlen30(p->colSeparator);
    if( nSep==0 ){
      raw_printf(stderr,
                 "Error: non-null column separator required for import\n");
      return 1;
    }
    if( nSep>1 ){
      raw_printf(stderr, "Error: multi-character column separators not allowed"
                      " for import\n");
      return 1;
    }
    nSep = strlen30(p->rowSeparator);
    if( nSep==0 ){
      raw_printf(stderr, "Error: non-null row separator required for import\n");
      return 1;
    }
    if( nSep==2 && p->mode==MODE_Csv && strcmp(p->rowSeparator, SEP_CrLf)==0 ){
      /* When importing CSV (only), if the row separator is set to the
      ** default output row separator, change it to the default input
      ** row separator.  This avoids having to maintain different input
      ** and output row separators. */
      sqlite3_snprintf(sizeof(p->rowSeparator), p->rowSeparator, SEP_Row);
      nSep = strlen30(p->rowSeparator);
    }
    if( nSep>1 ){
      raw_printf(stderr, "Error: multi-character row separators not allowed"
                      " for import\n");
      return 1;
    }
    sCtx.zFile = zFile;
    sCtx.nLine = 1;
    if( sCtx.zFile[0]=='|' ){
#ifdef SQLITE_OMIT_POPEN
      raw_printf(stderr, "Error: pipes are not supported in this OS\n");
      return 1;
#else
      sCtx.in = popen(sCtx.zFile+1, "r");
      sCtx.zFile = "<pipe>";
      xCloser = pclose;
#endif
    }else{
      sCtx.in = fopen(sCtx.zFile, "rb");
      xCloser = fclose;
    }
    if( p->mode==MODE_Ascii ){
      xRead = ascii_read_one_field;
    }else{
      xRead = csv_read_one_field;
    }
    if( sCtx.in==0 ){
      utf8_printf(stderr, "Error: cannot open \"%s\"\n", zFile);
      return 1;
    }
    sCtx.cColSep = p->colSeparator[0];
    sCtx.cRowSep = p->rowSeparator[0];
    zSql = sqlite3_mprintf("SELECT * FROM %s", zTable);
    if( zSql==0 ){
      xCloser(sCtx.in);
      shell_out_of_memory();
    }
    nByte = strlen30(zSql);
    rc = sqlite3_prepare_v2(p->db, zSql, -1, &pStmt, 0);
    import_append_char(&sCtx, 0);    /* To ensure sCtx.z is allocated */
    if( rc && sqlite3_strglob("no such table: *", sqlite3_errmsg(p->db))==0 ){
      char *zCreate = sqlite3_mprintf("CREATE TABLE %s", zTable);
      char cSep = '(';
      while( xRead(&sCtx) ){
        zCreate = sqlite3_mprintf("%z%c\n  \"%w\" TEXT", zCreate, cSep, sCtx.z);
        cSep = ',';
        if( sCtx.cTerm!=sCtx.cColSep ) break;
      }
      if( cSep=='(' ){
        sqlite3_free(zCreate);
        sqlite3_free(sCtx.z);
        xCloser(sCtx.in);
        utf8_printf(stderr,"%s: empty file\n", sCtx.zFile);
        return 1;
      }
      zCreate = sqlite3_mprintf("%z\n)", zCreate);
      rc = sqlite3_exec(p->db, zCreate, 0, 0, 0);
      sqlite3_free(zCreate);
      if( rc ){
        utf8_printf(stderr, "CREATE TABLE %s(...) failed: %s\n", zTable,
                sqlite3_errmsg(p->db));
        sqlite3_free(sCtx.z);
        xCloser(sCtx.in);
        return 1;
      }
      rc = sqlite3_prepare_v2(p->db, zSql, -1, &pStmt, 0);
    }
    sqlite3_free(zSql);
    if( rc ){
      if (pStmt) sqlite3_finalize(pStmt);
      utf8_printf(stderr,"Error: %s\n", sqlite3_errmsg(p->db));
      xCloser(sCtx.in);
      return 1;
    }
    nCol = sqlite3_column_count(pStmt);
    sqlite3_finalize(pStmt);
    pStmt = 0;
    if( nCol==0 ) return 0; /* no columns, no error */
    zSql = sqlite3_malloc64( nByte*2 + 20 + nCol*2 );
    if( zSql==0 ){
      xCloser(sCtx.in);
      shell_out_of_memory();
    }
    sqlite3_snprintf(nByte+20, zSql, "INSERT INTO \"%w\" VALUES(?", zTable);
    j = strlen30(zSql);
    for(i=1; i<nCol; i++){
      zSql[j++] = ',';
      zSql[j++] = '?';
    }
    zSql[j++] = ')';
    zSql[j] = 0;
    rc = sqlite3_prepare_v2(p->db, zSql, -1, &pStmt, 0);
    sqlite3_free(zSql);
    if( rc ){
      utf8_printf(stderr, "Error: %s\n", sqlite3_errmsg(p->db));
      if (pStmt) sqlite3_finalize(pStmt);
      xCloser(sCtx.in);
      return 1;
    }
    needCommit = sqlite3_get_autocommit(p->db);
    if( needCommit ) sqlite3_exec(p->db, "BEGIN", 0, 0, 0);
    do{
      int startLine = sCtx.nLine;
      for(i=0; i<nCol; i++){
        char *z = xRead(&sCtx);
        /*
        ** Did we reach end-of-file before finding any columns?
        ** If so, stop instead of NULL filling the remaining columns.
        */
        if( z==0 && i==0 ) break;
        /*
        ** Did we reach end-of-file OR end-of-line before finding any
        ** columns in ASCII mode?  If so, stop instead of NULL filling
        ** the remaining columns.
        */
        if( p->mode==MODE_Ascii && (z==0 || z[0]==0) && i==0 ) break;
        sqlite3_bind_text(pStmt, i+1, z, -1, SQLITE_TRANSIENT);
        if( i<nCol-1 && sCtx.cTerm!=sCtx.cColSep ){
          utf8_printf(stderr, "%s:%d: expected %d columns but found %d - "
                          "filling the rest with NULL\n",
                          sCtx.zFile, startLine, nCol, i+1);
          i += 2;
          while( i<=nCol ){ sqlite3_bind_null(pStmt, i); i++; }
        }
      }
      if( sCtx.cTerm==sCtx.cColSep ){
        do{
          xRead(&sCtx);
          i++;
        }while( sCtx.cTerm==sCtx.cColSep );
        utf8_printf(stderr, "%s:%d: expected %d columns but found %d - "
                        "extras ignored\n",
                        sCtx.zFile, startLine, nCol, i);
      }
      if( i>=nCol ){
        sqlite3_step(pStmt);
        rc = sqlite3_reset(pStmt);
        if( rc!=SQLITE_OK ){
          utf8_printf(stderr, "%s:%d: INSERT failed: %s\n", sCtx.zFile,
                      startLine, sqlite3_errmsg(p->db));
        }
      }
    }while( sCtx.cTerm!=EOF );

    xCloser(sCtx.in);
    sqlite3_free(sCtx.z);
    sqlite3_finalize(pStmt);
    if( needCommit ) sqlite3_exec(p->db, "COMMIT", 0, 0, 0);
  }else

#ifndef SQLITE_UNTESTABLE
  if( c=='i' && strncmp(azArg[0], "imposter", n)==0 ){
    char *zSql;
    char *zCollist = 0;
    sqlite3_stmt *pStmt;
    int tnum = 0;
    int i;
    if( !(nArg==3 || (nArg==2 && sqlite3_stricmp(azArg[1],"off")==0)) ){
      utf8_printf(stderr, "Usage: .imposter INDEX IMPOSTER\n"
                          "       .imposter off\n");
      rc = 1;
      goto meta_command_exit;
    }
    open_db(p, 0);
    if( nArg==2 ){
      sqlite3_test_control(SQLITE_TESTCTRL_IMPOSTER, p->db, "main", 0, 1);
      goto meta_command_exit;
    }
    zSql = sqlite3_mprintf("SELECT rootpage FROM sqlite_master"
                           " WHERE name='%q' AND type='index'", azArg[1]);
    sqlite3_prepare_v2(p->db, zSql, -1, &pStmt, 0);
    sqlite3_free(zSql);
    if( sqlite3_step(pStmt)==SQLITE_ROW ){
      tnum = sqlite3_column_int(pStmt, 0);
    }
    sqlite3_finalize(pStmt);
    if( tnum==0 ){
      utf8_printf(stderr, "no such index: \"%s\"\n", azArg[1]);
      rc = 1;
      goto meta_command_exit;
    }
    zSql = sqlite3_mprintf("PRAGMA index_xinfo='%q'", azArg[1]);
    rc = sqlite3_prepare_v2(p->db, zSql, -1, &pStmt, 0);
    sqlite3_free(zSql);
    i = 0;
    while( sqlite3_step(pStmt)==SQLITE_ROW ){
      char zLabel[20];
      const char *zCol = (const char*)sqlite3_column_text(pStmt,2);
      i++;
      if( zCol==0 ){
        if( sqlite3_column_int(pStmt,1)==-1 ){
          zCol = "_ROWID_";
        }else{
          sqlite3_snprintf(sizeof(zLabel),zLabel,"expr%d",i);
          zCol = zLabel;
        }
      }
      if( zCollist==0 ){
        zCollist = sqlite3_mprintf("\"%w\"", zCol);
      }else{
        zCollist = sqlite3_mprintf("%z,\"%w\"", zCollist, zCol);
      }
    }
    sqlite3_finalize(pStmt);
    zSql = sqlite3_mprintf(
          "CREATE TABLE \"%w\"(%s,PRIMARY KEY(%s))WITHOUT ROWID",
          azArg[2], zCollist, zCollist);
    sqlite3_free(zCollist);
    rc = sqlite3_test_control(SQLITE_TESTCTRL_IMPOSTER, p->db, "main", 1, tnum);
    if( rc==SQLITE_OK ){
      rc = sqlite3_exec(p->db, zSql, 0, 0, 0);
      sqlite3_test_control(SQLITE_TESTCTRL_IMPOSTER, p->db, "main", 0, 0);
      if( rc ){
        utf8_printf(stderr, "Error in [%s]: %s\n", zSql, sqlite3_errmsg(p->db));
      }else{
        utf8_printf(stdout, "%s;\n", zSql);
        raw_printf(stdout,
           "WARNING: writing to an imposter table will corrupt the index!\n"
        );
      }
    }else{
      raw_printf(stderr, "SQLITE_TESTCTRL_IMPOSTER returns %d\n", rc);
      rc = 1;
    }
    sqlite3_free(zSql);
  }else
#endif /* !defined(SQLITE_OMIT_TEST_CONTROL) */

#ifdef SQLITE_ENABLE_IOTRACE
  if( c=='i' && strncmp(azArg[0], "iotrace", n)==0 ){
    SQLITE_API extern void (SQLITE_CDECL *sqlite3IoTrace)(const char*, ...);
    if( iotrace && iotrace!=stdout ) fclose(iotrace);
    iotrace = 0;
    if( nArg<2 ){
      sqlite3IoTrace = 0;
    }else if( strcmp(azArg[1], "-")==0 ){
      sqlite3IoTrace = iotracePrintf;
      iotrace = stdout;
    }else{
      iotrace = fopen(azArg[1], "w");
      if( iotrace==0 ){
        utf8_printf(stderr, "Error: cannot open \"%s\"\n", azArg[1]);
        sqlite3IoTrace = 0;
        rc = 1;
      }else{
        sqlite3IoTrace = iotracePrintf;
      }
    }
  }else
#endif

  if( c=='l' && n>=5 && strncmp(azArg[0], "limits", n)==0 ){
    static const struct {
       const char *zLimitName;   /* Name of a limit */
       int limitCode;            /* Integer code for that limit */
    } aLimit[] = {
      { "length",                SQLITE_LIMIT_LENGTH                    },
      { "sql_length",            SQLITE_LIMIT_SQL_LENGTH                },
      { "column",                SQLITE_LIMIT_COLUMN                    },
      { "expr_depth",            SQLITE_LIMIT_EXPR_DEPTH                },
      { "compound_select",       SQLITE_LIMIT_COMPOUND_SELECT           },
      { "vdbe_op",               SQLITE_LIMIT_VDBE_OP                   },
      { "function_arg",          SQLITE_LIMIT_FUNCTION_ARG              },
      { "attached",              SQLITE_LIMIT_ATTACHED                  },
      { "like_pattern_length",   SQLITE_LIMIT_LIKE_PATTERN_LENGTH       },
      { "variable_number",       SQLITE_LIMIT_VARIABLE_NUMBER           },
      { "trigger_depth",         SQLITE_LIMIT_TRIGGER_DEPTH             },
      { "worker_threads",        SQLITE_LIMIT_WORKER_THREADS            },
    };
    int i, n2;
    open_db(p, 0);
    if( nArg==1 ){
      for(i=0; i<ArraySize(aLimit); i++){
        printf("%20s %d\n", aLimit[i].zLimitName,
               sqlite3_limit(p->db, aLimit[i].limitCode, -1));
      }
    }else if( nArg>3 ){
      raw_printf(stderr, "Usage: .limit NAME ?NEW-VALUE?\n");
      rc = 1;
      goto meta_command_exit;
    }else{
      int iLimit = -1;
      n2 = strlen30(azArg[1]);
      for(i=0; i<ArraySize(aLimit); i++){
        if( sqlite3_strnicmp(aLimit[i].zLimitName, azArg[1], n2)==0 ){
          if( iLimit<0 ){
            iLimit = i;
          }else{
            utf8_printf(stderr, "ambiguous limit: \"%s\"\n", azArg[1]);
            rc = 1;
            goto meta_command_exit;
          }
        }
      }
      if( iLimit<0 ){
        utf8_printf(stderr, "unknown limit: \"%s\"\n"
                        "enter \".limits\" with no arguments for a list.\n",
                         azArg[1]);
        rc = 1;
        goto meta_command_exit;
      }
      if( nArg==3 ){
        sqlite3_limit(p->db, aLimit[iLimit].limitCode,
                      (int)integerValue(azArg[2]));
      }
      printf("%20s %d\n", aLimit[iLimit].zLimitName,
             sqlite3_limit(p->db, aLimit[iLimit].limitCode, -1));
    }
  }else

  if( c=='l' && n>2 && strncmp(azArg[0], "lint", n)==0 ){
    open_db(p, 0);
    lintDotCommand(p, azArg, nArg);
  }else

#ifndef SQLITE_OMIT_LOAD_EXTENSION
  if( c=='l' && strncmp(azArg[0], "load", n)==0 ){
    const char *zFile, *zProc;
    char *zErrMsg = 0;
    if( nArg<2 ){
      raw_printf(stderr, "Usage: .load FILE ?ENTRYPOINT?\n");
      rc = 1;
      goto meta_command_exit;
    }
    zFile = azArg[1];
    zProc = nArg>=3 ? azArg[2] : 0;
    open_db(p, 0);
    rc = sqlite3_load_extension(p->db, zFile, zProc, &zErrMsg);
    if( rc!=SQLITE_OK ){
      utf8_printf(stderr, "Error: %s\n", zErrMsg);
      sqlite3_free(zErrMsg);
      rc = 1;
    }
  }else
#endif

  if( c=='l' && strncmp(azArg[0], "log", n)==0 ){
    if( nArg!=2 ){
      raw_printf(stderr, "Usage: .log FILENAME\n");
      rc = 1;
    }else{
      const char *zFile = azArg[1];
      output_file_close(p->pLog);
      p->pLog = output_file_open(zFile, 0);
    }
  }else

  if( c=='m' && strncmp(azArg[0], "mode", n)==0 ){
    const char *zMode = nArg>=2 ? azArg[1] : "";
    int n2 = strlen30(zMode);
    int c2 = zMode[0];
    if( c2=='l' && n2>2 && strncmp(azArg[1],"lines",n2)==0 ){
      p->mode = MODE_Line;
      sqlite3_snprintf(sizeof(p->rowSeparator), p->rowSeparator, SEP_Row);
    }else if( c2=='c' && strncmp(azArg[1],"columns",n2)==0 ){
      p->mode = MODE_Column;
      sqlite3_snprintf(sizeof(p->rowSeparator), p->rowSeparator, SEP_Row);
    }else if( c2=='l' && n2>2 && strncmp(azArg[1],"list",n2)==0 ){
      p->mode = MODE_List;
      sqlite3_snprintf(sizeof(p->colSeparator), p->colSeparator, SEP_Column);
      sqlite3_snprintf(sizeof(p->rowSeparator), p->rowSeparator, SEP_Row);
    }else if( c2=='h' && strncmp(azArg[1],"html",n2)==0 ){
      p->mode = MODE_Html;
    }else if( c2=='t' && strncmp(azArg[1],"tcl",n2)==0 ){
      p->mode = MODE_Tcl;
      sqlite3_snprintf(sizeof(p->colSeparator), p->colSeparator, SEP_Space);
      sqlite3_snprintf(sizeof(p->rowSeparator), p->rowSeparator, SEP_Row);
    }else if( c2=='c' && strncmp(azArg[1],"csv",n2)==0 ){
      p->mode = MODE_Csv;
      sqlite3_snprintf(sizeof(p->colSeparator), p->colSeparator, SEP_Comma);
      sqlite3_snprintf(sizeof(p->rowSeparator), p->rowSeparator, SEP_CrLf);
    }else if( c2=='t' && strncmp(azArg[1],"tabs",n2)==0 ){
      p->mode = MODE_List;
      sqlite3_snprintf(sizeof(p->colSeparator), p->colSeparator, SEP_Tab);
    }else if( c2=='i' && strncmp(azArg[1],"insert",n2)==0 ){
      p->mode = MODE_Insert;
      set_table_name(p, nArg>=3 ? azArg[2] : "table");
    }else if( c2=='q' && strncmp(azArg[1],"quote",n2)==0 ){
      p->mode = MODE_Quote;
    }else if( c2=='a' && strncmp(azArg[1],"ascii",n2)==0 ){
      p->mode = MODE_Ascii;
      sqlite3_snprintf(sizeof(p->colSeparator), p->colSeparator, SEP_Unit);
      sqlite3_snprintf(sizeof(p->rowSeparator), p->rowSeparator, SEP_Record);
    }else if( nArg==1 ){
      raw_printf(p->out, "current output mode: %s\n", modeDescr[p->mode]);
    }else{
      raw_printf(stderr, "Error: mode should be one of: "
         "ascii column csv html insert line list quote tabs tcl\n");
      rc = 1;
    }
    p->cMode = p->mode;
  }else

  if( c=='n' && strncmp(azArg[0], "nullvalue", n)==0 ){
    if( nArg==2 ){
      sqlite3_snprintf(sizeof(p->nullValue), p->nullValue,
                       "%.*s", (int)ArraySize(p->nullValue)-1, azArg[1]);
    }else{
      raw_printf(stderr, "Usage: .nullvalue STRING\n");
      rc = 1;
    }
  }else

  if( c=='o' && strncmp(azArg[0], "open", n)==0 && n>=2 ){
    char *zNewFilename;  /* Name of the database file to open */
    int iName = 1;       /* Index in azArg[] of the filename */
    int newFlag = 0;     /* True to delete file before opening */
    /* Close the existing database */
    session_close_all(p);
    close_db(p->db);
    p->db = 0;
    p->zDbFilename = 0;
    sqlite3_free(p->zFreeOnClose);
    p->zFreeOnClose = 0;
    p->openMode = SHELL_OPEN_UNSPEC;
    /* Check for command-line arguments */
    for(iName=1; iName<nArg && azArg[iName][0]=='-'; iName++){
      const char *z = azArg[iName];
      if( optionMatch(z,"new") ){
        newFlag = 1;
#ifdef SQLITE_HAVE_ZLIB
      }else if( optionMatch(z, "zip") ){
        p->openMode = SHELL_OPEN_ZIPFILE;
#endif
      }else if( optionMatch(z, "append") ){
        p->openMode = SHELL_OPEN_APPENDVFS;
      }else if( optionMatch(z, "readonly") ){
        p->openMode = SHELL_OPEN_READONLY;
<<<<<<< HEAD
      }else if( optionMatch(z, "reuseschema") ){
        p->openMode = SHELL_OPEN_REUSESCHEMA;
=======
#ifdef SQLITE_ENABLE_DESERIALIZE
      }else if( optionMatch(z, "deserialize") ){
        p->openMode = SHELL_OPEN_DESERIALIZE;
#endif
>>>>>>> 0b57d312
      }else if( z[0]=='-' ){
        utf8_printf(stderr, "unknown option: %s\n", z);
        rc = 1;
        goto meta_command_exit;
      }
    }
    /* If a filename is specified, try to open it first */
    zNewFilename = nArg>iName ? sqlite3_mprintf("%s", azArg[iName]) : 0;
    if( zNewFilename ){
      if( newFlag ) shellDeleteFile(zNewFilename);
      p->zDbFilename = zNewFilename;
      open_db(p, OPEN_DB_KEEPALIVE);
      if( p->db==0 ){
        utf8_printf(stderr, "Error: cannot open '%s'\n", zNewFilename);
        sqlite3_free(zNewFilename);
      }else{
        p->zFreeOnClose = zNewFilename;
      }
    }
    if( p->db==0 ){
      /* As a fall-back open a TEMP database */
      p->zDbFilename = 0;
      open_db(p, 0);
    }
  }else

  if( (c=='o'
        && (strncmp(azArg[0], "output", n)==0||strncmp(azArg[0], "once", n)==0))
   || (c=='e' && n==5 && strcmp(azArg[0],"excel")==0)
  ){
    const char *zFile = nArg>=2 ? azArg[1] : "stdout";
    int bTxtMode = 0;
    if( azArg[0][0]=='e' ){
      /* Transform the ".excel" command into ".once -x" */
      nArg = 2;
      azArg[0] = "once";
      zFile = azArg[1] = "-x";
      n = 4;
    }
    if( nArg>2 ){
      utf8_printf(stderr, "Usage: .%s [-e|-x|FILE]\n", azArg[0]);
      rc = 1;
      goto meta_command_exit;
    }
    if( n>1 && strncmp(azArg[0], "once", n)==0 ){
      if( nArg<2 ){
        raw_printf(stderr, "Usage: .once (-e|-x|FILE)\n");
        rc = 1;
        goto meta_command_exit;
      }
      p->outCount = 2;
    }else{
      p->outCount = 0;
    }
    output_reset(p);
    if( zFile[0]=='-' && zFile[1]=='-' ) zFile++;
#ifndef SQLITE_NOHAVE_SYSTEM
    if( strcmp(zFile, "-e")==0 || strcmp(zFile, "-x")==0 ){
      p->doXdgOpen = 1;
      outputModePush(p);
      if( zFile[1]=='x' ){
        newTempFile(p, "csv");
        p->mode = MODE_Csv;
        sqlite3_snprintf(sizeof(p->colSeparator), p->colSeparator, SEP_Comma);
        sqlite3_snprintf(sizeof(p->rowSeparator), p->rowSeparator, SEP_CrLf);
      }else{
        newTempFile(p, "txt");
        bTxtMode = 1;
      }
      zFile = p->zTempFile;
    }
#endif /* SQLITE_NOHAVE_SYSTEM */
    if( zFile[0]=='|' ){
#ifdef SQLITE_OMIT_POPEN
      raw_printf(stderr, "Error: pipes are not supported in this OS\n");
      rc = 1;
      p->out = stdout;
#else
      p->out = popen(zFile + 1, "w");
      if( p->out==0 ){
        utf8_printf(stderr,"Error: cannot open pipe \"%s\"\n", zFile + 1);
        p->out = stdout;
        rc = 1;
      }else{
        sqlite3_snprintf(sizeof(p->outfile), p->outfile, "%s", zFile);
      }
#endif
    }else{
      p->out = output_file_open(zFile, bTxtMode);
      if( p->out==0 ){
        if( strcmp(zFile,"off")!=0 ){
          utf8_printf(stderr,"Error: cannot write to \"%s\"\n", zFile);
        }
        p->out = stdout;
        rc = 1;
      } else {
        sqlite3_snprintf(sizeof(p->outfile), p->outfile, "%s", zFile);
      }
    }
  }else

  if( c=='p' && n>=3 && strncmp(azArg[0], "print", n)==0 ){
    int i;
    for(i=1; i<nArg; i++){
      if( i>1 ) raw_printf(p->out, " ");
      utf8_printf(p->out, "%s", azArg[i]);
    }
    raw_printf(p->out, "\n");
  }else

  if( c=='p' && strncmp(azArg[0], "prompt", n)==0 ){
    if( nArg >= 2) {
      strncpy(mainPrompt,azArg[1],(int)ArraySize(mainPrompt)-1);
    }
    if( nArg >= 3) {
      strncpy(continuePrompt,azArg[2],(int)ArraySize(continuePrompt)-1);
    }
  }else

  if( c=='q' && strncmp(azArg[0], "quit", n)==0 ){
    rc = 2;
  }else

  if( c=='r' && n>=3 && strncmp(azArg[0], "read", n)==0 ){
    FILE *alt;
    if( nArg!=2 ){
      raw_printf(stderr, "Usage: .read FILE\n");
      rc = 1;
      goto meta_command_exit;
    }
    alt = fopen(azArg[1], "rb");
    if( alt==0 ){
      utf8_printf(stderr,"Error: cannot open \"%s\"\n", azArg[1]);
      rc = 1;
    }else{
      rc = process_input(p, alt);
      fclose(alt);
    }
  }else

  if( c=='r' && n>=3 && strncmp(azArg[0], "restore", n)==0 ){
    const char *zSrcFile;
    const char *zDb;
    sqlite3 *pSrc;
    sqlite3_backup *pBackup;
    int nTimeout = 0;

    if( nArg==2 ){
      zSrcFile = azArg[1];
      zDb = "main";
    }else if( nArg==3 ){
      zSrcFile = azArg[2];
      zDb = azArg[1];
    }else{
      raw_printf(stderr, "Usage: .restore ?DB? FILE\n");
      rc = 1;
      goto meta_command_exit;
    }
    rc = sqlite3_open(zSrcFile, &pSrc);
    if( rc!=SQLITE_OK ){
      utf8_printf(stderr, "Error: cannot open \"%s\"\n", zSrcFile);
      close_db(pSrc);
      return 1;
    }
    open_db(p, 0);
    pBackup = sqlite3_backup_init(p->db, zDb, pSrc, "main");
    if( pBackup==0 ){
      utf8_printf(stderr, "Error: %s\n", sqlite3_errmsg(p->db));
      close_db(pSrc);
      return 1;
    }
    while( (rc = sqlite3_backup_step(pBackup,100))==SQLITE_OK
          || rc==SQLITE_BUSY  ){
      if( rc==SQLITE_BUSY ){
        if( nTimeout++ >= 3 ) break;
        sqlite3_sleep(100);
      }
    }
    sqlite3_backup_finish(pBackup);
    if( rc==SQLITE_DONE ){
      rc = 0;
    }else if( rc==SQLITE_BUSY || rc==SQLITE_LOCKED ){
      raw_printf(stderr, "Error: source database is busy\n");
      rc = 1;
    }else{
      utf8_printf(stderr, "Error: %s\n", sqlite3_errmsg(p->db));
      rc = 1;
    }
    close_db(pSrc);
  }else

  if( c=='s' && strncmp(azArg[0], "scanstats", n)==0 ){
    if( nArg==2 ){
      p->scanstatsOn = (u8)booleanValue(azArg[1]);
#ifndef SQLITE_ENABLE_STMT_SCANSTATUS
      raw_printf(stderr, "Warning: .scanstats not available in this build.\n");
#endif
    }else{
      raw_printf(stderr, "Usage: .scanstats on|off\n");
      rc = 1;
    }
  }else

  if( c=='s' && strncmp(azArg[0], "schema", n)==0 ){
    ShellText sSelect;
    ShellState data;
    char *zErrMsg = 0;
    const char *zDiv = "(";
    const char *zName = 0;
    int iSchema = 0;
    int bDebug = 0;
    int ii;

    open_db(p, 0);
    memcpy(&data, p, sizeof(data));
    data.showHeader = 0;
    data.cMode = data.mode = MODE_Semi;
    initText(&sSelect);
    for(ii=1; ii<nArg; ii++){
      if( optionMatch(azArg[ii],"indent") ){
        data.cMode = data.mode = MODE_Pretty;
      }else if( optionMatch(azArg[ii],"debug") ){
        bDebug = 1;
      }else if( zName==0 ){
        zName = azArg[ii];
      }else{
        raw_printf(stderr, "Usage: .schema ?--indent? ?LIKE-PATTERN?\n");
        rc = 1;
        goto meta_command_exit;
      }
    }
    if( zName!=0 ){
      int isMaster = sqlite3_strlike(zName, "sqlite_master", '\\')==0;
      if( isMaster || sqlite3_strlike(zName,"sqlite_temp_master", '\\')==0 ){
        char *new_argv[2], *new_colv[2];
        new_argv[0] = sqlite3_mprintf(
                      "CREATE TABLE %s (\n"
                      "  type text,\n"
                      "  name text,\n"
                      "  tbl_name text,\n"
                      "  rootpage integer,\n"
                      "  sql text\n"
                      ")", isMaster ? "sqlite_master" : "sqlite_temp_master");
        new_argv[1] = 0;
        new_colv[0] = "sql";
        new_colv[1] = 0;
        callback(&data, 1, new_argv, new_colv);
        sqlite3_free(new_argv[0]);
      }
    }
    if( zDiv ){
      sqlite3_stmt *pStmt = 0;
      rc = sqlite3_prepare_v2(p->db, "SELECT name FROM pragma_database_list",
                              -1, &pStmt, 0);
      if( rc ){
        utf8_printf(stderr, "Error: %s\n", sqlite3_errmsg(p->db));
        sqlite3_finalize(pStmt);
        rc = 1;
        goto meta_command_exit;
      }
      appendText(&sSelect, "SELECT sql FROM", 0);
      iSchema = 0;
      while( sqlite3_step(pStmt)==SQLITE_ROW ){
        const char *zDb = (const char*)sqlite3_column_text(pStmt, 0);
        char zScNum[30];
        sqlite3_snprintf(sizeof(zScNum), zScNum, "%d", ++iSchema);
        appendText(&sSelect, zDiv, 0);
        zDiv = " UNION ALL ";
        appendText(&sSelect, "SELECT shell_add_schema(sql,", 0);
        if( sqlite3_stricmp(zDb, "main")!=0 ){
          appendText(&sSelect, zDb, '"');
        }else{
          appendText(&sSelect, "NULL", 0);
        }
        appendText(&sSelect, ",name) AS sql, type, tbl_name, name, rowid,", 0);
        appendText(&sSelect, zScNum, 0);
        appendText(&sSelect, " AS snum, ", 0);
        appendText(&sSelect, zDb, '\'');
        appendText(&sSelect, " AS sname FROM ", 0);
        appendText(&sSelect, zDb, '"');
        appendText(&sSelect, ".sqlite_master", 0);
      }
      sqlite3_finalize(pStmt);
#ifdef SQLITE_INTROSPECTION_PRAGMAS
      if( zName ){
        appendText(&sSelect,
           " UNION ALL SELECT shell_module_schema(name),"
           " 'table', name, name, name, 9e+99, 'main' FROM pragma_module_list", 0);
      }
#endif
      appendText(&sSelect, ") WHERE ", 0);
      if( zName ){
        char *zQarg = sqlite3_mprintf("%Q", zName);
        int bGlob = strchr(zName, '*') != 0 || strchr(zName, '?') != 0 ||
                    strchr(zName, '[') != 0;
        if( strchr(zName, '.') ){
          appendText(&sSelect, "lower(printf('%s.%s',sname,tbl_name))", 0);
        }else{
          appendText(&sSelect, "lower(tbl_name)", 0);
        }
        appendText(&sSelect, bGlob ? " GLOB " : " LIKE ", 0);
        appendText(&sSelect, zQarg, 0);
        if( !bGlob ){
          appendText(&sSelect, " ESCAPE '\\' ", 0);
        }
        appendText(&sSelect, " AND ", 0);
        sqlite3_free(zQarg);
      }
      appendText(&sSelect, "type!='meta' AND sql IS NOT NULL"
                           " ORDER BY snum, rowid", 0);
      if( bDebug ){
        utf8_printf(p->out, "SQL: %s;\n", sSelect.z);
      }else{
        rc = sqlite3_exec(p->db, sSelect.z, callback, &data, &zErrMsg);
      }
      freeText(&sSelect);
    }
    if( zErrMsg ){
      utf8_printf(stderr,"Error: %s\n", zErrMsg);
      sqlite3_free(zErrMsg);
      rc = 1;
    }else if( rc != SQLITE_OK ){
      raw_printf(stderr,"Error: querying schema information\n");
      rc = 1;
    }else{
      rc = 0;
    }
  }else

#if defined(SQLITE_DEBUG) && defined(SQLITE_ENABLE_SELECTTRACE)
  if( c=='s' && n==11 && strncmp(azArg[0], "selecttrace", n)==0 ){
    sqlite3SelectTrace = (int)integerValue(azArg[1]);
  }else
#endif

#if defined(SQLITE_ENABLE_SESSION)
  if( c=='s' && strncmp(azArg[0],"session",n)==0 && n>=3 ){
    OpenSession *pSession = &p->aSession[0];
    char **azCmd = &azArg[1];
    int iSes = 0;
    int nCmd = nArg - 1;
    int i;
    if( nArg<=1 ) goto session_syntax_error;
    open_db(p, 0);
    if( nArg>=3 ){
      for(iSes=0; iSes<p->nSession; iSes++){
        if( strcmp(p->aSession[iSes].zName, azArg[1])==0 ) break;
      }
      if( iSes<p->nSession ){
        pSession = &p->aSession[iSes];
        azCmd++;
        nCmd--;
      }else{
        pSession = &p->aSession[0];
        iSes = 0;
      }
    }

    /* .session attach TABLE
    ** Invoke the sqlite3session_attach() interface to attach a particular
    ** table so that it is never filtered.
    */
    if( strcmp(azCmd[0],"attach")==0 ){
      if( nCmd!=2 ) goto session_syntax_error;
      if( pSession->p==0 ){
        session_not_open:
        raw_printf(stderr, "ERROR: No sessions are open\n");
      }else{
        rc = sqlite3session_attach(pSession->p, azCmd[1]);
        if( rc ){
          raw_printf(stderr, "ERROR: sqlite3session_attach() returns %d\n", rc);
          rc = 0;
        }
      }
    }else

    /* .session changeset FILE
    ** .session patchset FILE
    ** Write a changeset or patchset into a file.  The file is overwritten.
    */
    if( strcmp(azCmd[0],"changeset")==0 || strcmp(azCmd[0],"patchset")==0 ){
      FILE *out = 0;
      if( nCmd!=2 ) goto session_syntax_error;
      if( pSession->p==0 ) goto session_not_open;
      out = fopen(azCmd[1], "wb");
      if( out==0 ){
        utf8_printf(stderr, "ERROR: cannot open \"%s\" for writing\n", azCmd[1]);
      }else{
        int szChng;
        void *pChng;
        if( azCmd[0][0]=='c' ){
          rc = sqlite3session_changeset(pSession->p, &szChng, &pChng);
        }else{
          rc = sqlite3session_patchset(pSession->p, &szChng, &pChng);
        }
        if( rc ){
          printf("Error: error code %d\n", rc);
          rc = 0;
        }
        if( pChng
          && fwrite(pChng, szChng, 1, out)!=1 ){
          raw_printf(stderr, "ERROR: Failed to write entire %d-byte output\n",
                  szChng);
        }
        sqlite3_free(pChng);
        fclose(out);
      }
    }else

    /* .session close
    ** Close the identified session
    */
    if( strcmp(azCmd[0], "close")==0 ){
      if( nCmd!=1 ) goto session_syntax_error;
      if( p->nSession ){
        session_close(pSession);
        p->aSession[iSes] = p->aSession[--p->nSession];
      }
    }else

    /* .session enable ?BOOLEAN?
    ** Query or set the enable flag
    */
    if( strcmp(azCmd[0], "enable")==0 ){
      int ii;
      if( nCmd>2 ) goto session_syntax_error;
      ii = nCmd==1 ? -1 : booleanValue(azCmd[1]);
      if( p->nSession ){
        ii = sqlite3session_enable(pSession->p, ii);
        utf8_printf(p->out, "session %s enable flag = %d\n",
                    pSession->zName, ii);
      }
    }else

    /* .session filter GLOB ....
    ** Set a list of GLOB patterns of table names to be excluded.
    */
    if( strcmp(azCmd[0], "filter")==0 ){
      int ii, nByte;
      if( nCmd<2 ) goto session_syntax_error;
      if( p->nSession ){
        for(ii=0; ii<pSession->nFilter; ii++){
          sqlite3_free(pSession->azFilter[ii]);
        }
        sqlite3_free(pSession->azFilter);
        nByte = sizeof(pSession->azFilter[0])*(nCmd-1);
        pSession->azFilter = sqlite3_malloc( nByte );
        if( pSession->azFilter==0 ){
          raw_printf(stderr, "Error: out or memory\n");
          exit(1);
        }
        for(ii=1; ii<nCmd; ii++){
          pSession->azFilter[ii-1] = sqlite3_mprintf("%s", azCmd[ii]);
        }
        pSession->nFilter = ii-1;
      }
    }else

    /* .session indirect ?BOOLEAN?
    ** Query or set the indirect flag
    */
    if( strcmp(azCmd[0], "indirect")==0 ){
      int ii;
      if( nCmd>2 ) goto session_syntax_error;
      ii = nCmd==1 ? -1 : booleanValue(azCmd[1]);
      if( p->nSession ){
        ii = sqlite3session_indirect(pSession->p, ii);
        utf8_printf(p->out, "session %s indirect flag = %d\n",
                    pSession->zName, ii);
      }
    }else

    /* .session isempty
    ** Determine if the session is empty
    */
    if( strcmp(azCmd[0], "isempty")==0 ){
      int ii;
      if( nCmd!=1 ) goto session_syntax_error;
      if( p->nSession ){
        ii = sqlite3session_isempty(pSession->p);
        utf8_printf(p->out, "session %s isempty flag = %d\n",
                    pSession->zName, ii);
      }
    }else

    /* .session list
    ** List all currently open sessions
    */
    if( strcmp(azCmd[0],"list")==0 ){
      for(i=0; i<p->nSession; i++){
        utf8_printf(p->out, "%d %s\n", i, p->aSession[i].zName);
      }
    }else

    /* .session open DB NAME
    ** Open a new session called NAME on the attached database DB.
    ** DB is normally "main".
    */
    if( strcmp(azCmd[0],"open")==0 ){
      char *zName;
      if( nCmd!=3 ) goto session_syntax_error;
      zName = azCmd[2];
      if( zName[0]==0 ) goto session_syntax_error;
      for(i=0; i<p->nSession; i++){
        if( strcmp(p->aSession[i].zName,zName)==0 ){
          utf8_printf(stderr, "Session \"%s\" already exists\n", zName);
          goto meta_command_exit;
        }
      }
      if( p->nSession>=ArraySize(p->aSession) ){
        raw_printf(stderr, "Maximum of %d sessions\n", ArraySize(p->aSession));
        goto meta_command_exit;
      }
      pSession = &p->aSession[p->nSession];
      rc = sqlite3session_create(p->db, azCmd[1], &pSession->p);
      if( rc ){
        raw_printf(stderr, "Cannot open session: error code=%d\n", rc);
        rc = 0;
        goto meta_command_exit;
      }
      pSession->nFilter = 0;
      sqlite3session_table_filter(pSession->p, session_filter, pSession);
      p->nSession++;
      pSession->zName = sqlite3_mprintf("%s", zName);
    }else
    /* If no command name matches, show a syntax error */
    session_syntax_error:
    showHelp(p->out, "session");
  }else
#endif

#ifdef SQLITE_DEBUG
  /* Undocumented commands for internal testing.  Subject to change
  ** without notice. */
  if( c=='s' && n>=10 && strncmp(azArg[0], "selftest-", 9)==0 ){
    if( strncmp(azArg[0]+9, "boolean", n-9)==0 ){
      int i, v;
      for(i=1; i<nArg; i++){
        v = booleanValue(azArg[i]);
        utf8_printf(p->out, "%s: %d 0x%x\n", azArg[i], v, v);
      }
    }
    if( strncmp(azArg[0]+9, "integer", n-9)==0 ){
      int i; sqlite3_int64 v;
      for(i=1; i<nArg; i++){
        char zBuf[200];
        v = integerValue(azArg[i]);
        sqlite3_snprintf(sizeof(zBuf),zBuf,"%s: %lld 0x%llx\n", azArg[i],v,v);
        utf8_printf(p->out, "%s", zBuf);
      }
    }
  }else
#endif

  if( c=='s' && n>=4 && strncmp(azArg[0],"selftest",n)==0 ){
    int bIsInit = 0;         /* True to initialize the SELFTEST table */
    int bVerbose = 0;        /* Verbose output */
    int bSelftestExists;     /* True if SELFTEST already exists */
    int i, k;                /* Loop counters */
    int nTest = 0;           /* Number of tests runs */
    int nErr = 0;            /* Number of errors seen */
    ShellText str;           /* Answer for a query */
    sqlite3_stmt *pStmt = 0; /* Query against the SELFTEST table */

    open_db(p,0);
    for(i=1; i<nArg; i++){
      const char *z = azArg[i];
      if( z[0]=='-' && z[1]=='-' ) z++;
      if( strcmp(z,"-init")==0 ){
        bIsInit = 1;
      }else
      if( strcmp(z,"-v")==0 ){
        bVerbose++;
      }else
      {
        utf8_printf(stderr, "Unknown option \"%s\" on \"%s\"\n",
                    azArg[i], azArg[0]);
        raw_printf(stderr, "Should be one of: --init -v\n");
        rc = 1;
        goto meta_command_exit;
      }
    }
    if( sqlite3_table_column_metadata(p->db,"main","selftest",0,0,0,0,0,0)
           != SQLITE_OK ){
      bSelftestExists = 0;
    }else{
      bSelftestExists = 1;
    }
    if( bIsInit ){
      createSelftestTable(p);
      bSelftestExists = 1;
    }
    initText(&str);
    appendText(&str, "x", 0);
    for(k=bSelftestExists; k>=0; k--){
      if( k==1 ){
        rc = sqlite3_prepare_v2(p->db,
            "SELECT tno,op,cmd,ans FROM selftest ORDER BY tno",
            -1, &pStmt, 0);
      }else{
        rc = sqlite3_prepare_v2(p->db,
          "VALUES(0,'memo','Missing SELFTEST table - default checks only',''),"
          "      (1,'run','PRAGMA integrity_check','ok')",
          -1, &pStmt, 0);
      }
      if( rc ){
        raw_printf(stderr, "Error querying the selftest table\n");
        rc = 1;
        sqlite3_finalize(pStmt);
        goto meta_command_exit;
      }
      for(i=1; sqlite3_step(pStmt)==SQLITE_ROW; i++){
        int tno = sqlite3_column_int(pStmt, 0);
        const char *zOp = (const char*)sqlite3_column_text(pStmt, 1);
        const char *zSql = (const char*)sqlite3_column_text(pStmt, 2);
        const char *zAns = (const char*)sqlite3_column_text(pStmt, 3);

        k = 0;
        if( bVerbose>0 ){
          char *zQuote = sqlite3_mprintf("%q", zSql);
          printf("%d: %s %s\n", tno, zOp, zSql);
          sqlite3_free(zQuote);
        }
        if( strcmp(zOp,"memo")==0 ){
          utf8_printf(p->out, "%s\n", zSql);
        }else
        if( strcmp(zOp,"run")==0 ){
          char *zErrMsg = 0;
          str.n = 0;
          str.z[0] = 0;
          rc = sqlite3_exec(p->db, zSql, captureOutputCallback, &str, &zErrMsg);
          nTest++;
          if( bVerbose ){
            utf8_printf(p->out, "Result: %s\n", str.z);
          }
          if( rc || zErrMsg ){
            nErr++;
            rc = 1;
            utf8_printf(p->out, "%d: error-code-%d: %s\n", tno, rc, zErrMsg);
            sqlite3_free(zErrMsg);
          }else if( strcmp(zAns,str.z)!=0 ){
            nErr++;
            rc = 1;
            utf8_printf(p->out, "%d: Expected: [%s]\n", tno, zAns);
            utf8_printf(p->out, "%d:      Got: [%s]\n", tno, str.z);
          }
        }else
        {
          utf8_printf(stderr,
            "Unknown operation \"%s\" on selftest line %d\n", zOp, tno);
          rc = 1;
          break;
        }
      } /* End loop over rows of content from SELFTEST */
      sqlite3_finalize(pStmt);
    } /* End loop over k */
    freeText(&str);
    utf8_printf(p->out, "%d errors out of %d tests\n", nErr, nTest);
  }else

  if( c=='s' && strncmp(azArg[0], "separator", n)==0 ){
    if( nArg<2 || nArg>3 ){
      raw_printf(stderr, "Usage: .separator COL ?ROW?\n");
      rc = 1;
    }
    if( nArg>=2 ){
      sqlite3_snprintf(sizeof(p->colSeparator), p->colSeparator,
                       "%.*s", (int)ArraySize(p->colSeparator)-1, azArg[1]);
    }
    if( nArg>=3 ){
      sqlite3_snprintf(sizeof(p->rowSeparator), p->rowSeparator,
                       "%.*s", (int)ArraySize(p->rowSeparator)-1, azArg[2]);
    }
  }else

  if( c=='s' && n>=4 && strncmp(azArg[0],"sha3sum",n)==0 ){
    const char *zLike = 0;   /* Which table to checksum. 0 means everything */
    int i;                   /* Loop counter */
    int bSchema = 0;         /* Also hash the schema */
    int bSeparate = 0;       /* Hash each table separately */
    int iSize = 224;         /* Hash algorithm to use */
    int bDebug = 0;          /* Only show the query that would have run */
    sqlite3_stmt *pStmt;     /* For querying tables names */
    char *zSql;              /* SQL to be run */
    char *zSep;              /* Separator */
    ShellText sSql;          /* Complete SQL for the query to run the hash */
    ShellText sQuery;        /* Set of queries used to read all content */
    open_db(p, 0);
    for(i=1; i<nArg; i++){
      const char *z = azArg[i];
      if( z[0]=='-' ){
        z++;
        if( z[0]=='-' ) z++;
        if( strcmp(z,"schema")==0 ){
          bSchema = 1;
        }else
        if( strcmp(z,"sha3-224")==0 || strcmp(z,"sha3-256")==0
         || strcmp(z,"sha3-384")==0 || strcmp(z,"sha3-512")==0
        ){
          iSize = atoi(&z[5]);
        }else
        if( strcmp(z,"debug")==0 ){
          bDebug = 1;
        }else
        {
          utf8_printf(stderr, "Unknown option \"%s\" on \"%s\"\n",
                      azArg[i], azArg[0]);
          raw_printf(stderr, "Should be one of: --schema"
                             " --sha3-224 --sha3-256 --sha3-384 --sha3-512\n");
          rc = 1;
          goto meta_command_exit;
        }
      }else if( zLike ){
        raw_printf(stderr, "Usage: .sha3sum ?OPTIONS? ?LIKE-PATTERN?\n");
        rc = 1;
        goto meta_command_exit;
      }else{
        zLike = z;
        bSeparate = 1;
        if( sqlite3_strlike("sqlite\\_%", zLike, '\\')==0 ) bSchema = 1;
      }
    }
    if( bSchema ){
      zSql = "SELECT lower(name) FROM sqlite_master"
             " WHERE type='table' AND coalesce(rootpage,0)>1"
             " UNION ALL SELECT 'sqlite_master'"
             " ORDER BY 1 collate nocase";
    }else{
      zSql = "SELECT lower(name) FROM sqlite_master"
             " WHERE type='table' AND coalesce(rootpage,0)>1"
             " AND name NOT LIKE 'sqlite_%'"
             " ORDER BY 1 collate nocase";
    }
    sqlite3_prepare_v2(p->db, zSql, -1, &pStmt, 0);
    initText(&sQuery);
    initText(&sSql);
    appendText(&sSql, "WITH [sha3sum$query](a,b) AS(",0);
    zSep = "VALUES(";
    while( SQLITE_ROW==sqlite3_step(pStmt) ){
      const char *zTab = (const char*)sqlite3_column_text(pStmt,0);
      if( zLike && sqlite3_strlike(zLike, zTab, 0)!=0 ) continue;
      if( strncmp(zTab, "sqlite_",7)!=0 ){
        appendText(&sQuery,"SELECT * FROM ", 0);
        appendText(&sQuery,zTab,'"');
        appendText(&sQuery," NOT INDEXED;", 0);
      }else if( strcmp(zTab, "sqlite_master")==0 ){
        appendText(&sQuery,"SELECT type,name,tbl_name,sql FROM sqlite_master"
                           " ORDER BY name;", 0);
      }else if( strcmp(zTab, "sqlite_sequence")==0 ){
        appendText(&sQuery,"SELECT name,seq FROM sqlite_sequence"
                           " ORDER BY name;", 0);
      }else if( strcmp(zTab, "sqlite_stat1")==0 ){
        appendText(&sQuery,"SELECT tbl,idx,stat FROM sqlite_stat1"
                           " ORDER BY tbl,idx;", 0);
      }else if( strcmp(zTab, "sqlite_stat3")==0
             || strcmp(zTab, "sqlite_stat4")==0 ){
        appendText(&sQuery, "SELECT * FROM ", 0);
        appendText(&sQuery, zTab, 0);
        appendText(&sQuery, " ORDER BY tbl, idx, rowid;\n", 0);
      }
      appendText(&sSql, zSep, 0);
      appendText(&sSql, sQuery.z, '\'');
      sQuery.n = 0;
      appendText(&sSql, ",", 0);
      appendText(&sSql, zTab, '\'');
      zSep = "),(";
    }
    sqlite3_finalize(pStmt);
    if( bSeparate ){
      zSql = sqlite3_mprintf(
          "%s))"
          " SELECT lower(hex(sha3_query(a,%d))) AS hash, b AS label"
          "   FROM [sha3sum$query]",
          sSql.z, iSize);
    }else{
      zSql = sqlite3_mprintf(
          "%s))"
          " SELECT lower(hex(sha3_query(group_concat(a,''),%d))) AS hash"
          "   FROM [sha3sum$query]",
          sSql.z, iSize);
    }
    freeText(&sQuery);
    freeText(&sSql);
    if( bDebug ){
      utf8_printf(p->out, "%s\n", zSql);
    }else{
      shell_exec(p, zSql, 0);
    }
    sqlite3_free(zSql);
  }else

#ifndef SQLITE_NOHAVE_SYSTEM
  if( c=='s'
   && (strncmp(azArg[0], "shell", n)==0 || strncmp(azArg[0],"system",n)==0)
  ){
    char *zCmd;
    int i, x;
    if( nArg<2 ){
      raw_printf(stderr, "Usage: .system COMMAND\n");
      rc = 1;
      goto meta_command_exit;
    }
    zCmd = sqlite3_mprintf(strchr(azArg[1],' ')==0?"%s":"\"%s\"", azArg[1]);
    for(i=2; i<nArg; i++){
      zCmd = sqlite3_mprintf(strchr(azArg[i],' ')==0?"%z %s":"%z \"%s\"",
                             zCmd, azArg[i]);
    }
    x = system(zCmd);
    sqlite3_free(zCmd);
    if( x ) raw_printf(stderr, "System command returns %d\n", x);
  }else
#endif /* !defined(SQLITE_NOHAVE_SYSTEM) */

  if( c=='s' && strncmp(azArg[0], "show", n)==0 ){
    static const char *azBool[] = { "off", "on", "trigger", "full"};
    int i;
    if( nArg!=1 ){
      raw_printf(stderr, "Usage: .show\n");
      rc = 1;
      goto meta_command_exit;
    }
    utf8_printf(p->out, "%12.12s: %s\n","echo",
                                  azBool[ShellHasFlag(p, SHFLG_Echo)]);
    utf8_printf(p->out, "%12.12s: %s\n","eqp", azBool[p->autoEQP&3]);
    utf8_printf(p->out, "%12.12s: %s\n","explain",
         p->mode==MODE_Explain ? "on" : p->autoExplain ? "auto" : "off");
    utf8_printf(p->out,"%12.12s: %s\n","headers", azBool[p->showHeader!=0]);
    utf8_printf(p->out, "%12.12s: %s\n","mode", modeDescr[p->mode]);
    utf8_printf(p->out, "%12.12s: ", "nullvalue");
      output_c_string(p->out, p->nullValue);
      raw_printf(p->out, "\n");
    utf8_printf(p->out,"%12.12s: %s\n","output",
            strlen30(p->outfile) ? p->outfile : "stdout");
    utf8_printf(p->out,"%12.12s: ", "colseparator");
      output_c_string(p->out, p->colSeparator);
      raw_printf(p->out, "\n");
    utf8_printf(p->out,"%12.12s: ", "rowseparator");
      output_c_string(p->out, p->rowSeparator);
      raw_printf(p->out, "\n");
    utf8_printf(p->out, "%12.12s: %s\n","stats", azBool[p->statsOn!=0]);
    utf8_printf(p->out, "%12.12s: ", "width");
    for (i=0;i<(int)ArraySize(p->colWidth) && p->colWidth[i] != 0;i++) {
      raw_printf(p->out, "%d ", p->colWidth[i]);
    }
    raw_printf(p->out, "\n");
    utf8_printf(p->out, "%12.12s: %s\n", "filename",
                p->zDbFilename ? p->zDbFilename : "");
  }else

  if( c=='s' && strncmp(azArg[0], "stats", n)==0 ){
    if( nArg==2 ){
      p->statsOn = (u8)booleanValue(azArg[1]);
    }else if( nArg==1 ){
      display_stats(p->db, p, 0);
    }else{
      raw_printf(stderr, "Usage: .stats ?on|off?\n");
      rc = 1;
    }
  }else

  if( (c=='t' && n>1 && strncmp(azArg[0], "tables", n)==0)
   || (c=='i' && (strncmp(azArg[0], "indices", n)==0
                 || strncmp(azArg[0], "indexes", n)==0) )
  ){
    sqlite3_stmt *pStmt;
    char **azResult;
    int nRow, nAlloc;
    int ii;
    ShellText s;
    initText(&s);
    open_db(p, 0);
    rc = sqlite3_prepare_v2(p->db, "PRAGMA database_list", -1, &pStmt, 0);
    if( rc ){
      sqlite3_finalize(pStmt);
      return shellDatabaseError(p->db);
    }

    if( nArg>2 && c=='i' ){
      /* It is an historical accident that the .indexes command shows an error
      ** when called with the wrong number of arguments whereas the .tables
      ** command does not. */
      raw_printf(stderr, "Usage: .indexes ?LIKE-PATTERN?\n");
      rc = 1;
      sqlite3_finalize(pStmt);
      goto meta_command_exit;
    }
    for(ii=0; sqlite3_step(pStmt)==SQLITE_ROW; ii++){
      const char *zDbName = (const char*)sqlite3_column_text(pStmt, 1);
      if( zDbName==0 ) continue;
      if( s.z && s.z[0] ) appendText(&s, " UNION ALL ", 0);
      if( sqlite3_stricmp(zDbName, "main")==0 ){
        appendText(&s, "SELECT name FROM ", 0);
      }else{
        appendText(&s, "SELECT ", 0);
        appendText(&s, zDbName, '\'');
        appendText(&s, "||'.'||name FROM ", 0);
      }
      appendText(&s, zDbName, '"');
      appendText(&s, ".sqlite_master ", 0);
      if( c=='t' ){
        appendText(&s," WHERE type IN ('table','view')"
                      "   AND name NOT LIKE 'sqlite_%'"
                      "   AND name LIKE ?1", 0);
      }else{
        appendText(&s," WHERE type='index'"
                      "   AND tbl_name LIKE ?1", 0);
      }
    }
    rc = sqlite3_finalize(pStmt);
    appendText(&s, " ORDER BY 1", 0);
    rc = sqlite3_prepare_v2(p->db, s.z, -1, &pStmt, 0);
    freeText(&s);
    if( rc ) return shellDatabaseError(p->db);

    /* Run the SQL statement prepared by the above block. Store the results
    ** as an array of nul-terminated strings in azResult[].  */
    nRow = nAlloc = 0;
    azResult = 0;
    if( nArg>1 ){
      sqlite3_bind_text(pStmt, 1, azArg[1], -1, SQLITE_TRANSIENT);
    }else{
      sqlite3_bind_text(pStmt, 1, "%", -1, SQLITE_STATIC);
    }
    while( sqlite3_step(pStmt)==SQLITE_ROW ){
      if( nRow>=nAlloc ){
        char **azNew;
        int n2 = nAlloc*2 + 10;
        azNew = sqlite3_realloc64(azResult, sizeof(azResult[0])*n2);
        if( azNew==0 ) shell_out_of_memory();
        nAlloc = n2;
        azResult = azNew;
      }
      azResult[nRow] = sqlite3_mprintf("%s", sqlite3_column_text(pStmt, 0));
      if( 0==azResult[nRow] ) shell_out_of_memory();
      nRow++;
    }
    if( sqlite3_finalize(pStmt)!=SQLITE_OK ){
      rc = shellDatabaseError(p->db);
    }

    /* Pretty-print the contents of array azResult[] to the output */
    if( rc==0 && nRow>0 ){
      int len, maxlen = 0;
      int i, j;
      int nPrintCol, nPrintRow;
      for(i=0; i<nRow; i++){
        len = strlen30(azResult[i]);
        if( len>maxlen ) maxlen = len;
      }
      nPrintCol = 80/(maxlen+2);
      if( nPrintCol<1 ) nPrintCol = 1;
      nPrintRow = (nRow + nPrintCol - 1)/nPrintCol;
      for(i=0; i<nPrintRow; i++){
        for(j=i; j<nRow; j+=nPrintRow){
          char *zSp = j<nPrintRow ? "" : "  ";
          utf8_printf(p->out, "%s%-*s", zSp, maxlen,
                      azResult[j] ? azResult[j]:"");
        }
        raw_printf(p->out, "\n");
      }
    }

    for(ii=0; ii<nRow; ii++) sqlite3_free(azResult[ii]);
    sqlite3_free(azResult);
  }else

  /* Begin redirecting output to the file "testcase-out.txt" */
  if( c=='t' && strcmp(azArg[0],"testcase")==0 ){
    output_reset(p);
    p->out = output_file_open("testcase-out.txt", 0);
    if( p->out==0 ){
      raw_printf(stderr, "Error: cannot open 'testcase-out.txt'\n");
    }
    if( nArg>=2 ){
      sqlite3_snprintf(sizeof(p->zTestcase), p->zTestcase, "%s", azArg[1]);
    }else{
      sqlite3_snprintf(sizeof(p->zTestcase), p->zTestcase, "?");
    }
  }else

#ifndef SQLITE_UNTESTABLE
  if( c=='t' && n>=8 && strncmp(azArg[0], "testctrl", n)==0 ){
    static const struct {
       const char *zCtrlName;   /* Name of a test-control option */
       int ctrlCode;            /* Integer code for that option */
       const char *zUsage;      /* Usage notes */
    } aCtrl[] = {
      { "always",             SQLITE_TESTCTRL_ALWAYS,        "BOOLEAN"            },
      { "assert",             SQLITE_TESTCTRL_ASSERT,        "BOOLEAN"            },
    /*{ "benign_malloc_hooks",SQLITE_TESTCTRL_BENIGN_MALLOC_HOOKS, ""          },*/
    /*{ "bitvec_test",        SQLITE_TESTCTRL_BITVEC_TEST,   ""                },*/
      { "byteorder",          SQLITE_TESTCTRL_BYTEORDER,     ""                   },
    /*{ "fault_install",      SQLITE_TESTCTRL_FAULT_INSTALL, ""                }, */
      { "imposter",           SQLITE_TESTCTRL_IMPOSTER,   "SCHEMA ON/OFF ROOTPAGE"},
      { "localtime_fault",    SQLITE_TESTCTRL_LOCALTIME_FAULT,"BOOLEAN"           },
      { "never_corrupt",      SQLITE_TESTCTRL_NEVER_CORRUPT, "BOOLEAN"            },
      { "optimizations",      SQLITE_TESTCTRL_OPTIMIZATIONS, "DISABLE-MASK"       },
#ifdef YYCOVERAGE
      { "parser_coverage",    SQLITE_TESTCTRL_PARSER_COVERAGE, ""                 },
#endif
      { "pending_byte",       SQLITE_TESTCTRL_PENDING_BYTE,  "OFFSET  "           },
      { "prng_reset",         SQLITE_TESTCTRL_PRNG_RESET,    ""                   },
      { "prng_restore",       SQLITE_TESTCTRL_PRNG_RESTORE,  ""                   },
      { "prng_save",          SQLITE_TESTCTRL_PRNG_SAVE,     ""                   },
      { "reserve",            SQLITE_TESTCTRL_RESERVE,       "BYTES-OF-RESERVE"   },
    };
    int testctrl = -1;
    int iCtrl = -1;
    int rc2 = 0;    /* 0: usage.  1: %d  2: %x  3: no-output */
    int isOk = 0;
    int i, n2;
    const char *zCmd = 0;

    open_db(p, 0);
    zCmd = nArg>=2 ? azArg[1] : "help";

    /* The argument can optionally begin with "-" or "--" */
    if( zCmd[0]=='-' && zCmd[1] ){
      zCmd++;
      if( zCmd[0]=='-' && zCmd[1] ) zCmd++;
    }

    /* --help lists all test-controls */
    if( strcmp(zCmd,"help")==0 ){
      utf8_printf(p->out, "Available test-controls:\n");
      for(i=0; i<ArraySize(aCtrl); i++){
        utf8_printf(p->out, "  .testctrl %s %s\n",
                    aCtrl[i].zCtrlName, aCtrl[i].zUsage);
      }
      rc = 1;
      goto meta_command_exit;
    }

    /* convert testctrl text option to value. allow any unique prefix
    ** of the option name, or a numerical value. */
    n2 = strlen30(zCmd);
    for(i=0; i<ArraySize(aCtrl); i++){
      if( strncmp(zCmd, aCtrl[i].zCtrlName, n2)==0 ){
        if( testctrl<0 ){
          testctrl = aCtrl[i].ctrlCode;
          iCtrl = i;
        }else{
          utf8_printf(stderr, "Error: ambiguous test-control: \"%s\"\n"
                              "Use \".testctrl --help\" for help\n", zCmd);
          rc = 1;
          goto meta_command_exit;
        }
      }
    }
    if( testctrl<0 ){
      utf8_printf(stderr,"Error: unknown test-control: %s\n"
                         "Use \".testctrl --help\" for help\n", zCmd);
    }else{
      switch(testctrl){

        /* sqlite3_test_control(int, db, int) */
        case SQLITE_TESTCTRL_OPTIMIZATIONS:
        case SQLITE_TESTCTRL_RESERVE:
          if( nArg==3 ){
            int opt = (int)strtol(azArg[2], 0, 0);
            rc2 = sqlite3_test_control(testctrl, p->db, opt);
            isOk = 3;
          }
          break;

        /* sqlite3_test_control(int) */
        case SQLITE_TESTCTRL_PRNG_SAVE:
        case SQLITE_TESTCTRL_PRNG_RESTORE:
        case SQLITE_TESTCTRL_PRNG_RESET:
        case SQLITE_TESTCTRL_BYTEORDER:
          if( nArg==2 ){
            rc2 = sqlite3_test_control(testctrl);
            isOk = testctrl==SQLITE_TESTCTRL_BYTEORDER ? 1 : 3;
          }
          break;

        /* sqlite3_test_control(int, uint) */
        case SQLITE_TESTCTRL_PENDING_BYTE:
          if( nArg==3 ){
            unsigned int opt = (unsigned int)integerValue(azArg[2]);
            rc2 = sqlite3_test_control(testctrl, opt);
            isOk = 3;
          }
          break;

        /* sqlite3_test_control(int, int) */
        case SQLITE_TESTCTRL_ASSERT:
        case SQLITE_TESTCTRL_ALWAYS:
          if( nArg==3 ){
            int opt = booleanValue(azArg[2]);
            rc2 = sqlite3_test_control(testctrl, opt);
            isOk = 1;
          }
          break;

        /* sqlite3_test_control(int, int) */
        case SQLITE_TESTCTRL_LOCALTIME_FAULT:
        case SQLITE_TESTCTRL_NEVER_CORRUPT:
          if( nArg==3 ){
            int opt = booleanValue(azArg[2]);
            rc2 = sqlite3_test_control(testctrl, opt);
            isOk = 3;
          }
          break;

        case SQLITE_TESTCTRL_IMPOSTER:
          if( nArg==5 ){
            rc2 = sqlite3_test_control(testctrl, p->db,
                          azArg[2],
                          integerValue(azArg[3]),
                          integerValue(azArg[4]));
            isOk = 3;
          }
          break;

#ifdef YYCOVERAGE
        case SQLITE_TESTCTRL_PARSER_COVERAGE:
          if( nArg==2 ){
            sqlite3_test_control(testctrl, p->out);
            isOk = 3;
          }
#endif
      }
    }
    if( isOk==0 && iCtrl>=0 ){
      utf8_printf(p->out, "Usage: .testctrl %s %s\n", zCmd, aCtrl[iCtrl].zUsage);
      rc = 1;
    }else if( isOk==1 ){
      raw_printf(p->out, "%d\n", rc2);
    }else if( isOk==2 ){
      raw_printf(p->out, "0x%08x\n", rc2);
    }
  }else
#endif /* !defined(SQLITE_UNTESTABLE) */

  if( c=='t' && n>4 && strncmp(azArg[0], "timeout", n)==0 ){
    open_db(p, 0);
    sqlite3_busy_timeout(p->db, nArg>=2 ? (int)integerValue(azArg[1]) : 0);
  }else

  if( c=='t' && n>=5 && strncmp(azArg[0], "timer", n)==0 ){
    if( nArg==2 ){
      enableTimer = booleanValue(azArg[1]);
      if( enableTimer && !HAS_TIMER ){
        raw_printf(stderr, "Error: timer not available on this system.\n");
        enableTimer = 0;
      }
    }else{
      raw_printf(stderr, "Usage: .timer on|off\n");
      rc = 1;
    }
  }else

  if( c=='t' && strncmp(azArg[0], "trace", n)==0 ){
    open_db(p, 0);
    if( nArg!=2 ){
      raw_printf(stderr, "Usage: .trace FILE|off\n");
      rc = 1;
      goto meta_command_exit;
    }
    output_file_close(p->traceOut);
    p->traceOut = output_file_open(azArg[1], 0);
#if !defined(SQLITE_OMIT_TRACE) && !defined(SQLITE_OMIT_FLOATING_POINT)
    if( p->traceOut==0 ){
      sqlite3_trace_v2(p->db, 0, 0, 0);
    }else{
      sqlite3_trace_v2(p->db, SQLITE_TRACE_STMT, sql_trace_callback,p->traceOut);
    }
#endif
  }else

#if SQLITE_USER_AUTHENTICATION
  if( c=='u' && strncmp(azArg[0], "user", n)==0 ){
    if( nArg<2 ){
      raw_printf(stderr, "Usage: .user SUBCOMMAND ...\n");
      rc = 1;
      goto meta_command_exit;
    }
    open_db(p, 0);
    if( strcmp(azArg[1],"login")==0 ){
      if( nArg!=4 ){
        raw_printf(stderr, "Usage: .user login USER PASSWORD\n");
        rc = 1;
        goto meta_command_exit;
      }
      rc = sqlite3_user_authenticate(p->db, azArg[2], azArg[3], strlen30(azArg[3]));
      if( rc ){
        utf8_printf(stderr, "Authentication failed for user %s\n", azArg[2]);
        rc = 1;
      }
    }else if( strcmp(azArg[1],"add")==0 ){
      if( nArg!=5 ){
        raw_printf(stderr, "Usage: .user add USER PASSWORD ISADMIN\n");
        rc = 1;
        goto meta_command_exit;
      }
      rc = sqlite3_user_add(p->db, azArg[2], azArg[3], strlen30(azArg[3]),
                            booleanValue(azArg[4]));
      if( rc ){
        raw_printf(stderr, "User-Add failed: %d\n", rc);
        rc = 1;
      }
    }else if( strcmp(azArg[1],"edit")==0 ){
      if( nArg!=5 ){
        raw_printf(stderr, "Usage: .user edit USER PASSWORD ISADMIN\n");
        rc = 1;
        goto meta_command_exit;
      }
      rc = sqlite3_user_change(p->db, azArg[2], azArg[3], strlen30(azArg[3]),
                              booleanValue(azArg[4]));
      if( rc ){
        raw_printf(stderr, "User-Edit failed: %d\n", rc);
        rc = 1;
      }
    }else if( strcmp(azArg[1],"delete")==0 ){
      if( nArg!=3 ){
        raw_printf(stderr, "Usage: .user delete USER\n");
        rc = 1;
        goto meta_command_exit;
      }
      rc = sqlite3_user_delete(p->db, azArg[2]);
      if( rc ){
        raw_printf(stderr, "User-Delete failed: %d\n", rc);
        rc = 1;
      }
    }else{
      raw_printf(stderr, "Usage: .user login|add|edit|delete ...\n");
      rc = 1;
      goto meta_command_exit;
    }
  }else
#endif /* SQLITE_USER_AUTHENTICATION */

  if( c=='v' && strncmp(azArg[0], "version", n)==0 ){
    utf8_printf(p->out, "SQLite %s %s\n" /*extra-version-info*/,
        sqlite3_libversion(), sqlite3_sourceid());
#if SQLITE_HAVE_ZLIB
    utf8_printf(p->out, "zlib version %s\n", zlibVersion());
#endif
#define CTIMEOPT_VAL_(opt) #opt
#define CTIMEOPT_VAL(opt) CTIMEOPT_VAL_(opt)
#if defined(__clang__) && defined(__clang_major__)
    utf8_printf(p->out, "clang-" CTIMEOPT_VAL(__clang_major__) "."
                    CTIMEOPT_VAL(__clang_minor__) "."
                    CTIMEOPT_VAL(__clang_patchlevel__) "\n");
#elif defined(_MSC_VER)
    utf8_printf(p->out, "msvc-" CTIMEOPT_VAL(_MSC_VER) "\n");
#elif defined(__GNUC__) && defined(__VERSION__)
    utf8_printf(p->out, "gcc-" __VERSION__ "\n");
#endif
  }else

  if( c=='v' && strncmp(azArg[0], "vfsinfo", n)==0 ){
    const char *zDbName = nArg==2 ? azArg[1] : "main";
    sqlite3_vfs *pVfs = 0;
    if( p->db ){
      sqlite3_file_control(p->db, zDbName, SQLITE_FCNTL_VFS_POINTER, &pVfs);
      if( pVfs ){
        utf8_printf(p->out, "vfs.zName      = \"%s\"\n", pVfs->zName);
        raw_printf(p->out, "vfs.iVersion   = %d\n", pVfs->iVersion);
        raw_printf(p->out, "vfs.szOsFile   = %d\n", pVfs->szOsFile);
        raw_printf(p->out, "vfs.mxPathname = %d\n", pVfs->mxPathname);
      }
    }
  }else

  if( c=='v' && strncmp(azArg[0], "vfslist", n)==0 ){
    sqlite3_vfs *pVfs;
    sqlite3_vfs *pCurrent = 0;
    if( p->db ){
      sqlite3_file_control(p->db, "main", SQLITE_FCNTL_VFS_POINTER, &pCurrent);
    }
    for(pVfs=sqlite3_vfs_find(0); pVfs; pVfs=pVfs->pNext){
      utf8_printf(p->out, "vfs.zName      = \"%s\"%s\n", pVfs->zName,
           pVfs==pCurrent ? "  <--- CURRENT" : "");
      raw_printf(p->out, "vfs.iVersion   = %d\n", pVfs->iVersion);
      raw_printf(p->out, "vfs.szOsFile   = %d\n", pVfs->szOsFile);
      raw_printf(p->out, "vfs.mxPathname = %d\n", pVfs->mxPathname);
      if( pVfs->pNext ){
        raw_printf(p->out, "-----------------------------------\n");
      }
    }
  }else

  if( c=='v' && strncmp(azArg[0], "vfsname", n)==0 ){
    const char *zDbName = nArg==2 ? azArg[1] : "main";
    char *zVfsName = 0;
    if( p->db ){
      sqlite3_file_control(p->db, zDbName, SQLITE_FCNTL_VFSNAME, &zVfsName);
      if( zVfsName ){
        utf8_printf(p->out, "%s\n", zVfsName);
        sqlite3_free(zVfsName);
      }
    }
  }else

#if defined(SQLITE_DEBUG) && defined(SQLITE_ENABLE_WHERETRACE)
  if( c=='w' && strncmp(azArg[0], "wheretrace", n)==0 ){
    sqlite3WhereTrace = nArg>=2 ? booleanValue(azArg[1]) : 0xff;
  }else
#endif

  if( c=='w' && strncmp(azArg[0], "width", n)==0 ){
    int j;
    assert( nArg<=ArraySize(azArg) );
    for(j=1; j<nArg && j<ArraySize(p->colWidth); j++){
      p->colWidth[j-1] = (int)integerValue(azArg[j]);
    }
  }else

  {
    utf8_printf(stderr, "Error: unknown command or invalid arguments: "
      " \"%s\". Enter \".help\" for help\n", azArg[0]);
    rc = 1;
  }

meta_command_exit:
  if( p->outCount ){
    p->outCount--;
    if( p->outCount==0 ) output_reset(p);
  }
  return rc;
}

/*
** Return TRUE if a semicolon occurs anywhere in the first N characters
** of string z[].
*/
static int line_contains_semicolon(const char *z, int N){
  int i;
  for(i=0; i<N; i++){  if( z[i]==';' ) return 1; }
  return 0;
}

/*
** Test to see if a line consists entirely of whitespace.
*/
static int _all_whitespace(const char *z){
  for(; *z; z++){
    if( IsSpace(z[0]) ) continue;
    if( *z=='/' && z[1]=='*' ){
      z += 2;
      while( *z && (*z!='*' || z[1]!='/') ){ z++; }
      if( *z==0 ) return 0;
      z++;
      continue;
    }
    if( *z=='-' && z[1]=='-' ){
      z += 2;
      while( *z && *z!='\n' ){ z++; }
      if( *z==0 ) return 1;
      continue;
    }
    return 0;
  }
  return 1;
}

/*
** Return TRUE if the line typed in is an SQL command terminator other
** than a semi-colon.  The SQL Server style "go" command is understood
** as is the Oracle "/".
*/
static int line_is_command_terminator(const char *zLine){
  while( IsSpace(zLine[0]) ){ zLine++; };
  if( zLine[0]=='/' && _all_whitespace(&zLine[1]) ){
    return 1;  /* Oracle */
  }
  if( ToLower(zLine[0])=='g' && ToLower(zLine[1])=='o'
         && _all_whitespace(&zLine[2]) ){
    return 1;  /* SQL Server */
  }
  return 0;
}

/*
** We need a default sqlite3_complete() implementation to use in case
** the shell is compiled with SQLITE_OMIT_COMPLETE.  The default assumes
** any arbitrary text is a complete SQL statement.  This is not very
** user-friendly, but it does seem to work.
*/
#ifdef SQLITE_OMIT_COMPLETE
int sqlite3_complete(const char *zSql){ return 1; }
#endif

/*
** Return true if zSql is a complete SQL statement.  Return false if it
** ends in the middle of a string literal or C-style comment.
*/
static int line_is_complete(char *zSql, int nSql){
  int rc;
  if( zSql==0 ) return 1;
  zSql[nSql] = ';';
  zSql[nSql+1] = 0;
  rc = sqlite3_complete(zSql);
  zSql[nSql] = 0;
  return rc;
}

/*
** Run a single line of SQL.  Return the number of errors.
*/
static int runOneSqlLine(ShellState *p, char *zSql, FILE *in, int startline){
  int rc;
  char *zErrMsg = 0;

  open_db(p, 0);
  if( ShellHasFlag(p,SHFLG_Backslash) ) resolve_backslashes(zSql);
  BEGIN_TIMER;
  rc = shell_exec(p, zSql, &zErrMsg);
  END_TIMER;
  if( rc || zErrMsg ){
    char zPrefix[100];
    if( in!=0 || !stdin_is_interactive ){
      sqlite3_snprintf(sizeof(zPrefix), zPrefix,
                       "Error: near line %d:", startline);
    }else{
      sqlite3_snprintf(sizeof(zPrefix), zPrefix, "Error:");
    }
    if( zErrMsg!=0 ){
      utf8_printf(stderr, "%s %s\n", zPrefix, zErrMsg);
      sqlite3_free(zErrMsg);
      zErrMsg = 0;
    }else{
      utf8_printf(stderr, "%s %s\n", zPrefix, sqlite3_errmsg(p->db));
    }
    return 1;
  }else if( ShellHasFlag(p, SHFLG_CountChanges) ){
    raw_printf(p->out, "changes: %3d   total_changes: %d\n",
            sqlite3_changes(p->db), sqlite3_total_changes(p->db));
  }
  return 0;
}


/*
** Read input from *in and process it.  If *in==0 then input
** is interactive - the user is typing it it.  Otherwise, input
** is coming from a file or device.  A prompt is issued and history
** is saved only if input is interactive.  An interrupt signal will
** cause this routine to exit immediately, unless input is interactive.
**
** Return the number of errors.
*/
static int process_input(ShellState *p, FILE *in){
  char *zLine = 0;          /* A single input line */
  char *zSql = 0;           /* Accumulated SQL text */
  int nLine;                /* Length of current line */
  int nSql = 0;             /* Bytes of zSql[] used */
  int nAlloc = 0;           /* Allocated zSql[] space */
  int nSqlPrior = 0;        /* Bytes of zSql[] used by prior line */
  int rc;                   /* Error code */
  int errCnt = 0;           /* Number of errors seen */
  int lineno = 0;           /* Current line number */
  int startline = 0;        /* Line number for start of current input */

  while( errCnt==0 || !bail_on_error || (in==0 && stdin_is_interactive) ){
    fflush(p->out);
    zLine = one_input_line(in, zLine, nSql>0);
    if( zLine==0 ){
      /* End of input */
      if( in==0 && stdin_is_interactive ) printf("\n");
      break;
    }
    if( seenInterrupt ){
      if( in!=0 ) break;
      seenInterrupt = 0;
    }
    lineno++;
    if( nSql==0 && _all_whitespace(zLine) ){
      if( ShellHasFlag(p, SHFLG_Echo) ) printf("%s\n", zLine);
      continue;
    }
    if( zLine && (zLine[0]=='.' || zLine[0]=='#') && nSql==0 ){
      if( ShellHasFlag(p, SHFLG_Echo) ) printf("%s\n", zLine);
      if( zLine[0]=='.' ){
        rc = do_meta_command(zLine, p);
        if( rc==2 ){ /* exit requested */
          break;
        }else if( rc ){
          errCnt++;
        }
      }
      continue;
    }
    if( line_is_command_terminator(zLine) && line_is_complete(zSql, nSql) ){
      memcpy(zLine,";",2);
    }
    nLine = strlen30(zLine);
    if( nSql+nLine+2>=nAlloc ){
      nAlloc = nSql+nLine+100;
      zSql = realloc(zSql, nAlloc);
      if( zSql==0 ) shell_out_of_memory();
    }
    nSqlPrior = nSql;
    if( nSql==0 ){
      int i;
      for(i=0; zLine[i] && IsSpace(zLine[i]); i++){}
      assert( nAlloc>0 && zSql!=0 );
      memcpy(zSql, zLine+i, nLine+1-i);
      startline = lineno;
      nSql = nLine-i;
    }else{
      zSql[nSql++] = '\n';
      memcpy(zSql+nSql, zLine, nLine+1);
      nSql += nLine;
    }
    if( nSql && line_contains_semicolon(&zSql[nSqlPrior], nSql-nSqlPrior)
                && sqlite3_complete(zSql) ){
      errCnt += runOneSqlLine(p, zSql, in, startline);
      nSql = 0;
      if( p->outCount ){
        output_reset(p);
        p->outCount = 0;
      }else{
        clearTempFile(p);
      }
    }else if( nSql && _all_whitespace(zSql) ){
      if( ShellHasFlag(p, SHFLG_Echo) ) printf("%s\n", zSql);
      nSql = 0;
    }
  }
  if( nSql && !_all_whitespace(zSql) ){
    errCnt += runOneSqlLine(p, zSql, in, startline);
  }
  free(zSql);
  free(zLine);
  return errCnt>0;
}

/*
** Return a pathname which is the user's home directory.  A
** 0 return indicates an error of some kind.
*/
static char *find_home_dir(int clearFlag){
  static char *home_dir = NULL;
  if( clearFlag ){
    free(home_dir);
    home_dir = 0;
    return 0;
  }
  if( home_dir ) return home_dir;

#if !defined(_WIN32) && !defined(WIN32) && !defined(_WIN32_WCE) \
     && !defined(__RTP__) && !defined(_WRS_KERNEL)
  {
    struct passwd *pwent;
    uid_t uid = getuid();
    if( (pwent=getpwuid(uid)) != NULL) {
      home_dir = pwent->pw_dir;
    }
  }
#endif

#if defined(_WIN32_WCE)
  /* Windows CE (arm-wince-mingw32ce-gcc) does not provide getenv()
   */
  home_dir = "/";
#else

#if defined(_WIN32) || defined(WIN32)
  if (!home_dir) {
    home_dir = getenv("USERPROFILE");
  }
#endif

  if (!home_dir) {
    home_dir = getenv("HOME");
  }

#if defined(_WIN32) || defined(WIN32)
  if (!home_dir) {
    char *zDrive, *zPath;
    int n;
    zDrive = getenv("HOMEDRIVE");
    zPath = getenv("HOMEPATH");
    if( zDrive && zPath ){
      n = strlen30(zDrive) + strlen30(zPath) + 1;
      home_dir = malloc( n );
      if( home_dir==0 ) return 0;
      sqlite3_snprintf(n, home_dir, "%s%s", zDrive, zPath);
      return home_dir;
    }
    home_dir = "c:\\";
  }
#endif

#endif /* !_WIN32_WCE */

  if( home_dir ){
    int n = strlen30(home_dir) + 1;
    char *z = malloc( n );
    if( z ) memcpy(z, home_dir, n);
    home_dir = z;
  }

  return home_dir;
}

/*
** Read input from the file given by sqliterc_override.  Or if that
** parameter is NULL, take input from ~/.sqliterc
**
** Returns the number of errors.
*/
static void process_sqliterc(
  ShellState *p,                  /* Configuration data */
  const char *sqliterc_override   /* Name of config file. NULL to use default */
){
  char *home_dir = NULL;
  const char *sqliterc = sqliterc_override;
  char *zBuf = 0;
  FILE *in = NULL;

  if (sqliterc == NULL) {
    home_dir = find_home_dir(0);
    if( home_dir==0 ){
      raw_printf(stderr, "-- warning: cannot find home directory;"
                      " cannot read ~/.sqliterc\n");
      return;
    }
    zBuf = sqlite3_mprintf("%s/.sqliterc",home_dir);
    sqliterc = zBuf;
  }
  in = fopen(sqliterc,"rb");
  if( in ){
    if( stdin_is_interactive ){
      utf8_printf(stderr,"-- Loading resources from %s\n",sqliterc);
    }
    process_input(p,in);
    fclose(in);
  }
  sqlite3_free(zBuf);
}

/*
** Show available command line options
*/
static const char zOptions[] =
#if defined(SQLITE_HAVE_ZLIB) && !defined(SQLITE_OMIT_VIRTUALTABLE)
  "   -A ARGS...           run \".archive ARGS\" and exit\n"
#endif
  "   -append              append the database to the end of the file\n"
  "   -ascii               set output mode to 'ascii'\n"
  "   -bail                stop after hitting an error\n"
  "   -batch               force batch I/O\n"
  "   -column              set output mode to 'column'\n"
  "   -cmd COMMAND         run \"COMMAND\" before reading stdin\n"
  "   -csv                 set output mode to 'csv'\n"
  "   -echo                print commands before execution\n"
  "   -init FILENAME       read/process named file\n"
  "   -[no]header          turn headers on or off\n"
#if defined(SQLITE_ENABLE_MEMSYS3) || defined(SQLITE_ENABLE_MEMSYS5)
  "   -heap SIZE           Size of heap for memsys3 or memsys5\n"
#endif
  "   -help                show this message\n"
  "   -html                set output mode to HTML\n"
  "   -interactive         force interactive I/O\n"
  "   -line                set output mode to 'line'\n"
  "   -list                set output mode to 'list'\n"
  "   -lookaside SIZE N    use N entries of SZ bytes for lookaside memory\n"
  "   -mmap N              default mmap size set to N\n"
#ifdef SQLITE_ENABLE_MULTIPLEX
  "   -multiplex           enable the multiplexor VFS\n"
#endif
  "   -newline SEP         set output row separator. Default: '\\n'\n"
  "   -nullvalue TEXT      set text string for NULL values. Default ''\n"
  "   -pagecache SIZE N    use N slots of SZ bytes each for page cache memory\n"
  "   -quote               set output mode to 'quote'\n"
  "   -readonly            open the database read-only\n"
  "   -separator SEP       set output column separator. Default: '|'\n"
#ifdef SQLITE_ENABLE_SORTER_REFERENCES
  "   -sorterref SIZE      sorter references threshold size\n"
#endif
  "   -stats               print memory stats before each finalize\n"
  "   -version             show SQLite version\n"
  "   -vfs NAME            use NAME as the default VFS\n"
#ifdef SQLITE_ENABLE_VFSTRACE
  "   -vfstrace            enable tracing of all VFS calls\n"
#endif
#ifdef SQLITE_HAVE_ZLIB
  "   -zip                 open the file as a ZIP Archive\n"
#endif
;
static void usage(int showDetail){
  utf8_printf(stderr,
      "Usage: %s [OPTIONS] FILENAME [SQL]\n"
      "FILENAME is the name of an SQLite database. A new database is created\n"
      "if the file does not previously exist.\n", Argv0);
  if( showDetail ){
    utf8_printf(stderr, "OPTIONS include:\n%s", zOptions);
  }else{
    raw_printf(stderr, "Use the -help option for additional information\n");
  }
  exit(1);
}

/*
** Internal check:  Verify that the SQLite is uninitialized.  Print a
** error message if it is initialized.
*/
static void verify_uninitialized(void){
  if( sqlite3_config(-1)==SQLITE_MISUSE ){
    utf8_printf(stdout, "WARNING: attempt to configure SQLite after"
                        " initialization.\n");
  }
}

/*
** Initialize the state information in data
*/
static void main_init(ShellState *data) {
  memset(data, 0, sizeof(*data));
  data->normalMode = data->cMode = data->mode = MODE_List;
  data->autoExplain = 1;
  memcpy(data->colSeparator,SEP_Column, 2);
  memcpy(data->rowSeparator,SEP_Row, 2);
  data->showHeader = 0;
  data->shellFlgs = SHFLG_Lookaside;
  verify_uninitialized();
  sqlite3_config(SQLITE_CONFIG_URI, 1);
  sqlite3_config(SQLITE_CONFIG_LOG, shellLog, data);
  sqlite3_config(SQLITE_CONFIG_MULTITHREAD);
  sqlite3_snprintf(sizeof(mainPrompt), mainPrompt,"sqlite> ");
  sqlite3_snprintf(sizeof(continuePrompt), continuePrompt,"   ...> ");
}

/*
** Output text to the console in a font that attracts extra attention.
*/
#ifdef _WIN32
static void printBold(const char *zText){
  HANDLE out = GetStdHandle(STD_OUTPUT_HANDLE);
  CONSOLE_SCREEN_BUFFER_INFO defaultScreenInfo;
  GetConsoleScreenBufferInfo(out, &defaultScreenInfo);
  SetConsoleTextAttribute(out,
         FOREGROUND_RED|FOREGROUND_INTENSITY
  );
  printf("%s", zText);
  SetConsoleTextAttribute(out, defaultScreenInfo.wAttributes);
}
#else
static void printBold(const char *zText){
  printf("\033[1m%s\033[0m", zText);
}
#endif

/*
** Get the argument to an --option.  Throw an error and die if no argument
** is available.
*/
static char *cmdline_option_value(int argc, char **argv, int i){
  if( i==argc ){
    utf8_printf(stderr, "%s: Error: missing argument to %s\n",
            argv[0], argv[argc-1]);
    exit(1);
  }
  return argv[i];
}

#ifndef SQLITE_SHELL_IS_UTF8
#  if (defined(_WIN32) || defined(WIN32)) && defined(_MSC_VER)
#    define SQLITE_SHELL_IS_UTF8          (0)
#  else
#    define SQLITE_SHELL_IS_UTF8          (1)
#  endif
#endif

#if SQLITE_SHELL_IS_UTF8
int SQLITE_CDECL main(int argc, char **argv){
#else
int SQLITE_CDECL wmain(int argc, wchar_t **wargv){
  char **argv;
#endif
  char *zErrMsg = 0;
  ShellState data;
  const char *zInitFile = 0;
  int i;
  int rc = 0;
  int warnInmemoryDb = 0;
  int readStdin = 1;
  int nCmd = 0;
  char **azCmd = 0;
  const char *zVfs = 0;           /* Value of -vfs command-line option */
#if !SQLITE_SHELL_IS_UTF8
  char **argvToFree = 0;
  int argcToFree = 0;
#endif

  setBinaryMode(stdin, 0);
  setvbuf(stderr, 0, _IONBF, 0); /* Make sure stderr is unbuffered */
  stdin_is_interactive = isatty(0);
  stdout_is_console = isatty(1);

#if !defined(_WIN32_WCE)
  if( getenv("SQLITE_DEBUG_BREAK") ){
    if( isatty(0) && isatty(2) ){
      fprintf(stderr,
          "attach debugger to process %d and press any key to continue.\n",
          GETPID());
      fgetc(stdin);
    }else{
#if defined(_WIN32) || defined(WIN32)
      DebugBreak();
#elif defined(SIGTRAP)
      raise(SIGTRAP);
#endif
    }
  }
#endif

#if USE_SYSTEM_SQLITE+0!=1
  if( strncmp(sqlite3_sourceid(),SQLITE_SOURCE_ID,60)!=0 ){
    utf8_printf(stderr, "SQLite header and source version mismatch\n%s\n%s\n",
            sqlite3_sourceid(), SQLITE_SOURCE_ID);
    exit(1);
  }
#endif
  main_init(&data);

  /* On Windows, we must translate command-line arguments into UTF-8.
  ** The SQLite memory allocator subsystem has to be enabled in order to
  ** do this.  But we want to run an sqlite3_shutdown() afterwards so that
  ** subsequent sqlite3_config() calls will work.  So copy all results into
  ** memory that does not come from the SQLite memory allocator.
  */
#if !SQLITE_SHELL_IS_UTF8
  sqlite3_initialize();
  argvToFree = malloc(sizeof(argv[0])*argc*2);
  argcToFree = argc;
  argv = argvToFree + argc;
  if( argv==0 ) shell_out_of_memory();
  for(i=0; i<argc; i++){
    char *z = sqlite3_win32_unicode_to_utf8(wargv[i]);
    int n;
    if( z==0 ) shell_out_of_memory();
    n = (int)strlen(z);
    argv[i] = malloc( n+1 );
    if( argv[i]==0 ) shell_out_of_memory();
    memcpy(argv[i], z, n+1);
    argvToFree[i] = argv[i];
    sqlite3_free(z);
  }
  sqlite3_shutdown();
#endif

  assert( argc>=1 && argv && argv[0] );
  Argv0 = argv[0];

  /* Make sure we have a valid signal handler early, before anything
  ** else is done.
  */
#ifdef SIGINT
  signal(SIGINT, interrupt_handler);
#elif (defined(_WIN32) || defined(WIN32)) && !defined(_WIN32_WCE)
  SetConsoleCtrlHandler(ConsoleCtrlHandler, TRUE);
#endif

#ifdef SQLITE_SHELL_DBNAME_PROC
  {
    /* If the SQLITE_SHELL_DBNAME_PROC macro is defined, then it is the name
    ** of a C-function that will provide the name of the database file.  Use
    ** this compile-time option to embed this shell program in larger
    ** applications. */
    extern void SQLITE_SHELL_DBNAME_PROC(const char**);
    SQLITE_SHELL_DBNAME_PROC(&data.zDbFilename);
    warnInmemoryDb = 0;
  }
#endif

  /* Do an initial pass through the command-line argument to locate
  ** the name of the database file, the name of the initialization file,
  ** the size of the alternative malloc heap,
  ** and the first command to execute.
  */
  verify_uninitialized();
  for(i=1; i<argc; i++){
    char *z;
    z = argv[i];
    if( z[0]!='-' ){
      if( data.zDbFilename==0 ){
        data.zDbFilename = z;
      }else{
        /* Excesss arguments are interpreted as SQL (or dot-commands) and
        ** mean that nothing is read from stdin */
        readStdin = 0;
        nCmd++;
        azCmd = realloc(azCmd, sizeof(azCmd[0])*nCmd);
        if( azCmd==0 ) shell_out_of_memory();
        azCmd[nCmd-1] = z;
      }
    }
    if( z[1]=='-' ) z++;
    if( strcmp(z,"-separator")==0
     || strcmp(z,"-nullvalue")==0
     || strcmp(z,"-newline")==0
     || strcmp(z,"-cmd")==0
    ){
      (void)cmdline_option_value(argc, argv, ++i);
    }else if( strcmp(z,"-init")==0 ){
      zInitFile = cmdline_option_value(argc, argv, ++i);
    }else if( strcmp(z,"-batch")==0 ){
      /* Need to check for batch mode here to so we can avoid printing
      ** informational messages (like from process_sqliterc) before
      ** we do the actual processing of arguments later in a second pass.
      */
      stdin_is_interactive = 0;
    }else if( strcmp(z,"-heap")==0 ){
#if defined(SQLITE_ENABLE_MEMSYS3) || defined(SQLITE_ENABLE_MEMSYS5)
      const char *zSize;
      sqlite3_int64 szHeap;

      zSize = cmdline_option_value(argc, argv, ++i);
      szHeap = integerValue(zSize);
      if( szHeap>0x7fff0000 ) szHeap = 0x7fff0000;
      sqlite3_config(SQLITE_CONFIG_HEAP, malloc((int)szHeap), (int)szHeap, 64);
#else
      (void)cmdline_option_value(argc, argv, ++i);
#endif
    }else if( strcmp(z,"-pagecache")==0 ){
      int n, sz;
      sz = (int)integerValue(cmdline_option_value(argc,argv,++i));
      if( sz>70000 ) sz = 70000;
      if( sz<0 ) sz = 0;
      n = (int)integerValue(cmdline_option_value(argc,argv,++i));
      sqlite3_config(SQLITE_CONFIG_PAGECACHE,
                    (n>0 && sz>0) ? malloc(n*sz) : 0, sz, n);
      data.shellFlgs |= SHFLG_Pagecache;
    }else if( strcmp(z,"-lookaside")==0 ){
      int n, sz;
      sz = (int)integerValue(cmdline_option_value(argc,argv,++i));
      if( sz<0 ) sz = 0;
      n = (int)integerValue(cmdline_option_value(argc,argv,++i));
      if( n<0 ) n = 0;
      sqlite3_config(SQLITE_CONFIG_LOOKASIDE, sz, n);
      if( sz*n==0 ) data.shellFlgs &= ~SHFLG_Lookaside;
#ifdef SQLITE_ENABLE_VFSTRACE
    }else if( strcmp(z,"-vfstrace")==0 ){
      extern int vfstrace_register(
         const char *zTraceName,
         const char *zOldVfsName,
         int (*xOut)(const char*,void*),
         void *pOutArg,
         int makeDefault
      );
      vfstrace_register("trace",0,(int(*)(const char*,void*))fputs,stderr,1);
#endif
#ifdef SQLITE_ENABLE_MULTIPLEX
    }else if( strcmp(z,"-multiplex")==0 ){
      extern int sqlite3_multiple_initialize(const char*,int);
      sqlite3_multiplex_initialize(0, 1);
#endif
    }else if( strcmp(z,"-mmap")==0 ){
      sqlite3_int64 sz = integerValue(cmdline_option_value(argc,argv,++i));
      sqlite3_config(SQLITE_CONFIG_MMAP_SIZE, sz, sz);
#ifdef SQLITE_ENABLE_SORTER_REFERENCES
    }else if( strcmp(z,"-sorterref")==0 ){
      sqlite3_int64 sz = integerValue(cmdline_option_value(argc,argv,++i));
      sqlite3_config(SQLITE_CONFIG_SORTERREF_SIZE, (int)sz);
#endif
    }else if( strcmp(z,"-vfs")==0 ){
      zVfs = cmdline_option_value(argc, argv, ++i);
#ifdef SQLITE_HAVE_ZLIB
    }else if( strcmp(z,"-zip")==0 ){
      data.openMode = SHELL_OPEN_ZIPFILE;
#endif
    }else if( strcmp(z,"-append")==0 ){
      data.openMode = SHELL_OPEN_APPENDVFS;
#ifdef SQLITE_ENABLE_DESERIALIZE
    }else if( strcmp(z,"-deserialize")==0 ){
      data.openMode = SHELL_OPEN_DESERIALIZE;
#endif
    }else if( strcmp(z,"-readonly")==0 ){
      data.openMode = SHELL_OPEN_READONLY;
    }else if( strcmp(z,"-reuseschema")==0 ){
      data.openMode = SHELL_OPEN_REUSESCHEMA;
#if !defined(SQLITE_OMIT_VIRTUALTABLE) && defined(SQLITE_HAVE_ZLIB)
    }else if( strncmp(z, "-A",2)==0 ){
      /* All remaining command-line arguments are passed to the ".archive"
      ** command, so ignore them */
      break;
#endif
    }
  }
  verify_uninitialized();


#ifdef SQLITE_SHELL_INIT_PROC
  {
    /* If the SQLITE_SHELL_INIT_PROC macro is defined, then it is the name
    ** of a C-function that will perform initialization actions on SQLite that
    ** occur just before or after sqlite3_initialize(). Use this compile-time
    ** option to embed this shell program in larger applications. */
    extern void SQLITE_SHELL_INIT_PROC(void);
    SQLITE_SHELL_INIT_PROC();
  }
#else
  /* All the sqlite3_config() calls have now been made. So it is safe
  ** to call sqlite3_initialize() and process any command line -vfs option. */
  sqlite3_initialize();
#endif

  if( zVfs ){
    sqlite3_vfs *pVfs = sqlite3_vfs_find(zVfs);
    if( pVfs ){
      sqlite3_vfs_register(pVfs, 1);
    }else{
      utf8_printf(stderr, "no such VFS: \"%s\"\n", argv[i]);
      exit(1);
    }
  }

  if( data.zDbFilename==0 ){
#ifndef SQLITE_OMIT_MEMORYDB
    data.zDbFilename = ":memory:";
    warnInmemoryDb = argc==1;
#else
    utf8_printf(stderr,"%s: Error: no database filename specified\n", Argv0);
    return 1;
#endif
  }
  data.out = stdout;
  sqlite3_appendvfs_init(0,0,0);

  /* Go ahead and open the database file if it already exists.  If the
  ** file does not exist, delay opening it.  This prevents empty database
  ** files from being created if a user mistypes the database name argument
  ** to the sqlite command-line tool.
  */
  if( access(data.zDbFilename, 0)==0 ){
    open_db(&data, 0);
  }

  /* Process the initialization file if there is one.  If no -init option
  ** is given on the command line, look for a file named ~/.sqliterc and
  ** try to process it.
  */
  process_sqliterc(&data,zInitFile);

  /* Make a second pass through the command-line argument and set
  ** options.  This second pass is delayed until after the initialization
  ** file is processed so that the command-line arguments will override
  ** settings in the initialization file.
  */
  for(i=1; i<argc; i++){
    char *z = argv[i];
    if( z[0]!='-' ) continue;
    if( z[1]=='-' ){ z++; }
    if( strcmp(z,"-init")==0 ){
      i++;
    }else if( strcmp(z,"-html")==0 ){
      data.mode = MODE_Html;
    }else if( strcmp(z,"-list")==0 ){
      data.mode = MODE_List;
    }else if( strcmp(z,"-quote")==0 ){
      data.mode = MODE_Quote;
    }else if( strcmp(z,"-line")==0 ){
      data.mode = MODE_Line;
    }else if( strcmp(z,"-column")==0 ){
      data.mode = MODE_Column;
    }else if( strcmp(z,"-csv")==0 ){
      data.mode = MODE_Csv;
      memcpy(data.colSeparator,",",2);
#ifdef SQLITE_HAVE_ZLIB
    }else if( strcmp(z,"-zip")==0 ){
      data.openMode = SHELL_OPEN_ZIPFILE;
#endif
    }else if( strcmp(z,"-append")==0 ){
      data.openMode = SHELL_OPEN_APPENDVFS;
#ifdef SQLITE_ENABLE_DESERIALIZE
    }else if( strcmp(z,"-deserialize")==0 ){
      data.openMode = SHELL_OPEN_DESERIALIZE;
#endif
    }else if( strcmp(z,"-readonly")==0 ){
      data.openMode = SHELL_OPEN_READONLY;
    }else if( strcmp(z,"-reuseschema")==0 ){
      data.openMode = SHELL_OPEN_REUSESCHEMA;
    }else if( strcmp(z,"-ascii")==0 ){
      data.mode = MODE_Ascii;
      sqlite3_snprintf(sizeof(data.colSeparator), data.colSeparator,
                       SEP_Unit);
      sqlite3_snprintf(sizeof(data.rowSeparator), data.rowSeparator,
                       SEP_Record);
    }else if( strcmp(z,"-separator")==0 ){
      sqlite3_snprintf(sizeof(data.colSeparator), data.colSeparator,
                       "%s",cmdline_option_value(argc,argv,++i));
    }else if( strcmp(z,"-newline")==0 ){
      sqlite3_snprintf(sizeof(data.rowSeparator), data.rowSeparator,
                       "%s",cmdline_option_value(argc,argv,++i));
    }else if( strcmp(z,"-nullvalue")==0 ){
      sqlite3_snprintf(sizeof(data.nullValue), data.nullValue,
                       "%s",cmdline_option_value(argc,argv,++i));
    }else if( strcmp(z,"-header")==0 ){
      data.showHeader = 1;
    }else if( strcmp(z,"-noheader")==0 ){
      data.showHeader = 0;
    }else if( strcmp(z,"-echo")==0 ){
      ShellSetFlag(&data, SHFLG_Echo);
    }else if( strcmp(z,"-eqp")==0 ){
      data.autoEQP = AUTOEQP_on;
    }else if( strcmp(z,"-eqpfull")==0 ){
      data.autoEQP = AUTOEQP_full;
    }else if( strcmp(z,"-stats")==0 ){
      data.statsOn = 1;
    }else if( strcmp(z,"-scanstats")==0 ){
      data.scanstatsOn = 1;
    }else if( strcmp(z,"-backslash")==0 ){
      /* Undocumented command-line option: -backslash
      ** Causes C-style backslash escapes to be evaluated in SQL statements
      ** prior to sending the SQL into SQLite.  Useful for injecting
      ** crazy bytes in the middle of SQL statements for testing and debugging.
      */
      ShellSetFlag(&data, SHFLG_Backslash);
    }else if( strcmp(z,"-bail")==0 ){
      bail_on_error = 1;
    }else if( strcmp(z,"-version")==0 ){
      printf("%s %s\n", sqlite3_libversion(), sqlite3_sourceid());
      return 0;
    }else if( strcmp(z,"-interactive")==0 ){
      stdin_is_interactive = 1;
    }else if( strcmp(z,"-batch")==0 ){
      stdin_is_interactive = 0;
    }else if( strcmp(z,"-heap")==0 ){
      i++;
    }else if( strcmp(z,"-pagecache")==0 ){
      i+=2;
    }else if( strcmp(z,"-lookaside")==0 ){
      i+=2;
    }else if( strcmp(z,"-mmap")==0 ){
      i++;
#ifdef SQLITE_ENABLE_SORTER_REFERENCES
    }else if( strcmp(z,"-sorterref")==0 ){
      i++;
#endif
    }else if( strcmp(z,"-vfs")==0 ){
      i++;
#ifdef SQLITE_ENABLE_VFSTRACE
    }else if( strcmp(z,"-vfstrace")==0 ){
      i++;
#endif
#ifdef SQLITE_ENABLE_MULTIPLEX
    }else if( strcmp(z,"-multiplex")==0 ){
      i++;
#endif
    }else if( strcmp(z,"-help")==0 ){
      usage(1);
    }else if( strcmp(z,"-cmd")==0 ){
      /* Run commands that follow -cmd first and separately from commands
      ** that simply appear on the command-line.  This seems goofy.  It would
      ** be better if all commands ran in the order that they appear.  But
      ** we retain the goofy behavior for historical compatibility. */
      if( i==argc-1 ) break;
      z = cmdline_option_value(argc,argv,++i);
      if( z[0]=='.' ){
        rc = do_meta_command(z, &data);
        if( rc && bail_on_error ) return rc==2 ? 0 : rc;
      }else{
        open_db(&data, 0);
        rc = shell_exec(&data, z, &zErrMsg);
        if( zErrMsg!=0 ){
          utf8_printf(stderr,"Error: %s\n", zErrMsg);
          if( bail_on_error ) return rc!=0 ? rc : 1;
        }else if( rc!=0 ){
          utf8_printf(stderr,"Error: unable to process SQL \"%s\"\n", z);
          if( bail_on_error ) return rc;
        }
      }
#if !defined(SQLITE_OMIT_VIRTUALTABLE) && defined(SQLITE_HAVE_ZLIB)
    }else if( strncmp(z, "-A", 2)==0 ){
      if( nCmd>0 ){
        utf8_printf(stderr, "Error: cannot mix regular SQL or dot-commands"
                            " with \"%s\"\n", z);
        return 1;
      }
      open_db(&data, OPEN_DB_ZIPFILE);
      if( z[2] ){
        argv[i] = &z[2];
        arDotCommand(&data, 1, argv+(i-1), argc-(i-1));
      }else{
        arDotCommand(&data, 1, argv+i, argc-i);
      }
      readStdin = 0;
      break;
#endif
    }else{
      utf8_printf(stderr,"%s: Error: unknown option: %s\n", Argv0, z);
      raw_printf(stderr,"Use -help for a list of options.\n");
      return 1;
    }
    data.cMode = data.mode;
  }

  if( !readStdin ){
    /* Run all arguments that do not begin with '-' as if they were separate
    ** command-line inputs, except for the argToSkip argument which contains
    ** the database filename.
    */
    for(i=0; i<nCmd; i++){
      if( azCmd[i][0]=='.' ){
        rc = do_meta_command(azCmd[i], &data);
        if( rc ) return rc==2 ? 0 : rc;
      }else{
        open_db(&data, 0);
        rc = shell_exec(&data, azCmd[i], &zErrMsg);
        if( zErrMsg!=0 ){
          utf8_printf(stderr,"Error: %s\n", zErrMsg);
          return rc!=0 ? rc : 1;
        }else if( rc!=0 ){
          utf8_printf(stderr,"Error: unable to process SQL: %s\n", azCmd[i]);
          return rc;
        }
      }
    }
    free(azCmd);
  }else{
    /* Run commands received from standard input
    */
    if( stdin_is_interactive ){
      char *zHome;
      char *zHistory;
      int nHistory;
      printf(
        "SQLite version %s %.19s\n" /*extra-version-info*/
        "Enter \".help\" for usage hints.\n",
        sqlite3_libversion(), sqlite3_sourceid()
      );
      if( warnInmemoryDb ){
        printf("Connected to a ");
        printBold("transient in-memory database");
        printf(".\nUse \".open FILENAME\" to reopen on a "
               "persistent database.\n");
      }
      zHistory = getenv("SQLITE_HISTORY");
      if( zHistory ){
        zHistory = strdup(zHistory);
      }else if( (zHome = find_home_dir(0))!=0 ){
        nHistory = strlen30(zHome) + 20;
        if( (zHistory = malloc(nHistory))!=0 ){
          sqlite3_snprintf(nHistory, zHistory,"%s/.sqlite_history", zHome);
        }
      }
      if( zHistory ){ shell_read_history(zHistory); }
#if HAVE_READLINE || HAVE_EDITLINE
      rl_attempted_completion_function = readline_completion;
#elif HAVE_LINENOISE
      linenoiseSetCompletionCallback(linenoise_completion);
#endif
      rc = process_input(&data, 0);
      if( zHistory ){
        shell_stifle_history(2000);
        shell_write_history(zHistory);
        free(zHistory);
      }
    }else{
      rc = process_input(&data, stdin);
    }
  }
  set_table_name(&data, 0);
  if( data.db ){
    session_close_all(&data);
    close_db(data.db);
  }
  sqlite3_free(data.zFreeOnClose);
  find_home_dir(1);
  output_reset(&data);
  data.doXdgOpen = 0;
  clearTempFile(&data);
#if !SQLITE_SHELL_IS_UTF8
  for(i=0; i<argcToFree; i++) free(argvToFree[i]);
  free(argvToFree);
#endif
  /* Clear the global data structure so that valgrind will detect memory
  ** leaks */
  memset(&data, 0, sizeof(data));
  return rc;
}<|MERGE_RESOLUTION|>--- conflicted
+++ resolved
@@ -1059,21 +1059,13 @@
 
 /* Allowed values for ShellState.openMode
 */
-<<<<<<< HEAD
-#define SHELL_OPEN_UNSPEC     0      /* No open-mode specified */
-#define SHELL_OPEN_NORMAL     1      /* Normal database file */
-#define SHELL_OPEN_APPENDVFS  2      /* Use appendvfs */
-#define SHELL_OPEN_ZIPFILE    3      /* Use the zipfile virtual table */
-#define SHELL_OPEN_READONLY   4      /* Open a normal database read-only */
-#define SHELL_OPEN_REUSESCHEMA 5    /* Open for schema reuse */
-=======
 #define SHELL_OPEN_UNSPEC      0      /* No open-mode specified */
 #define SHELL_OPEN_NORMAL      1      /* Normal database file */
 #define SHELL_OPEN_APPENDVFS   2      /* Use appendvfs */
 #define SHELL_OPEN_ZIPFILE     3      /* Use the zipfile virtual table */
 #define SHELL_OPEN_READONLY    4      /* Open a normal database read-only */
 #define SHELL_OPEN_DESERIALIZE 5      /* Open using sqlite3_deserialize() */
->>>>>>> 0b57d312
+#define SHELL_OPEN_REUSESCHEMA 5    /* Open for schema reuse */
 
 /*
 ** These are the allowed shellFlgs values
@@ -6693,15 +6685,13 @@
         p->openMode = SHELL_OPEN_APPENDVFS;
       }else if( optionMatch(z, "readonly") ){
         p->openMode = SHELL_OPEN_READONLY;
-<<<<<<< HEAD
       }else if( optionMatch(z, "reuseschema") ){
         p->openMode = SHELL_OPEN_REUSESCHEMA;
-=======
+      }else if( z[0]=='-' ){
 #ifdef SQLITE_ENABLE_DESERIALIZE
       }else if( optionMatch(z, "deserialize") ){
         p->openMode = SHELL_OPEN_DESERIALIZE;
 #endif
->>>>>>> 0b57d312
       }else if( z[0]=='-' ){
         utf8_printf(stderr, "unknown option: %s\n", z);
         rc = 1;
