--- conflicted
+++ resolved
@@ -1563,7 +1563,18 @@
 ** disabled. The default value may be changed by compiling with the
 ** [SQLITE_USE_URI] symbol defined.
 **
-<<<<<<< HEAD
+** [[SQLITE_CONFIG_COVERING_INDEX_SCAN]] <dt>SQLITE_CONFIG_COVERING_INDEX_SCAN
+** <dd> This option taks a single integer argument which is interpreted as
+** a boolean in order to enable or disable the use of covering indices for
+** full table scans in the query optimizer.  The default setting is determined
+** by the [SQLITE_ALLOW_COVERING_INDEX_SCAN] compile-time option, or is "on"
+** if that compile-time option is omitted.
+** The ability to disable the use of covering indices for full table scans
+** is because some incorrectly coded legacy applications might malfunction
+** malfunction when the optimization is enabled.  Providing the ability to
+** disable the optimization allows the older, buggy application code to work
+** without change even with newer versions of SQLite.
+**
 ** [[SQLITE_CONFIG_READONLY]] <dt>SQLITE_CONFIG_READONLY
 ** <dd> This option takes a single argument of type int. If non-zero, then
 ** read-only mode for opening databases is globally enabled. If the parameter
@@ -1576,19 +1587,6 @@
 ** is globally disabled, [sqlite3_open()], [sqlite3_open16()],
 ** [sqlite3_open_v2()], and [ATTACH] commands will function normally. By
 ** default, read-only mode is globally disabled.
-=======
-** [[SQLITE_CONFIG_COVERING_INDEX_SCAN]] <dt>SQLITE_CONFIG_COVERING_INDEX_SCAN
-** <dd> This option taks a single integer argument which is interpreted as
-** a boolean in order to enable or disable the use of covering indices for
-** full table scans in the query optimizer.  The default setting is determined
-** by the [SQLITE_ALLOW_COVERING_INDEX_SCAN] compile-time option, or is "on"
-** if that compile-time option is omitted.
-** The ability to disable the use of covering indices for full table scans
-** is because some incorrectly coded legacy applications might malfunction
-** malfunction when the optimization is enabled.  Providing the ability to
-** disable the optimization allows the older, buggy application code to work
-** without change even with newer versions of SQLite.
->>>>>>> 4d85fa76
 **
 ** [[SQLITE_CONFIG_PCACHE]] [[SQLITE_CONFIG_GETPCACHE]]
 ** <dt>SQLITE_CONFIG_PCACHE and SQLITE_CONFIG_GETPCACHE
@@ -1615,11 +1613,8 @@
 #define SQLITE_CONFIG_URI          17  /* int */
 #define SQLITE_CONFIG_PCACHE2      18  /* sqlite3_pcache_methods2* */
 #define SQLITE_CONFIG_GETPCACHE2   19  /* sqlite3_pcache_methods2* */
-<<<<<<< HEAD
-#define SQLITE_CONFIG_READONLY     20  /* int */
-=======
 #define SQLITE_CONFIG_COVERING_INDEX_SCAN 20  /* int */
->>>>>>> 4d85fa76
+#define SQLITE_CONFIG_READONLY     21  /* int */
 
 /*
 ** CAPI3REF: Database Connection Configuration Options
