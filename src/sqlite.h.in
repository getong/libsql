/*
** 2001 September 15
**
** The author disclaims copyright to this source code.  In place of
** a legal notice, here is a blessing:
**
**    May you do good and not evil.
**    May you find forgiveness for yourself and forgive others.
**    May you share freely, never taking more than you give.
**
*************************************************************************
** This header file defines the interface that the SQLite library
** presents to client programs.  If a C-function, structure, datatype,
** or constant definition does not appear in this file, then it is
** not a published API of SQLite, is subject to change without
** notice, and should not be referenced by programs that use SQLite.
**
** Some of the definitions that are in this file are marked as
** "experimental".  Experimental interfaces are normally new
** features recently added to SQLite.  We do not anticipate changes
** to experimental interfaces but reserve the right to make minor changes
** if experience from use "in the wild" suggest such changes are prudent.
**
** The official C-language API documentation for SQLite is derived
** from comments in this file.  This file is the authoritative source
** on how SQLite interfaces are suppose to operate.
**
** The name of this file under configuration management is "sqlite.h.in".
** The makefile makes some minor changes to this file (such as inserting
** the version number) and changes its name to "sqlite3.h" as
** part of the build process.
*/
#ifndef _SQLITE3_H_
#define _SQLITE3_H_
#include <stdarg.h>     /* Needed for the definition of va_list */

/*
** Make sure we can call this stuff from C++.
*/
#ifdef __cplusplus
extern "C" {
#endif


/*
** Add the ability to override 'extern'
*/
#ifndef SQLITE_EXTERN
# define SQLITE_EXTERN extern
#endif

/*
** These no-op macros are used in front of interfaces to mark those
** interfaces as either deprecated or experimental.  New applications
** should not use deprecated interfaces - they are support for backwards
** compatibility only.  Application writers should be aware that
** experimental interfaces are subject to change in point releases.
**
** These macros used to resolve to various kinds of compiler magic that
** would generate warning messages when they were used.  But that
** compiler magic ended up generating such a flurry of bug reports
** that we have taken it all out and gone back to using simple
** noop macros.
*/
#define SQLITE_DEPRECATED
#define SQLITE_EXPERIMENTAL

/*
** Ensure these symbols were not defined by some previous header file.
*/
#ifdef SQLITE_VERSION
# undef SQLITE_VERSION
#endif
#ifdef SQLITE_VERSION_NUMBER
# undef SQLITE_VERSION_NUMBER
#endif

/*
** CAPI3REF: Compile-Time Library Version Numbers
**
** ^(The [SQLITE_VERSION] C preprocessor macro in the sqlite3.h header
** evaluates to a string literal that is the SQLite version in the
** format "X.Y.Z" where X is the major version number (always 3 for
** SQLite3) and Y is the minor version number and Z is the release number.)^
** ^(The [SQLITE_VERSION_NUMBER] C preprocessor macro resolves to an integer
** with the value (X*1000000 + Y*1000 + Z) where X, Y, and Z are the same
** numbers used in [SQLITE_VERSION].)^
** The SQLITE_VERSION_NUMBER for any given release of SQLite will also
** be larger than the release from which it is derived.  Either Y will
** be held constant and Z will be incremented or else Y will be incremented
** and Z will be reset to zero.
**
** Since version 3.6.18, SQLite source code has been stored in the
** <a href="http://www.fossil-scm.org/">Fossil configuration management
** system</a>.  ^The SQLITE_SOURCE_ID macro evaluates to
** a string which identifies a particular check-in of SQLite
** within its configuration management system.  ^The SQLITE_SOURCE_ID
** string contains the date and time of the check-in (UTC) and an SHA1
** hash of the entire source tree.
**
** See also: [sqlite3_libversion()],
** [sqlite3_libversion_number()], [sqlite3_sourceid()],
** [sqlite_version()] and [sqlite_source_id()].
*/
#define SQLITE_VERSION        "--VERS--"
#define SQLITE_VERSION_NUMBER --VERSION-NUMBER--
#define SQLITE_SOURCE_ID      "--SOURCE-ID--"

/*
** CAPI3REF: Run-Time Library Version Numbers
** KEYWORDS: sqlite3_version, sqlite3_sourceid
**
** These interfaces provide the same information as the [SQLITE_VERSION],
** [SQLITE_VERSION_NUMBER], and [SQLITE_SOURCE_ID] C preprocessor macros
** but are associated with the library instead of the header file.  ^(Cautious
** programmers might include assert() statements in their application to
** verify that values returned by these interfaces match the macros in
** the header, and thus insure that the application is
** compiled with matching library and header files.
**
** <blockquote><pre>
** assert( sqlite3_libversion_number()==SQLITE_VERSION_NUMBER );
** assert( strcmp(sqlite3_sourceid(),SQLITE_SOURCE_ID)==0 );
** assert( strcmp(sqlite3_libversion(),SQLITE_VERSION)==0 );
** </pre></blockquote>)^
**
** ^The sqlite3_version[] string constant contains the text of [SQLITE_VERSION]
** macro.  ^The sqlite3_libversion() function returns a pointer to the
** to the sqlite3_version[] string constant.  The sqlite3_libversion()
** function is provided for use in DLLs since DLL users usually do not have
** direct access to string constants within the DLL.  ^The
** sqlite3_libversion_number() function returns an integer equal to
** [SQLITE_VERSION_NUMBER].  ^The sqlite3_sourceid() function returns 
** a pointer to a string constant whose value is the same as the 
** [SQLITE_SOURCE_ID] C preprocessor macro.
**
** See also: [sqlite_version()] and [sqlite_source_id()].
*/
SQLITE_EXTERN const char sqlite3_version[];
const char *sqlite3_libversion(void);
const char *sqlite3_sourceid(void);
int sqlite3_libversion_number(void);

/*
** CAPI3REF: Run-Time Library Compilation Options Diagnostics
**
** ^The sqlite3_compileoption_used() function returns 0 or 1 
** indicating whether the specified option was defined at 
** compile time.  ^The SQLITE_ prefix may be omitted from the 
** option name passed to sqlite3_compileoption_used().  
**
** ^The sqlite3_compileoption_get() function allows iterating
** over the list of options that were defined at compile time by
** returning the N-th compile time option string.  ^If N is out of range,
** sqlite3_compileoption_get() returns a NULL pointer.  ^The SQLITE_ 
** prefix is omitted from any strings returned by 
** sqlite3_compileoption_get().
**
** ^Support for the diagnostic functions sqlite3_compileoption_used()
** and sqlite3_compileoption_get() may be omitted by specifying the 
** [SQLITE_OMIT_COMPILEOPTION_DIAGS] option at compile time.
**
** See also: SQL functions [sqlite_compileoption_used()] and
** [sqlite_compileoption_get()] and the [compile_options pragma].
*/
#ifndef SQLITE_OMIT_COMPILEOPTION_DIAGS
int sqlite3_compileoption_used(const char *zOptName);
const char *sqlite3_compileoption_get(int N);
#endif

/*
** CAPI3REF: Test To See If The Library Is Threadsafe
**
** ^The sqlite3_threadsafe() function returns zero if and only if
** SQLite was compiled with mutexing code omitted due to the
** [SQLITE_THREADSAFE] compile-time option being set to 0.
**
** SQLite can be compiled with or without mutexes.  When
** the [SQLITE_THREADSAFE] C preprocessor macro is 1 or 2, mutexes
** are enabled and SQLite is threadsafe.  When the
** [SQLITE_THREADSAFE] macro is 0, 
** the mutexes are omitted.  Without the mutexes, it is not safe
** to use SQLite concurrently from more than one thread.
**
** Enabling mutexes incurs a measurable performance penalty.
** So if speed is of utmost importance, it makes sense to disable
** the mutexes.  But for maximum safety, mutexes should be enabled.
** ^The default behavior is for mutexes to be enabled.
**
** This interface can be used by an application to make sure that the
** version of SQLite that it is linking against was compiled with
** the desired setting of the [SQLITE_THREADSAFE] macro.
**
** This interface only reports on the compile-time mutex setting
** of the [SQLITE_THREADSAFE] flag.  If SQLite is compiled with
** SQLITE_THREADSAFE=1 or =2 then mutexes are enabled by default but
** can be fully or partially disabled using a call to [sqlite3_config()]
** with the verbs [SQLITE_CONFIG_SINGLETHREAD], [SQLITE_CONFIG_MULTITHREAD],
** or [SQLITE_CONFIG_MUTEX].  ^(The return value of the
** sqlite3_threadsafe() function shows only the compile-time setting of
** thread safety, not any run-time changes to that setting made by
** sqlite3_config(). In other words, the return value from sqlite3_threadsafe()
** is unchanged by calls to sqlite3_config().)^
**
** See the [threading mode] documentation for additional information.
*/
int sqlite3_threadsafe(void);

/*
** CAPI3REF: Database Connection Handle
** KEYWORDS: {database connection} {database connections}
**
** Each open SQLite database is represented by a pointer to an instance of
** the opaque structure named "sqlite3".  It is useful to think of an sqlite3
** pointer as an object.  The [sqlite3_open()], [sqlite3_open16()], and
** [sqlite3_open_v2()] interfaces are its constructors, and [sqlite3_close()]
** and [sqlite3_close_v2()] are its destructors.  There are many other
** interfaces (such as
** [sqlite3_prepare_v2()], [sqlite3_create_function()], and
** [sqlite3_busy_timeout()] to name but three) that are methods on an
** sqlite3 object.
*/
typedef struct sqlite3 sqlite3;

/*
** CAPI3REF: 64-Bit Integer Types
** KEYWORDS: sqlite_int64 sqlite_uint64
**
** Because there is no cross-platform way to specify 64-bit integer types
** SQLite includes typedefs for 64-bit signed and unsigned integers.
**
** The sqlite3_int64 and sqlite3_uint64 are the preferred type definitions.
** The sqlite_int64 and sqlite_uint64 types are supported for backwards
** compatibility only.
**
** ^The sqlite3_int64 and sqlite_int64 types can store integer values
** between -9223372036854775808 and +9223372036854775807 inclusive.  ^The
** sqlite3_uint64 and sqlite_uint64 types can store integer values 
** between 0 and +18446744073709551615 inclusive.
*/
#ifdef SQLITE_INT64_TYPE
  typedef SQLITE_INT64_TYPE sqlite_int64;
  typedef unsigned SQLITE_INT64_TYPE sqlite_uint64;
#elif defined(_MSC_VER) || defined(__BORLANDC__)
  typedef __int64 sqlite_int64;
  typedef unsigned __int64 sqlite_uint64;
#else
  typedef long long int sqlite_int64;
  typedef unsigned long long int sqlite_uint64;
#endif
typedef sqlite_int64 sqlite3_int64;
typedef sqlite_uint64 sqlite3_uint64;

/*
** If compiling for a processor that lacks floating point support,
** substitute integer for floating-point.
*/
#ifdef SQLITE_OMIT_FLOATING_POINT
# define double sqlite3_int64
#endif

/*
** CAPI3REF: Closing A Database Connection
**
** ^The sqlite3_close() and sqlite3_close_v2() routines are destructors
** for the [sqlite3] object.
** ^Calls to sqlite3_close() and sqlite3_close_v2() return SQLITE_OK if
** the [sqlite3] object is successfully destroyed and all associated
** resources are deallocated.
**
** ^If the database connection is associated with unfinalized prepared
** statements or unfinished sqlite3_backup objects then sqlite3_close()
** will leave the database connection open and return [SQLITE_BUSY].
** ^If sqlite3_close_v2() is called with unfinalized prepared statements
** and unfinished sqlite3_backups, then the database connection becomes
** an unusable "zombie" which will automatically be deallocated when the
** last prepared statement is finalized or the last sqlite3_backup is
** finished.  The sqlite3_close_v2() interface is intended for use with
** host languages that are garbage collected, and where the order in which
** destructors are called is arbitrary.
**
** Applications should [sqlite3_finalize | finalize] all [prepared statements],
** [sqlite3_blob_close | close] all [BLOB handles], and 
** [sqlite3_backup_finish | finish] all [sqlite3_backup] objects associated
** with the [sqlite3] object prior to attempting to close the object.  ^If
** sqlite3_close() is called on a [database connection] that still has
** outstanding [prepared statements], [BLOB handles], and/or
** [sqlite3_backup] objects then it returns SQLITE_OK but the deallocation
** of resources is deferred until all [prepared statements], [BLOB handles],
** and [sqlite3_backup] objects are also destroyed.
**
** ^If an [sqlite3] object is destroyed while a transaction is open,
** the transaction is automatically rolled back.
**
** The C parameter to [sqlite3_close(C)] and [sqlite3_close_v2(C)]
** must be either a NULL
** pointer or an [sqlite3] object pointer obtained
** from [sqlite3_open()], [sqlite3_open16()], or
** [sqlite3_open_v2()], and not previously closed.
** ^Calling sqlite3_close() or sqlite3_close_v2() with a NULL pointer
** argument is a harmless no-op.
*/
int sqlite3_close(sqlite3*);
int sqlite3_close_v2(sqlite3*);

/*
** The type for a callback function.
** This is legacy and deprecated.  It is included for historical
** compatibility and is not documented.
*/
typedef int (*sqlite3_callback)(void*,int,char**, char**);

/*
** CAPI3REF: One-Step Query Execution Interface
**
** The sqlite3_exec() interface is a convenience wrapper around
** [sqlite3_prepare_v2()], [sqlite3_step()], and [sqlite3_finalize()],
** that allows an application to run multiple statements of SQL
** without having to use a lot of C code. 
**
** ^The sqlite3_exec() interface runs zero or more UTF-8 encoded,
** semicolon-separate SQL statements passed into its 2nd argument,
** in the context of the [database connection] passed in as its 1st
** argument.  ^If the callback function of the 3rd argument to
** sqlite3_exec() is not NULL, then it is invoked for each result row
** coming out of the evaluated SQL statements.  ^The 4th argument to
** sqlite3_exec() is relayed through to the 1st argument of each
** callback invocation.  ^If the callback pointer to sqlite3_exec()
** is NULL, then no callback is ever invoked and result rows are
** ignored.
**
** ^If an error occurs while evaluating the SQL statements passed into
** sqlite3_exec(), then execution of the current statement stops and
** subsequent statements are skipped.  ^If the 5th parameter to sqlite3_exec()
** is not NULL then any error message is written into memory obtained
** from [sqlite3_malloc()] and passed back through the 5th parameter.
** To avoid memory leaks, the application should invoke [sqlite3_free()]
** on error message strings returned through the 5th parameter of
** of sqlite3_exec() after the error message string is no longer needed.
** ^If the 5th parameter to sqlite3_exec() is not NULL and no errors
** occur, then sqlite3_exec() sets the pointer in its 5th parameter to
** NULL before returning.
**
** ^If an sqlite3_exec() callback returns non-zero, the sqlite3_exec()
** routine returns SQLITE_ABORT without invoking the callback again and
** without running any subsequent SQL statements.
**
** ^The 2nd argument to the sqlite3_exec() callback function is the
** number of columns in the result.  ^The 3rd argument to the sqlite3_exec()
** callback is an array of pointers to strings obtained as if from
** [sqlite3_column_text()], one for each column.  ^If an element of a
** result row is NULL then the corresponding string pointer for the
** sqlite3_exec() callback is a NULL pointer.  ^The 4th argument to the
** sqlite3_exec() callback is an array of pointers to strings where each
** entry represents the name of corresponding result column as obtained
** from [sqlite3_column_name()].
**
** ^If the 2nd parameter to sqlite3_exec() is a NULL pointer, a pointer
** to an empty string, or a pointer that contains only whitespace and/or 
** SQL comments, then no SQL statements are evaluated and the database
** is not changed.
**
** Restrictions:
**
** <ul>
** <li> The application must insure that the 1st parameter to sqlite3_exec()
**      is a valid and open [database connection].
** <li> The application must not close [database connection] specified by
**      the 1st parameter to sqlite3_exec() while sqlite3_exec() is running.
** <li> The application must not modify the SQL statement text passed into
**      the 2nd parameter of sqlite3_exec() while sqlite3_exec() is running.
** </ul>
*/
int sqlite3_exec(
  sqlite3*,                                  /* An open database */
  const char *sql,                           /* SQL to be evaluated */
  int (*callback)(void*,int,char**,char**),  /* Callback function */
  void *,                                    /* 1st argument to callback */
  char **errmsg                              /* Error msg written here */
);

/*
** CAPI3REF: Result Codes
** KEYWORDS: SQLITE_OK {error code} {error codes}
** KEYWORDS: {result code} {result codes}
**
** Many SQLite functions return an integer result code from the set shown
** here in order to indicate success or failure.
**
** New error codes may be added in future versions of SQLite.
**
** See also: [SQLITE_IOERR_READ | extended result codes],
** [sqlite3_vtab_on_conflict()] [SQLITE_ROLLBACK | result codes].
*/
#define SQLITE_OK           0   /* Successful result */
/* beginning-of-error-codes */
#define SQLITE_ERROR        1   /* SQL error or missing database */
#define SQLITE_INTERNAL     2   /* Internal logic error in SQLite */
#define SQLITE_PERM         3   /* Access permission denied */
#define SQLITE_ABORT        4   /* Callback routine requested an abort */
#define SQLITE_BUSY         5   /* The database file is locked */
#define SQLITE_LOCKED       6   /* A table in the database is locked */
#define SQLITE_NOMEM        7   /* A malloc() failed */
#define SQLITE_READONLY     8   /* Attempt to write a readonly database */
#define SQLITE_INTERRUPT    9   /* Operation terminated by sqlite3_interrupt()*/
#define SQLITE_IOERR       10   /* Some kind of disk I/O error occurred */
#define SQLITE_CORRUPT     11   /* The database disk image is malformed */
#define SQLITE_NOTFOUND    12   /* Unknown opcode in sqlite3_file_control() */
#define SQLITE_FULL        13   /* Insertion failed because database is full */
#define SQLITE_CANTOPEN    14   /* Unable to open the database file */
#define SQLITE_PROTOCOL    15   /* Database lock protocol error */
#define SQLITE_EMPTY       16   /* Database is empty */
#define SQLITE_SCHEMA      17   /* The database schema changed */
#define SQLITE_TOOBIG      18   /* String or BLOB exceeds size limit */
#define SQLITE_CONSTRAINT  19   /* Abort due to constraint violation */
#define SQLITE_MISMATCH    20   /* Data type mismatch */
#define SQLITE_MISUSE      21   /* Library used incorrectly */
#define SQLITE_NOLFS       22   /* Uses OS features not supported on host */
#define SQLITE_AUTH        23   /* Authorization denied */
#define SQLITE_FORMAT      24   /* Auxiliary database format error */
#define SQLITE_RANGE       25   /* 2nd parameter to sqlite3_bind out of range */
#define SQLITE_NOTADB      26   /* File opened that is not a database file */
#define SQLITE_ROW         100  /* sqlite3_step() has another row ready */
#define SQLITE_DONE        101  /* sqlite3_step() has finished executing */
/* end-of-error-codes */

/*
** CAPI3REF: Extended Result Codes
** KEYWORDS: {extended error code} {extended error codes}
** KEYWORDS: {extended result code} {extended result codes}
**
** In its default configuration, SQLite API routines return one of 26 integer
** [SQLITE_OK | result codes].  However, experience has shown that many of
** these result codes are too coarse-grained.  They do not provide as
** much information about problems as programmers might like.  In an effort to
** address this, newer versions of SQLite (version 3.3.8 and later) include
** support for additional result codes that provide more detailed information
** about errors. The extended result codes are enabled or disabled
** on a per database connection basis using the
** [sqlite3_extended_result_codes()] API.
**
** Some of the available extended result codes are listed here.
** One may expect the number of extended result codes will be expand
** over time.  Software that uses extended result codes should expect
** to see new result codes in future releases of SQLite.
**
** The SQLITE_OK result code will never be extended.  It will always
** be exactly zero.
*/
#define SQLITE_IOERR_READ              (SQLITE_IOERR | (1<<8))
#define SQLITE_IOERR_SHORT_READ        (SQLITE_IOERR | (2<<8))
#define SQLITE_IOERR_WRITE             (SQLITE_IOERR | (3<<8))
#define SQLITE_IOERR_FSYNC             (SQLITE_IOERR | (4<<8))
#define SQLITE_IOERR_DIR_FSYNC         (SQLITE_IOERR | (5<<8))
#define SQLITE_IOERR_TRUNCATE          (SQLITE_IOERR | (6<<8))
#define SQLITE_IOERR_FSTAT             (SQLITE_IOERR | (7<<8))
#define SQLITE_IOERR_UNLOCK            (SQLITE_IOERR | (8<<8))
#define SQLITE_IOERR_RDLOCK            (SQLITE_IOERR | (9<<8))
#define SQLITE_IOERR_DELETE            (SQLITE_IOERR | (10<<8))
#define SQLITE_IOERR_BLOCKED           (SQLITE_IOERR | (11<<8))
#define SQLITE_IOERR_NOMEM             (SQLITE_IOERR | (12<<8))
#define SQLITE_IOERR_ACCESS            (SQLITE_IOERR | (13<<8))
#define SQLITE_IOERR_CHECKRESERVEDLOCK (SQLITE_IOERR | (14<<8))
#define SQLITE_IOERR_LOCK              (SQLITE_IOERR | (15<<8))
#define SQLITE_IOERR_CLOSE             (SQLITE_IOERR | (16<<8))
#define SQLITE_IOERR_DIR_CLOSE         (SQLITE_IOERR | (17<<8))
#define SQLITE_IOERR_SHMOPEN           (SQLITE_IOERR | (18<<8))
#define SQLITE_IOERR_SHMSIZE           (SQLITE_IOERR | (19<<8))
#define SQLITE_IOERR_SHMLOCK           (SQLITE_IOERR | (20<<8))
#define SQLITE_IOERR_SHMMAP            (SQLITE_IOERR | (21<<8))
#define SQLITE_IOERR_SEEK              (SQLITE_IOERR | (22<<8))
#define SQLITE_LOCKED_SHAREDCACHE      (SQLITE_LOCKED |  (1<<8))
#define SQLITE_BUSY_RECOVERY           (SQLITE_BUSY   |  (1<<8))
#define SQLITE_CANTOPEN_NOTEMPDIR      (SQLITE_CANTOPEN | (1<<8))
#define SQLITE_CANTOPEN_ISDIR          (SQLITE_CANTOPEN | (2<<8))
#define SQLITE_CANTOPEN_FULLPATH       (SQLITE_CANTOPEN | (3<<8))
#define SQLITE_CORRUPT_VTAB            (SQLITE_CORRUPT | (1<<8))
#define SQLITE_READONLY_RECOVERY       (SQLITE_READONLY | (1<<8))
#define SQLITE_READONLY_CANTLOCK       (SQLITE_READONLY | (2<<8))
#define SQLITE_ABORT_ROLLBACK          (SQLITE_ABORT | (2<<8))

/*
** CAPI3REF: Flags For File Open Operations
**
** These bit values are intended for use in the
** 3rd parameter to the [sqlite3_open_v2()] interface and
** in the 4th parameter to the [sqlite3_vfs.xOpen] method.
*/
#define SQLITE_OPEN_READONLY         0x00000001  /* Ok for sqlite3_open_v2() */
#define SQLITE_OPEN_READWRITE        0x00000002  /* Ok for sqlite3_open_v2() */
#define SQLITE_OPEN_CREATE           0x00000004  /* Ok for sqlite3_open_v2() */
#define SQLITE_OPEN_DELETEONCLOSE    0x00000008  /* VFS only */
#define SQLITE_OPEN_EXCLUSIVE        0x00000010  /* VFS only */
#define SQLITE_OPEN_AUTOPROXY        0x00000020  /* VFS only */
#define SQLITE_OPEN_URI              0x00000040  /* Ok for sqlite3_open_v2() */
#define SQLITE_OPEN_MEMORY           0x00000080  /* Ok for sqlite3_open_v2() */
#define SQLITE_OPEN_MAIN_DB          0x00000100  /* VFS only */
#define SQLITE_OPEN_TEMP_DB          0x00000200  /* VFS only */
#define SQLITE_OPEN_TRANSIENT_DB     0x00000400  /* VFS only */
#define SQLITE_OPEN_MAIN_JOURNAL     0x00000800  /* VFS only */
#define SQLITE_OPEN_TEMP_JOURNAL     0x00001000  /* VFS only */
#define SQLITE_OPEN_SUBJOURNAL       0x00002000  /* VFS only */
#define SQLITE_OPEN_MASTER_JOURNAL   0x00004000  /* VFS only */
#define SQLITE_OPEN_NOMUTEX          0x00008000  /* Ok for sqlite3_open_v2() */
#define SQLITE_OPEN_FULLMUTEX        0x00010000  /* Ok for sqlite3_open_v2() */
#define SQLITE_OPEN_SHAREDCACHE      0x00020000  /* Ok for sqlite3_open_v2() */
#define SQLITE_OPEN_PRIVATECACHE     0x00040000  /* Ok for sqlite3_open_v2() */
#define SQLITE_OPEN_WAL              0x00080000  /* VFS only */
#define SQLITE_OPEN_FILEPROTECTION_MASK                                 0x00700000

/* Reserved:                         0x00F00000 */

/*
** CAPI3REF: Device Characteristics
**
** The xDeviceCharacteristics method of the [sqlite3_io_methods]
** object returns an integer which is a vector of these
** bit values expressing I/O characteristics of the mass storage
** device that holds the file that the [sqlite3_io_methods]
** refers to.
**
** The SQLITE_IOCAP_ATOMIC property means that all writes of
** any size are atomic.  The SQLITE_IOCAP_ATOMICnnn values
** mean that writes of blocks that are nnn bytes in size and
** are aligned to an address which is an integer multiple of
** nnn are atomic.  The SQLITE_IOCAP_SAFE_APPEND value means
** that when data is appended to a file, the data is appended
** first then the size of the file is extended, never the other
** way around.  The SQLITE_IOCAP_SEQUENTIAL property means that
** information is written to disk in the same order as calls
** to xWrite().  The SQLITE_IOCAP_POWERSAFE_OVERWRITE property means that
** after reboot following a crash or power loss, the only bytes in a
** file that were written at the application level might have changed
** and that adjacent bytes, even bytes within the same sector are
** guaranteed to be unchanged.
*/
#define SQLITE_IOCAP_ATOMIC                 0x00000001
#define SQLITE_IOCAP_ATOMIC512              0x00000002
#define SQLITE_IOCAP_ATOMIC1K               0x00000004
#define SQLITE_IOCAP_ATOMIC2K               0x00000008
#define SQLITE_IOCAP_ATOMIC4K               0x00000010
#define SQLITE_IOCAP_ATOMIC8K               0x00000020
#define SQLITE_IOCAP_ATOMIC16K              0x00000040
#define SQLITE_IOCAP_ATOMIC32K              0x00000080
#define SQLITE_IOCAP_ATOMIC64K              0x00000100
#define SQLITE_IOCAP_SAFE_APPEND            0x00000200
#define SQLITE_IOCAP_SEQUENTIAL             0x00000400
#define SQLITE_IOCAP_UNDELETABLE_WHEN_OPEN  0x00000800
#define SQLITE_IOCAP_POWERSAFE_OVERWRITE    0x00001000

/*
** CAPI3REF: File Locking Levels
**
** SQLite uses one of these integer values as the second
** argument to calls it makes to the xLock() and xUnlock() methods
** of an [sqlite3_io_methods] object.
*/
#define SQLITE_LOCK_NONE          0
#define SQLITE_LOCK_SHARED        1
#define SQLITE_LOCK_RESERVED      2
#define SQLITE_LOCK_PENDING       3
#define SQLITE_LOCK_EXCLUSIVE     4

/*
** CAPI3REF: Synchronization Type Flags
**
** When SQLite invokes the xSync() method of an
** [sqlite3_io_methods] object it uses a combination of
** these integer values as the second argument.
**
** When the SQLITE_SYNC_DATAONLY flag is used, it means that the
** sync operation only needs to flush data to mass storage.  Inode
** information need not be flushed. If the lower four bits of the flag
** equal SQLITE_SYNC_NORMAL, that means to use normal fsync() semantics.
** If the lower four bits equal SQLITE_SYNC_FULL, that means
** to use Mac OS X style fullsync instead of fsync().
**
** Do not confuse the SQLITE_SYNC_NORMAL and SQLITE_SYNC_FULL flags
** with the [PRAGMA synchronous]=NORMAL and [PRAGMA synchronous]=FULL
** settings.  The [synchronous pragma] determines when calls to the
** xSync VFS method occur and applies uniformly across all platforms.
** The SQLITE_SYNC_NORMAL and SQLITE_SYNC_FULL flags determine how
** energetic or rigorous or forceful the sync operations are and
** only make a difference on Mac OSX for the default SQLite code.
** (Third-party VFS implementations might also make the distinction
** between SQLITE_SYNC_NORMAL and SQLITE_SYNC_FULL, but among the
** operating systems natively supported by SQLite, only Mac OSX
** cares about the difference.)
*/
#define SQLITE_SYNC_NORMAL        0x00002
#define SQLITE_SYNC_FULL          0x00003
#define SQLITE_SYNC_DATAONLY      0x00010

/*
** CAPI3REF: OS Interface Open File Handle
**
** An [sqlite3_file] object represents an open file in the 
** [sqlite3_vfs | OS interface layer].  Individual OS interface
** implementations will
** want to subclass this object by appending additional fields
** for their own use.  The pMethods entry is a pointer to an
** [sqlite3_io_methods] object that defines methods for performing
** I/O operations on the open file.
*/
typedef struct sqlite3_file sqlite3_file;
struct sqlite3_file {
  const struct sqlite3_io_methods *pMethods;  /* Methods for an open file */
};

/*
** CAPI3REF: OS Interface File Virtual Methods Object
**
** Every file opened by the [sqlite3_vfs.xOpen] method populates an
** [sqlite3_file] object (or, more commonly, a subclass of the
** [sqlite3_file] object) with a pointer to an instance of this object.
** This object defines the methods used to perform various operations
** against the open file represented by the [sqlite3_file] object.
**
** If the [sqlite3_vfs.xOpen] method sets the sqlite3_file.pMethods element 
** to a non-NULL pointer, then the sqlite3_io_methods.xClose method
** may be invoked even if the [sqlite3_vfs.xOpen] reported that it failed.  The
** only way to prevent a call to xClose following a failed [sqlite3_vfs.xOpen]
** is for the [sqlite3_vfs.xOpen] to set the sqlite3_file.pMethods element
** to NULL.
**
** The flags argument to xSync may be one of [SQLITE_SYNC_NORMAL] or
** [SQLITE_SYNC_FULL].  The first choice is the normal fsync().
** The second choice is a Mac OS X style fullsync.  The [SQLITE_SYNC_DATAONLY]
** flag may be ORed in to indicate that only the data of the file
** and not its inode needs to be synced.
**
** The integer values to xLock() and xUnlock() are one of
** <ul>
** <li> [SQLITE_LOCK_NONE],
** <li> [SQLITE_LOCK_SHARED],
** <li> [SQLITE_LOCK_RESERVED],
** <li> [SQLITE_LOCK_PENDING], or
** <li> [SQLITE_LOCK_EXCLUSIVE].
** </ul>
** xLock() increases the lock. xUnlock() decreases the lock.
** The xCheckReservedLock() method checks whether any database connection,
** either in this process or in some other process, is holding a RESERVED,
** PENDING, or EXCLUSIVE lock on the file.  It returns true
** if such a lock exists and false otherwise.
**
** The xFileControl() method is a generic interface that allows custom
** VFS implementations to directly control an open file using the
** [sqlite3_file_control()] interface.  The second "op" argument is an
** integer opcode.  The third argument is a generic pointer intended to
** point to a structure that may contain arguments or space in which to
** write return values.  Potential uses for xFileControl() might be
** functions to enable blocking locks with timeouts, to change the
** locking strategy (for example to use dot-file locks), to inquire
** about the status of a lock, or to break stale locks.  The SQLite
** core reserves all opcodes less than 100 for its own use.
** A [SQLITE_FCNTL_LOCKSTATE | list of opcodes] less than 100 is available.
** Applications that define a custom xFileControl method should use opcodes
** greater than 100 to avoid conflicts.  VFS implementations should
** return [SQLITE_NOTFOUND] for file control opcodes that they do not
** recognize.
**
** The xSectorSize() method returns the sector size of the
** device that underlies the file.  The sector size is the
** minimum write that can be performed without disturbing
** other bytes in the file.  The xDeviceCharacteristics()
** method returns a bit vector describing behaviors of the
** underlying device:
**
** <ul>
** <li> [SQLITE_IOCAP_ATOMIC]
** <li> [SQLITE_IOCAP_ATOMIC512]
** <li> [SQLITE_IOCAP_ATOMIC1K]
** <li> [SQLITE_IOCAP_ATOMIC2K]
** <li> [SQLITE_IOCAP_ATOMIC4K]
** <li> [SQLITE_IOCAP_ATOMIC8K]
** <li> [SQLITE_IOCAP_ATOMIC16K]
** <li> [SQLITE_IOCAP_ATOMIC32K]
** <li> [SQLITE_IOCAP_ATOMIC64K]
** <li> [SQLITE_IOCAP_SAFE_APPEND]
** <li> [SQLITE_IOCAP_SEQUENTIAL]
** </ul>
**
** The SQLITE_IOCAP_ATOMIC property means that all writes of
** any size are atomic.  The SQLITE_IOCAP_ATOMICnnn values
** mean that writes of blocks that are nnn bytes in size and
** are aligned to an address which is an integer multiple of
** nnn are atomic.  The SQLITE_IOCAP_SAFE_APPEND value means
** that when data is appended to a file, the data is appended
** first then the size of the file is extended, never the other
** way around.  The SQLITE_IOCAP_SEQUENTIAL property means that
** information is written to disk in the same order as calls
** to xWrite().
**
** If xRead() returns SQLITE_IOERR_SHORT_READ it must also fill
** in the unread portions of the buffer with zeros.  A VFS that
** fails to zero-fill short reads might seem to work.  However,
** failure to zero-fill short reads will eventually lead to
** database corruption.
*/
typedef struct sqlite3_io_methods sqlite3_io_methods;
struct sqlite3_io_methods {
  int iVersion;
  int (*xClose)(sqlite3_file*);
  int (*xRead)(sqlite3_file*, void*, int iAmt, sqlite3_int64 iOfst);
  int (*xWrite)(sqlite3_file*, const void*, int iAmt, sqlite3_int64 iOfst);
  int (*xTruncate)(sqlite3_file*, sqlite3_int64 size);
  int (*xSync)(sqlite3_file*, int flags);
  int (*xFileSize)(sqlite3_file*, sqlite3_int64 *pSize);
  int (*xLock)(sqlite3_file*, int);
  int (*xUnlock)(sqlite3_file*, int);
  int (*xCheckReservedLock)(sqlite3_file*, int *pResOut);
  int (*xFileControl)(sqlite3_file*, int op, void *pArg);
  int (*xSectorSize)(sqlite3_file*);
  int (*xDeviceCharacteristics)(sqlite3_file*);
  /* Methods above are valid for version 1 */
  int (*xShmMap)(sqlite3_file*, int iPg, int pgsz, int, void volatile**);
  int (*xShmLock)(sqlite3_file*, int offset, int n, int flags);
  void (*xShmBarrier)(sqlite3_file*);
  int (*xShmUnmap)(sqlite3_file*, int deleteFlag);
  /* Methods above are valid for version 2 */
  /* Additional methods may be added in future releases */
};

/*
** CAPI3REF: Standard File Control Opcodes
**
** These integer constants are opcodes for the xFileControl method
** of the [sqlite3_io_methods] object and for the [sqlite3_file_control()]
** interface.
**
** The [SQLITE_FCNTL_LOCKSTATE] opcode is used for debugging.  This
** opcode causes the xFileControl method to write the current state of
** the lock (one of [SQLITE_LOCK_NONE], [SQLITE_LOCK_SHARED],
** [SQLITE_LOCK_RESERVED], [SQLITE_LOCK_PENDING], or [SQLITE_LOCK_EXCLUSIVE])
** into an integer that the pArg argument points to. This capability
** is used during testing and only needs to be supported when SQLITE_TEST
** is defined.
** <ul>
** <li>[[SQLITE_FCNTL_SIZE_HINT]]
** The [SQLITE_FCNTL_SIZE_HINT] opcode is used by SQLite to give the VFS
** layer a hint of how large the database file will grow to be during the
** current transaction.  This hint is not guaranteed to be accurate but it
** is often close.  The underlying VFS might choose to preallocate database
** file space based on this hint in order to help writes to the database
** file run faster.
**
** <li>[[SQLITE_FCNTL_CHUNK_SIZE]]
** The [SQLITE_FCNTL_CHUNK_SIZE] opcode is used to request that the VFS
** extends and truncates the database file in chunks of a size specified
** by the user. The fourth argument to [sqlite3_file_control()] should 
** point to an integer (type int) containing the new chunk-size to use
** for the nominated database. Allocating database file space in large
** chunks (say 1MB at a time), may reduce file-system fragmentation and
** improve performance on some systems.
**
** <li>[[SQLITE_FCNTL_FILE_POINTER]]
** The [SQLITE_FCNTL_FILE_POINTER] opcode is used to obtain a pointer
** to the [sqlite3_file] object associated with a particular database
** connection.  See the [sqlite3_file_control()] documentation for
** additional information.
**
** <li>[[SQLITE_FCNTL_SYNC_OMITTED]]
** ^(The [SQLITE_FCNTL_SYNC_OMITTED] opcode is generated internally by
** SQLite and sent to all VFSes in place of a call to the xSync method
** when the database connection has [PRAGMA synchronous] set to OFF.)^
** Some specialized VFSes need this signal in order to operate correctly
** when [PRAGMA synchronous | PRAGMA synchronous=OFF] is set, but most 
** VFSes do not need this signal and should silently ignore this opcode.
** Applications should not call [sqlite3_file_control()] with this
** opcode as doing so may disrupt the operation of the specialized VFSes
** that do require it.  
**
** <li>[[SQLITE_FCNTL_WIN32_AV_RETRY]]
** ^The [SQLITE_FCNTL_WIN32_AV_RETRY] opcode is used to configure automatic
** retry counts and intervals for certain disk I/O operations for the
** windows [VFS] in order to provide robustness in the presence of
** anti-virus programs.  By default, the windows VFS will retry file read,
** file write, and file delete operations up to 10 times, with a delay
** of 25 milliseconds before the first retry and with the delay increasing
** by an additional 25 milliseconds with each subsequent retry.  This
** opcode allows these two values (10 retries and 25 milliseconds of delay)
** to be adjusted.  The values are changed for all database connections
** within the same process.  The argument is a pointer to an array of two
** integers where the first integer i the new retry count and the second
** integer is the delay.  If either integer is negative, then the setting
** is not changed but instead the prior value of that setting is written
** into the array entry, allowing the current retry settings to be
** interrogated.  The zDbName parameter is ignored.
**
** <li>[[SQLITE_FCNTL_PERSIST_WAL]]
** ^The [SQLITE_FCNTL_PERSIST_WAL] opcode is used to set or query the
** persistent [WAL | Write Ahead Log] setting.  By default, the auxiliary
** write ahead log and shared memory files used for transaction control
** are automatically deleted when the latest connection to the database
** closes.  Setting persistent WAL mode causes those files to persist after
** close.  Persisting the files is useful when other processes that do not
** have write permission on the directory containing the database file want
** to read the database file, as the WAL and shared memory files must exist
** in order for the database to be readable.  The fourth parameter to
** [sqlite3_file_control()] for this opcode should be a pointer to an integer.
** That integer is 0 to disable persistent WAL mode or 1 to enable persistent
** WAL mode.  If the integer is -1, then it is overwritten with the current
** WAL persistence setting.
**
** <li>[[SQLITE_FCNTL_POWERSAFE_OVERWRITE]]
** ^The [SQLITE_FCNTL_POWERSAFE_OVERWRITE] opcode is used to set or query the
** persistent "powersafe-overwrite" or "PSOW" setting.  The PSOW setting
** determines the [SQLITE_IOCAP_POWERSAFE_OVERWRITE] bit of the
** xDeviceCharacteristics methods. The fourth parameter to
** [sqlite3_file_control()] for this opcode should be a pointer to an integer.
** That integer is 0 to disable zero-damage mode or 1 to enable zero-damage
** mode.  If the integer is -1, then it is overwritten with the current
** zero-damage mode setting.
**
** <li>[[SQLITE_FCNTL_OVERWRITE]]
** ^The [SQLITE_FCNTL_OVERWRITE] opcode is invoked by SQLite after opening
** a write transaction to indicate that, unless it is rolled back for some
** reason, the entire database file will be overwritten by the current 
** transaction. This is used by VACUUM operations.
**
** <li>[[SQLITE_FCNTL_VFSNAME]]
** ^The [SQLITE_FCNTL_VFSNAME] opcode can be used to obtain the names of
** all [VFSes] in the VFS stack.  The names are of all VFS shims and the
** final bottom-level VFS are written into memory obtained from 
** [sqlite3_malloc()] and the result is stored in the char* variable
** that the fourth parameter of [sqlite3_file_control()] points to.
** The caller is responsible for freeing the memory when done.  As with
** all file-control actions, there is no guarantee that this will actually
** do anything.  Callers should initialize the char* variable to a NULL
** pointer in case this file-control is not implemented.  This file-control
** is intended for diagnostic use only.
**
** <li>[[SQLITE_FCNTL_PRAGMA]]
** ^Whenever a [PRAGMA] statement is parsed, an [SQLITE_FCNTL_PRAGMA] 
** file control is sent to the open [sqlite3_file] object corresponding
** to the database file to which the pragma statement refers. ^The argument
** to the [SQLITE_FCNTL_PRAGMA] file control is an array of
** pointers to strings (char**) in which the second element of the array
** is the name of the pragma and the third element is the argument to the
** pragma or NULL if the pragma has no argument.  ^The handler for an
** [SQLITE_FCNTL_PRAGMA] file control can optionally make the first element
** of the char** argument point to a string obtained from [sqlite3_mprintf()]
** or the equivalent and that string will become the result of the pragma or
** the error message if the pragma fails. ^If the
** [SQLITE_FCNTL_PRAGMA] file control returns [SQLITE_NOTFOUND], then normal 
** [PRAGMA] processing continues.  ^If the [SQLITE_FCNTL_PRAGMA]
** file control returns [SQLITE_OK], then the parser assumes that the
** VFS has handled the PRAGMA itself and the parser generates a no-op
** prepared statement.  ^If the [SQLITE_FCNTL_PRAGMA] file control returns
** any result code other than [SQLITE_OK] or [SQLITE_NOTFOUND], that means
** that the VFS encountered an error while handling the [PRAGMA] and the
** compilation of the PRAGMA fails with an error.  ^The [SQLITE_FCNTL_PRAGMA]
** file control occurs at the beginning of pragma statement analysis and so
** it is able to override built-in [PRAGMA] statements.
** </ul>
*/
#define SQLITE_FCNTL_LOCKSTATE               1
#define SQLITE_FCNTL_GET_LOCKPROXYFILE       2
#define SQLITE_FCNTL_SET_LOCKPROXYFILE       3
#define SQLITE_FCNTL_LAST_ERRNO              4
#define SQLITE_FCNTL_SIZE_HINT               5
#define SQLITE_FCNTL_CHUNK_SIZE              6
#define SQLITE_FCNTL_FILE_POINTER            7
#define SQLITE_FCNTL_SYNC_OMITTED            8
#define SQLITE_FCNTL_WIN32_AV_RETRY          9
#define SQLITE_FCNTL_PERSIST_WAL            10
#define SQLITE_FCNTL_OVERWRITE              11
#define SQLITE_FCNTL_VFSNAME                12
#define SQLITE_FCNTL_POWERSAFE_OVERWRITE    13
#define SQLITE_FCNTL_PRAGMA                 14
/* deprecated names */
#define SQLITE_GET_LOCKPROXYFILE      SQLITE_FCNTL_GET_LOCKPROXYFILE
#define SQLITE_SET_LOCKPROXYFILE      SQLITE_FCNTL_SET_LOCKPROXYFILE
#define SQLITE_LAST_ERRNO             SQLITE_FCNTL_LAST_ERRNO

/*
** CAPI3REF: Mutex Handle
**
** The mutex module within SQLite defines [sqlite3_mutex] to be an
** abstract type for a mutex object.  The SQLite core never looks
** at the internal representation of an [sqlite3_mutex].  It only
** deals with pointers to the [sqlite3_mutex] object.
**
** Mutexes are created using [sqlite3_mutex_alloc()].
*/
typedef struct sqlite3_mutex sqlite3_mutex;

/*
** CAPI3REF: OS Interface Object
**
** An instance of the sqlite3_vfs object defines the interface between
** the SQLite core and the underlying operating system.  The "vfs"
** in the name of the object stands for "virtual file system".  See
** the [VFS | VFS documentation] for further information.
**
** The value of the iVersion field is initially 1 but may be larger in
** future versions of SQLite.  Additional fields may be appended to this
** object when the iVersion value is increased.  Note that the structure
** of the sqlite3_vfs object changes in the transaction between
** SQLite version 3.5.9 and 3.6.0 and yet the iVersion field was not
** modified.
**
** The szOsFile field is the size of the subclassed [sqlite3_file]
** structure used by this VFS.  mxPathname is the maximum length of
** a pathname in this VFS.
**
** Registered sqlite3_vfs objects are kept on a linked list formed by
** the pNext pointer.  The [sqlite3_vfs_register()]
** and [sqlite3_vfs_unregister()] interfaces manage this list
** in a thread-safe way.  The [sqlite3_vfs_find()] interface
** searches the list.  Neither the application code nor the VFS
** implementation should use the pNext pointer.
**
** The pNext field is the only field in the sqlite3_vfs
** structure that SQLite will ever modify.  SQLite will only access
** or modify this field while holding a particular static mutex.
** The application should never modify anything within the sqlite3_vfs
** object once the object has been registered.
**
** The zName field holds the name of the VFS module.  The name must
** be unique across all VFS modules.
**
** [[sqlite3_vfs.xOpen]]
** ^SQLite guarantees that the zFilename parameter to xOpen
** is either a NULL pointer or string obtained
** from xFullPathname() with an optional suffix added.
** ^If a suffix is added to the zFilename parameter, it will
** consist of a single "-" character followed by no more than
** 11 alphanumeric and/or "-" characters.
** ^SQLite further guarantees that
** the string will be valid and unchanged until xClose() is
** called. Because of the previous sentence,
** the [sqlite3_file] can safely store a pointer to the
** filename if it needs to remember the filename for some reason.
** If the zFilename parameter to xOpen is a NULL pointer then xOpen
** must invent its own temporary name for the file.  ^Whenever the 
** xFilename parameter is NULL it will also be the case that the
** flags parameter will include [SQLITE_OPEN_DELETEONCLOSE].
**
** The flags argument to xOpen() includes all bits set in
** the flags argument to [sqlite3_open_v2()].  Or if [sqlite3_open()]
** or [sqlite3_open16()] is used, then flags includes at least
** [SQLITE_OPEN_READWRITE] | [SQLITE_OPEN_CREATE]. 
** If xOpen() opens a file read-only then it sets *pOutFlags to
** include [SQLITE_OPEN_READONLY].  Other bits in *pOutFlags may be set.
**
** ^(SQLite will also add one of the following flags to the xOpen()
** call, depending on the object being opened:
**
** <ul>
** <li>  [SQLITE_OPEN_MAIN_DB]
** <li>  [SQLITE_OPEN_MAIN_JOURNAL]
** <li>  [SQLITE_OPEN_TEMP_DB]
** <li>  [SQLITE_OPEN_TEMP_JOURNAL]
** <li>  [SQLITE_OPEN_TRANSIENT_DB]
** <li>  [SQLITE_OPEN_SUBJOURNAL]
** <li>  [SQLITE_OPEN_MASTER_JOURNAL]
** <li>  [SQLITE_OPEN_WAL]
** </ul>)^
**
** The file I/O implementation can use the object type flags to
** change the way it deals with files.  For example, an application
** that does not care about crash recovery or rollback might make
** the open of a journal file a no-op.  Writes to this journal would
** also be no-ops, and any attempt to read the journal would return
** SQLITE_IOERR.  Or the implementation might recognize that a database
** file will be doing page-aligned sector reads and writes in a random
** order and set up its I/O subsystem accordingly.
**
** SQLite might also add one of the following flags to the xOpen method:
**
** <ul>
** <li> [SQLITE_OPEN_DELETEONCLOSE]
** <li> [SQLITE_OPEN_EXCLUSIVE]
** </ul>
**
** The [SQLITE_OPEN_DELETEONCLOSE] flag means the file should be
** deleted when it is closed.  ^The [SQLITE_OPEN_DELETEONCLOSE]
** will be set for TEMP databases and their journals, transient
** databases, and subjournals.
**
** ^The [SQLITE_OPEN_EXCLUSIVE] flag is always used in conjunction
** with the [SQLITE_OPEN_CREATE] flag, which are both directly
** analogous to the O_EXCL and O_CREAT flags of the POSIX open()
** API.  The SQLITE_OPEN_EXCLUSIVE flag, when paired with the 
** SQLITE_OPEN_CREATE, is used to indicate that file should always
** be created, and that it is an error if it already exists.
** It is <i>not</i> used to indicate the file should be opened 
** for exclusive access.
**
** ^At least szOsFile bytes of memory are allocated by SQLite
** to hold the  [sqlite3_file] structure passed as the third
** argument to xOpen.  The xOpen method does not have to
** allocate the structure; it should just fill it in.  Note that
** the xOpen method must set the sqlite3_file.pMethods to either
** a valid [sqlite3_io_methods] object or to NULL.  xOpen must do
** this even if the open fails.  SQLite expects that the sqlite3_file.pMethods
** element will be valid after xOpen returns regardless of the success
** or failure of the xOpen call.
**
** [[sqlite3_vfs.xAccess]]
** ^The flags argument to xAccess() may be [SQLITE_ACCESS_EXISTS]
** to test for the existence of a file, or [SQLITE_ACCESS_READWRITE] to
** test whether a file is readable and writable, or [SQLITE_ACCESS_READ]
** to test whether a file is at least readable.   The file can be a
** directory.
**
** ^SQLite will always allocate at least mxPathname+1 bytes for the
** output buffer xFullPathname.  The exact size of the output buffer
** is also passed as a parameter to both  methods. If the output buffer
** is not large enough, [SQLITE_CANTOPEN] should be returned. Since this is
** handled as a fatal error by SQLite, vfs implementations should endeavor
** to prevent this by setting mxPathname to a sufficiently large value.
**
** The xRandomness(), xSleep(), xCurrentTime(), and xCurrentTimeInt64()
** interfaces are not strictly a part of the filesystem, but they are
** included in the VFS structure for completeness.
** The xRandomness() function attempts to return nBytes bytes
** of good-quality randomness into zOut.  The return value is
** the actual number of bytes of randomness obtained.
** The xSleep() method causes the calling thread to sleep for at
** least the number of microseconds given.  ^The xCurrentTime()
** method returns a Julian Day Number for the current date and time as
** a floating point value.
** ^The xCurrentTimeInt64() method returns, as an integer, the Julian
** Day Number multiplied by 86400000 (the number of milliseconds in 
** a 24-hour day).  
** ^SQLite will use the xCurrentTimeInt64() method to get the current
** date and time if that method is available (if iVersion is 2 or 
** greater and the function pointer is not NULL) and will fall back
** to xCurrentTime() if xCurrentTimeInt64() is unavailable.
**
** ^The xSetSystemCall(), xGetSystemCall(), and xNestSystemCall() interfaces
** are not used by the SQLite core.  These optional interfaces are provided
** by some VFSes to facilitate testing of the VFS code. By overriding 
** system calls with functions under its control, a test program can
** simulate faults and error conditions that would otherwise be difficult
** or impossible to induce.  The set of system calls that can be overridden
** varies from one VFS to another, and from one version of the same VFS to the
** next.  Applications that use these interfaces must be prepared for any
** or all of these interfaces to be NULL or for their behavior to change
** from one release to the next.  Applications must not attempt to access
** any of these methods if the iVersion of the VFS is less than 3.
*/
typedef struct sqlite3_vfs sqlite3_vfs;
typedef void (*sqlite3_syscall_ptr)(void);
struct sqlite3_vfs {
  int iVersion;            /* Structure version number (currently 3) */
  int szOsFile;            /* Size of subclassed sqlite3_file */
  int mxPathname;          /* Maximum file pathname length */
  sqlite3_vfs *pNext;      /* Next registered VFS */
  const char *zName;       /* Name of this virtual file system */
  void *pAppData;          /* Pointer to application-specific data */
  int (*xOpen)(sqlite3_vfs*, const char *zName, sqlite3_file*,
               int flags, int *pOutFlags);
  int (*xDelete)(sqlite3_vfs*, const char *zName, int syncDir);
  int (*xAccess)(sqlite3_vfs*, const char *zName, int flags, int *pResOut);
  int (*xFullPathname)(sqlite3_vfs*, const char *zName, int nOut, char *zOut);
  void *(*xDlOpen)(sqlite3_vfs*, const char *zFilename);
  void (*xDlError)(sqlite3_vfs*, int nByte, char *zErrMsg);
  void (*(*xDlSym)(sqlite3_vfs*,void*, const char *zSymbol))(void);
  void (*xDlClose)(sqlite3_vfs*, void*);
  int (*xRandomness)(sqlite3_vfs*, int nByte, char *zOut);
  int (*xSleep)(sqlite3_vfs*, int microseconds);
  int (*xCurrentTime)(sqlite3_vfs*, double*);
  int (*xGetLastError)(sqlite3_vfs*, int, char *);
  /*
  ** The methods above are in version 1 of the sqlite_vfs object
  ** definition.  Those that follow are added in version 2 or later
  */
  int (*xCurrentTimeInt64)(sqlite3_vfs*, sqlite3_int64*);
  /*
  ** The methods above are in versions 1 and 2 of the sqlite_vfs object.
  ** Those below are for version 3 and greater.
  */
  int (*xSetSystemCall)(sqlite3_vfs*, const char *zName, sqlite3_syscall_ptr);
  sqlite3_syscall_ptr (*xGetSystemCall)(sqlite3_vfs*, const char *zName);
  const char *(*xNextSystemCall)(sqlite3_vfs*, const char *zName);
  /*
  ** The methods above are in versions 1 through 3 of the sqlite_vfs object.
  ** New fields may be appended in figure versions.  The iVersion
  ** value will increment whenever this happens. 
  */
};

/*
** CAPI3REF: Flags for the xAccess VFS method
**
** These integer constants can be used as the third parameter to
** the xAccess method of an [sqlite3_vfs] object.  They determine
** what kind of permissions the xAccess method is looking for.
** With SQLITE_ACCESS_EXISTS, the xAccess method
** simply checks whether the file exists.
** With SQLITE_ACCESS_READWRITE, the xAccess method
** checks whether the named directory is both readable and writable
** (in other words, if files can be added, removed, and renamed within
** the directory).
** The SQLITE_ACCESS_READWRITE constant is currently used only by the
** [temp_store_directory pragma], though this could change in a future
** release of SQLite.
** With SQLITE_ACCESS_READ, the xAccess method
** checks whether the file is readable.  The SQLITE_ACCESS_READ constant is
** currently unused, though it might be used in a future release of
** SQLite.
*/
#define SQLITE_ACCESS_EXISTS    0
#define SQLITE_ACCESS_READWRITE 1   /* Used by PRAGMA temp_store_directory */
#define SQLITE_ACCESS_READ      2   /* Unused */

/*
** CAPI3REF: Flags for the xShmLock VFS method
**
** These integer constants define the various locking operations
** allowed by the xShmLock method of [sqlite3_io_methods].  The
** following are the only legal combinations of flags to the
** xShmLock method:
**
** <ul>
** <li>  SQLITE_SHM_LOCK | SQLITE_SHM_SHARED
** <li>  SQLITE_SHM_LOCK | SQLITE_SHM_EXCLUSIVE
** <li>  SQLITE_SHM_UNLOCK | SQLITE_SHM_SHARED
** <li>  SQLITE_SHM_UNLOCK | SQLITE_SHM_EXCLUSIVE
** </ul>
**
** When unlocking, the same SHARED or EXCLUSIVE flag must be supplied as
** was given no the corresponding lock.  
**
** The xShmLock method can transition between unlocked and SHARED or
** between unlocked and EXCLUSIVE.  It cannot transition between SHARED
** and EXCLUSIVE.
*/
#define SQLITE_SHM_UNLOCK       1
#define SQLITE_SHM_LOCK         2
#define SQLITE_SHM_SHARED       4
#define SQLITE_SHM_EXCLUSIVE    8

/*
** CAPI3REF: Maximum xShmLock index
**
** The xShmLock method on [sqlite3_io_methods] may use values
** between 0 and this upper bound as its "offset" argument.
** The SQLite core will never attempt to acquire or release a
** lock outside of this range
*/
#define SQLITE_SHM_NLOCK        8


/*
** CAPI3REF: Initialize The SQLite Library
**
** ^The sqlite3_initialize() routine initializes the
** SQLite library.  ^The sqlite3_shutdown() routine
** deallocates any resources that were allocated by sqlite3_initialize().
** These routines are designed to aid in process initialization and
** shutdown on embedded systems.  Workstation applications using
** SQLite normally do not need to invoke either of these routines.
**
** A call to sqlite3_initialize() is an "effective" call if it is
** the first time sqlite3_initialize() is invoked during the lifetime of
** the process, or if it is the first time sqlite3_initialize() is invoked
** following a call to sqlite3_shutdown().  ^(Only an effective call
** of sqlite3_initialize() does any initialization.  All other calls
** are harmless no-ops.)^
**
** A call to sqlite3_shutdown() is an "effective" call if it is the first
** call to sqlite3_shutdown() since the last sqlite3_initialize().  ^(Only
** an effective call to sqlite3_shutdown() does any deinitialization.
** All other valid calls to sqlite3_shutdown() are harmless no-ops.)^
**
** The sqlite3_initialize() interface is threadsafe, but sqlite3_shutdown()
** is not.  The sqlite3_shutdown() interface must only be called from a
** single thread.  All open [database connections] must be closed and all
** other SQLite resources must be deallocated prior to invoking
** sqlite3_shutdown().
**
** Among other things, ^sqlite3_initialize() will invoke
** sqlite3_os_init().  Similarly, ^sqlite3_shutdown()
** will invoke sqlite3_os_end().
**
** ^The sqlite3_initialize() routine returns [SQLITE_OK] on success.
** ^If for some reason, sqlite3_initialize() is unable to initialize
** the library (perhaps it is unable to allocate a needed resource such
** as a mutex) it returns an [error code] other than [SQLITE_OK].
**
** ^The sqlite3_initialize() routine is called internally by many other
** SQLite interfaces so that an application usually does not need to
** invoke sqlite3_initialize() directly.  For example, [sqlite3_open()]
** calls sqlite3_initialize() so the SQLite library will be automatically
** initialized when [sqlite3_open()] is called if it has not be initialized
** already.  ^However, if SQLite is compiled with the [SQLITE_OMIT_AUTOINIT]
** compile-time option, then the automatic calls to sqlite3_initialize()
** are omitted and the application must call sqlite3_initialize() directly
** prior to using any other SQLite interface.  For maximum portability,
** it is recommended that applications always invoke sqlite3_initialize()
** directly prior to using any other SQLite interface.  Future releases
** of SQLite may require this.  In other words, the behavior exhibited
** when SQLite is compiled with [SQLITE_OMIT_AUTOINIT] might become the
** default behavior in some future release of SQLite.
**
** The sqlite3_os_init() routine does operating-system specific
** initialization of the SQLite library.  The sqlite3_os_end()
** routine undoes the effect of sqlite3_os_init().  Typical tasks
** performed by these routines include allocation or deallocation
** of static resources, initialization of global variables,
** setting up a default [sqlite3_vfs] module, or setting up
** a default configuration using [sqlite3_config()].
**
** The application should never invoke either sqlite3_os_init()
** or sqlite3_os_end() directly.  The application should only invoke
** sqlite3_initialize() and sqlite3_shutdown().  The sqlite3_os_init()
** interface is called automatically by sqlite3_initialize() and
** sqlite3_os_end() is called by sqlite3_shutdown().  Appropriate
** implementations for sqlite3_os_init() and sqlite3_os_end()
** are built into SQLite when it is compiled for Unix, Windows, or OS/2.
** When [custom builds | built for other platforms]
** (using the [SQLITE_OS_OTHER=1] compile-time
** option) the application must supply a suitable implementation for
** sqlite3_os_init() and sqlite3_os_end().  An application-supplied
** implementation of sqlite3_os_init() or sqlite3_os_end()
** must return [SQLITE_OK] on success and some other [error code] upon
** failure.
*/
int sqlite3_initialize(void);
int sqlite3_shutdown(void);
int sqlite3_os_init(void);
int sqlite3_os_end(void);

/*
** CAPI3REF: Configuring The SQLite Library
**
** The sqlite3_config() interface is used to make global configuration
** changes to SQLite in order to tune SQLite to the specific needs of
** the application.  The default configuration is recommended for most
** applications and so this routine is usually not necessary.  It is
** provided to support rare applications with unusual needs.
**
** The sqlite3_config() interface is not threadsafe.  The application
** must insure that no other SQLite interfaces are invoked by other
** threads while sqlite3_config() is running.  Furthermore, sqlite3_config()
** may only be invoked prior to library initialization using
** [sqlite3_initialize()] or after shutdown by [sqlite3_shutdown()].
** ^If sqlite3_config() is called after [sqlite3_initialize()] and before
** [sqlite3_shutdown()] then it will return SQLITE_MISUSE.
** Note, however, that ^sqlite3_config() can be called as part of the
** implementation of an application-defined [sqlite3_os_init()].
**
** The first argument to sqlite3_config() is an integer
** [configuration option] that determines
** what property of SQLite is to be configured.  Subsequent arguments
** vary depending on the [configuration option]
** in the first argument.
**
** ^When a configuration option is set, sqlite3_config() returns [SQLITE_OK].
** ^If the option is unknown or SQLite is unable to set the option
** then this routine returns a non-zero [error code].
*/
int sqlite3_config(int, ...);

/*
** CAPI3REF: Configure database connections
**
** The sqlite3_db_config() interface is used to make configuration
** changes to a [database connection].  The interface is similar to
** [sqlite3_config()] except that the changes apply to a single
** [database connection] (specified in the first argument).
**
** The second argument to sqlite3_db_config(D,V,...)  is the
** [SQLITE_DBCONFIG_LOOKASIDE | configuration verb] - an integer code 
** that indicates what aspect of the [database connection] is being configured.
** Subsequent arguments vary depending on the configuration verb.
**
** ^Calls to sqlite3_db_config() return SQLITE_OK if and only if
** the call is considered successful.
*/
int sqlite3_db_config(sqlite3*, int op, ...);

/*
** CAPI3REF: Memory Allocation Routines
**
** An instance of this object defines the interface between SQLite
** and low-level memory allocation routines.
**
** This object is used in only one place in the SQLite interface.
** A pointer to an instance of this object is the argument to
** [sqlite3_config()] when the configuration option is
** [SQLITE_CONFIG_MALLOC] or [SQLITE_CONFIG_GETMALLOC].  
** By creating an instance of this object
** and passing it to [sqlite3_config]([SQLITE_CONFIG_MALLOC])
** during configuration, an application can specify an alternative
** memory allocation subsystem for SQLite to use for all of its
** dynamic memory needs.
**
** Note that SQLite comes with several [built-in memory allocators]
** that are perfectly adequate for the overwhelming majority of applications
** and that this object is only useful to a tiny minority of applications
** with specialized memory allocation requirements.  This object is
** also used during testing of SQLite in order to specify an alternative
** memory allocator that simulates memory out-of-memory conditions in
** order to verify that SQLite recovers gracefully from such
** conditions.
**
** The xMalloc, xRealloc, and xFree methods must work like the
** malloc(), realloc() and free() functions from the standard C library.
** ^SQLite guarantees that the second argument to
** xRealloc is always a value returned by a prior call to xRoundup.
**
** xSize should return the allocated size of a memory allocation
** previously obtained from xMalloc or xRealloc.  The allocated size
** is always at least as big as the requested size but may be larger.
**
** The xRoundup method returns what would be the allocated size of
** a memory allocation given a particular requested size.  Most memory
** allocators round up memory allocations at least to the next multiple
** of 8.  Some allocators round up to a larger multiple or to a power of 2.
** Every memory allocation request coming in through [sqlite3_malloc()]
** or [sqlite3_realloc()] first calls xRoundup.  If xRoundup returns 0, 
** that causes the corresponding memory allocation to fail.
**
** The xInit method initializes the memory allocator.  (For example,
** it might allocate any require mutexes or initialize internal data
** structures.  The xShutdown method is invoked (indirectly) by
** [sqlite3_shutdown()] and should deallocate any resources acquired
** by xInit.  The pAppData pointer is used as the only parameter to
** xInit and xShutdown.
**
** SQLite holds the [SQLITE_MUTEX_STATIC_MASTER] mutex when it invokes
** the xInit method, so the xInit method need not be threadsafe.  The
** xShutdown method is only called from [sqlite3_shutdown()] so it does
** not need to be threadsafe either.  For all other methods, SQLite
** holds the [SQLITE_MUTEX_STATIC_MEM] mutex as long as the
** [SQLITE_CONFIG_MEMSTATUS] configuration option is turned on (which
** it is by default) and so the methods are automatically serialized.
** However, if [SQLITE_CONFIG_MEMSTATUS] is disabled, then the other
** methods must be threadsafe or else make their own arrangements for
** serialization.
**
** SQLite will never invoke xInit() more than once without an intervening
** call to xShutdown().
*/
typedef struct sqlite3_mem_methods sqlite3_mem_methods;
struct sqlite3_mem_methods {
  void *(*xMalloc)(int);         /* Memory allocation function */
  void (*xFree)(void*);          /* Free a prior allocation */
  void *(*xRealloc)(void*,int);  /* Resize an allocation */
  int (*xSize)(void*);           /* Return the size of an allocation */
  int (*xRoundup)(int);          /* Round up request size to allocation size */
  int (*xInit)(void*);           /* Initialize the memory allocator */
  void (*xShutdown)(void*);      /* Deinitialize the memory allocator */
  void *pAppData;                /* Argument to xInit() and xShutdown() */
};

/*
** CAPI3REF: Configuration Options
** KEYWORDS: {configuration option}
**
** These constants are the available integer configuration options that
** can be passed as the first argument to the [sqlite3_config()] interface.
**
** New configuration options may be added in future releases of SQLite.
** Existing configuration options might be discontinued.  Applications
** should check the return code from [sqlite3_config()] to make sure that
** the call worked.  The [sqlite3_config()] interface will return a
** non-zero [error code] if a discontinued or unsupported configuration option
** is invoked.
**
** <dl>
** [[SQLITE_CONFIG_SINGLETHREAD]] <dt>SQLITE_CONFIG_SINGLETHREAD</dt>
** <dd>There are no arguments to this option.  ^This option sets the
** [threading mode] to Single-thread.  In other words, it disables
** all mutexing and puts SQLite into a mode where it can only be used
** by a single thread.   ^If SQLite is compiled with
** the [SQLITE_THREADSAFE | SQLITE_THREADSAFE=0] compile-time option then
** it is not possible to change the [threading mode] from its default
** value of Single-thread and so [sqlite3_config()] will return 
** [SQLITE_ERROR] if called with the SQLITE_CONFIG_SINGLETHREAD
** configuration option.</dd>
**
** [[SQLITE_CONFIG_MULTITHREAD]] <dt>SQLITE_CONFIG_MULTITHREAD</dt>
** <dd>There are no arguments to this option.  ^This option sets the
** [threading mode] to Multi-thread.  In other words, it disables
** mutexing on [database connection] and [prepared statement] objects.
** The application is responsible for serializing access to
** [database connections] and [prepared statements].  But other mutexes
** are enabled so that SQLite will be safe to use in a multi-threaded
** environment as long as no two threads attempt to use the same
** [database connection] at the same time.  ^If SQLite is compiled with
** the [SQLITE_THREADSAFE | SQLITE_THREADSAFE=0] compile-time option then
** it is not possible to set the Multi-thread [threading mode] and
** [sqlite3_config()] will return [SQLITE_ERROR] if called with the
** SQLITE_CONFIG_MULTITHREAD configuration option.</dd>
**
** [[SQLITE_CONFIG_SERIALIZED]] <dt>SQLITE_CONFIG_SERIALIZED</dt>
** <dd>There are no arguments to this option.  ^This option sets the
** [threading mode] to Serialized. In other words, this option enables
** all mutexes including the recursive
** mutexes on [database connection] and [prepared statement] objects.
** In this mode (which is the default when SQLite is compiled with
** [SQLITE_THREADSAFE=1]) the SQLite library will itself serialize access
** to [database connections] and [prepared statements] so that the
** application is free to use the same [database connection] or the
** same [prepared statement] in different threads at the same time.
** ^If SQLite is compiled with
** the [SQLITE_THREADSAFE | SQLITE_THREADSAFE=0] compile-time option then
** it is not possible to set the Serialized [threading mode] and
** [sqlite3_config()] will return [SQLITE_ERROR] if called with the
** SQLITE_CONFIG_SERIALIZED configuration option.</dd>
**
** [[SQLITE_CONFIG_MALLOC]] <dt>SQLITE_CONFIG_MALLOC</dt>
** <dd> ^(This option takes a single argument which is a pointer to an
** instance of the [sqlite3_mem_methods] structure.  The argument specifies
** alternative low-level memory allocation routines to be used in place of
** the memory allocation routines built into SQLite.)^ ^SQLite makes
** its own private copy of the content of the [sqlite3_mem_methods] structure
** before the [sqlite3_config()] call returns.</dd>
**
** [[SQLITE_CONFIG_GETMALLOC]] <dt>SQLITE_CONFIG_GETMALLOC</dt>
** <dd> ^(This option takes a single argument which is a pointer to an
** instance of the [sqlite3_mem_methods] structure.  The [sqlite3_mem_methods]
** structure is filled with the currently defined memory allocation routines.)^
** This option can be used to overload the default memory allocation
** routines with a wrapper that simulations memory allocation failure or
** tracks memory usage, for example. </dd>
**
** [[SQLITE_CONFIG_MEMSTATUS]] <dt>SQLITE_CONFIG_MEMSTATUS</dt>
** <dd> ^This option takes single argument of type int, interpreted as a 
** boolean, which enables or disables the collection of memory allocation 
** statistics. ^(When memory allocation statistics are disabled, the 
** following SQLite interfaces become non-operational:
**   <ul>
**   <li> [sqlite3_memory_used()]
**   <li> [sqlite3_memory_highwater()]
**   <li> [sqlite3_soft_heap_limit64()]
**   <li> [sqlite3_status()]
**   </ul>)^
** ^Memory allocation statistics are enabled by default unless SQLite is
** compiled with [SQLITE_DEFAULT_MEMSTATUS]=0 in which case memory
** allocation statistics are disabled by default.
** </dd>
**
** [[SQLITE_CONFIG_SCRATCH]] <dt>SQLITE_CONFIG_SCRATCH</dt>
** <dd> ^This option specifies a static memory buffer that SQLite can use for
** scratch memory.  There are three arguments:  A pointer an 8-byte
** aligned memory buffer from which the scratch allocations will be
** drawn, the size of each scratch allocation (sz),
** and the maximum number of scratch allocations (N).  The sz
** argument must be a multiple of 16.
** The first argument must be a pointer to an 8-byte aligned buffer
** of at least sz*N bytes of memory.
** ^SQLite will use no more than two scratch buffers per thread.  So
** N should be set to twice the expected maximum number of threads.
** ^SQLite will never require a scratch buffer that is more than 6
** times the database page size. ^If SQLite needs needs additional
** scratch memory beyond what is provided by this configuration option, then 
** [sqlite3_malloc()] will be used to obtain the memory needed.</dd>
**
** [[SQLITE_CONFIG_PAGECACHE]] <dt>SQLITE_CONFIG_PAGECACHE</dt>
** <dd> ^This option specifies a static memory buffer that SQLite can use for
** the database page cache with the default page cache implementation.  
** This configuration should not be used if an application-define page
** cache implementation is loaded using the SQLITE_CONFIG_PCACHE2 option.
** There are three arguments to this option: A pointer to 8-byte aligned
** memory, the size of each page buffer (sz), and the number of pages (N).
** The sz argument should be the size of the largest database page
** (a power of two between 512 and 32768) plus a little extra for each
** page header.  ^The page header size is 20 to 40 bytes depending on
** the host architecture.  ^It is harmless, apart from the wasted memory,
** to make sz a little too large.  The first
** argument should point to an allocation of at least sz*N bytes of memory.
** ^SQLite will use the memory provided by the first argument to satisfy its
** memory needs for the first N pages that it adds to cache.  ^If additional
** page cache memory is needed beyond what is provided by this option, then
** SQLite goes to [sqlite3_malloc()] for the additional storage space.
** The pointer in the first argument must
** be aligned to an 8-byte boundary or subsequent behavior of SQLite
** will be undefined.</dd>
**
** [[SQLITE_CONFIG_HEAP]] <dt>SQLITE_CONFIG_HEAP</dt>
** <dd> ^This option specifies a static memory buffer that SQLite will use
** for all of its dynamic memory allocation needs beyond those provided
** for by [SQLITE_CONFIG_SCRATCH] and [SQLITE_CONFIG_PAGECACHE].
** There are three arguments: An 8-byte aligned pointer to the memory,
** the number of bytes in the memory buffer, and the minimum allocation size.
** ^If the first pointer (the memory pointer) is NULL, then SQLite reverts
** to using its default memory allocator (the system malloc() implementation),
** undoing any prior invocation of [SQLITE_CONFIG_MALLOC].  ^If the
** memory pointer is not NULL and either [SQLITE_ENABLE_MEMSYS3] or
** [SQLITE_ENABLE_MEMSYS5] are defined, then the alternative memory
** allocator is engaged to handle all of SQLites memory allocation needs.
** The first pointer (the memory pointer) must be aligned to an 8-byte
** boundary or subsequent behavior of SQLite will be undefined.
** The minimum allocation size is capped at 2**12. Reasonable values
** for the minimum allocation size are 2**5 through 2**8.</dd>
**
** [[SQLITE_CONFIG_MUTEX]] <dt>SQLITE_CONFIG_MUTEX</dt>
** <dd> ^(This option takes a single argument which is a pointer to an
** instance of the [sqlite3_mutex_methods] structure.  The argument specifies
** alternative low-level mutex routines to be used in place
** the mutex routines built into SQLite.)^  ^SQLite makes a copy of the
** content of the [sqlite3_mutex_methods] structure before the call to
** [sqlite3_config()] returns. ^If SQLite is compiled with
** the [SQLITE_THREADSAFE | SQLITE_THREADSAFE=0] compile-time option then
** the entire mutexing subsystem is omitted from the build and hence calls to
** [sqlite3_config()] with the SQLITE_CONFIG_MUTEX configuration option will
** return [SQLITE_ERROR].</dd>
**
** [[SQLITE_CONFIG_GETMUTEX]] <dt>SQLITE_CONFIG_GETMUTEX</dt>
** <dd> ^(This option takes a single argument which is a pointer to an
** instance of the [sqlite3_mutex_methods] structure.  The
** [sqlite3_mutex_methods]
** structure is filled with the currently defined mutex routines.)^
** This option can be used to overload the default mutex allocation
** routines with a wrapper used to track mutex usage for performance
** profiling or testing, for example.   ^If SQLite is compiled with
** the [SQLITE_THREADSAFE | SQLITE_THREADSAFE=0] compile-time option then
** the entire mutexing subsystem is omitted from the build and hence calls to
** [sqlite3_config()] with the SQLITE_CONFIG_GETMUTEX configuration option will
** return [SQLITE_ERROR].</dd>
**
** [[SQLITE_CONFIG_LOOKASIDE]] <dt>SQLITE_CONFIG_LOOKASIDE</dt>
** <dd> ^(This option takes two arguments that determine the default
** memory allocation for the lookaside memory allocator on each
** [database connection].  The first argument is the
** size of each lookaside buffer slot and the second is the number of
** slots allocated to each database connection.)^  ^(This option sets the
** <i>default</i> lookaside size. The [SQLITE_DBCONFIG_LOOKASIDE]
** verb to [sqlite3_db_config()] can be used to change the lookaside
** configuration on individual connections.)^ </dd>
**
** [[SQLITE_CONFIG_PCACHE2]] <dt>SQLITE_CONFIG_PCACHE2</dt>
** <dd> ^(This option takes a single argument which is a pointer to
** an [sqlite3_pcache_methods2] object.  This object specifies the interface
** to a custom page cache implementation.)^  ^SQLite makes a copy of the
** object and uses it for page cache memory allocations.</dd>
**
** [[SQLITE_CONFIG_GETPCACHE2]] <dt>SQLITE_CONFIG_GETPCACHE2</dt>
** <dd> ^(This option takes a single argument which is a pointer to an
** [sqlite3_pcache_methods2] object.  SQLite copies of the current
** page cache implementation into that object.)^ </dd>
**
** [[SQLITE_CONFIG_LOG]] <dt>SQLITE_CONFIG_LOG</dt>
** <dd> ^The SQLITE_CONFIG_LOG option takes two arguments: a pointer to a
** function with a call signature of void(*)(void*,int,const char*), 
** and a pointer to void. ^If the function pointer is not NULL, it is
** invoked by [sqlite3_log()] to process each logging event.  ^If the
** function pointer is NULL, the [sqlite3_log()] interface becomes a no-op.
** ^The void pointer that is the second argument to SQLITE_CONFIG_LOG is
** passed through as the first parameter to the application-defined logger
** function whenever that function is invoked.  ^The second parameter to
** the logger function is a copy of the first parameter to the corresponding
** [sqlite3_log()] call and is intended to be a [result code] or an
** [extended result code].  ^The third parameter passed to the logger is
** log message after formatting via [sqlite3_snprintf()].
** The SQLite logging interface is not reentrant; the logger function
** supplied by the application must not invoke any SQLite interface.
** In a multi-threaded application, the application-defined logger
** function must be threadsafe. </dd>
**
** [[SQLITE_CONFIG_URI]] <dt>SQLITE_CONFIG_URI
** <dd> This option takes a single argument of type int. If non-zero, then
** URI handling is globally enabled. If the parameter is zero, then URI handling
** is globally disabled. If URI handling is globally enabled, all filenames
** passed to [sqlite3_open()], [sqlite3_open_v2()], [sqlite3_open16()] or
** specified as part of [ATTACH] commands are interpreted as URIs, regardless
** of whether or not the [SQLITE_OPEN_URI] flag is set when the database
** connection is opened. If it is globally disabled, filenames are
** only interpreted as URIs if the SQLITE_OPEN_URI flag is set when the
** database connection is opened. By default, URI handling is globally
** disabled. The default value may be changed by compiling with the
** [SQLITE_USE_URI] symbol defined.
**
** [[SQLITE_CONFIG_COVERING_INDEX_SCAN]] <dt>SQLITE_CONFIG_COVERING_INDEX_SCAN
** <dd> This option taks a single integer argument which is interpreted as
** a boolean in order to enable or disable the use of covering indices for
** full table scans in the query optimizer.  The default setting is determined
** by the [SQLITE_ALLOW_COVERING_INDEX_SCAN] compile-time option, or is "on"
** if that compile-time option is omitted.
** The ability to disable the use of covering indices for full table scans
** is because some incorrectly coded legacy applications might malfunction
** malfunction when the optimization is enabled.  Providing the ability to
** disable the optimization allows the older, buggy application code to work
** without change even with newer versions of SQLite.
**
** [[SQLITE_CONFIG_PCACHE]] [[SQLITE_CONFIG_GETPCACHE]]
** <dt>SQLITE_CONFIG_PCACHE and SQLITE_CONFIG_GETPCACHE
** <dd> These options are obsolete and should not be used by new code.
** They are retained for backwards compatibility but are now no-ops.
** </dl>
*/
#define SQLITE_CONFIG_SINGLETHREAD  1  /* nil */
#define SQLITE_CONFIG_MULTITHREAD   2  /* nil */
#define SQLITE_CONFIG_SERIALIZED    3  /* nil */
#define SQLITE_CONFIG_MALLOC        4  /* sqlite3_mem_methods* */
#define SQLITE_CONFIG_GETMALLOC     5  /* sqlite3_mem_methods* */
#define SQLITE_CONFIG_SCRATCH       6  /* void*, int sz, int N */
#define SQLITE_CONFIG_PAGECACHE     7  /* void*, int sz, int N */
#define SQLITE_CONFIG_HEAP          8  /* void*, int nByte, int min */
#define SQLITE_CONFIG_MEMSTATUS     9  /* boolean */
#define SQLITE_CONFIG_MUTEX        10  /* sqlite3_mutex_methods* */
#define SQLITE_CONFIG_GETMUTEX     11  /* sqlite3_mutex_methods* */
/* previously SQLITE_CONFIG_CHUNKALLOC 12 which is now unused. */ 
#define SQLITE_CONFIG_LOOKASIDE    13  /* int int */
#define SQLITE_CONFIG_PCACHE       14  /* no-op */
#define SQLITE_CONFIG_GETPCACHE    15  /* no-op */
#define SQLITE_CONFIG_LOG          16  /* xFunc, void* */
#define SQLITE_CONFIG_URI          17  /* int */
#define SQLITE_CONFIG_PCACHE2      18  /* sqlite3_pcache_methods2* */
#define SQLITE_CONFIG_GETPCACHE2   19  /* sqlite3_pcache_methods2* */
#define SQLITE_CONFIG_COVERING_INDEX_SCAN 20  /* int */

/*
** CAPI3REF: Database Connection Configuration Options
**
** These constants are the available integer configuration options that
** can be passed as the second argument to the [sqlite3_db_config()] interface.
**
** New configuration options may be added in future releases of SQLite.
** Existing configuration options might be discontinued.  Applications
** should check the return code from [sqlite3_db_config()] to make sure that
** the call worked.  ^The [sqlite3_db_config()] interface will return a
** non-zero [error code] if a discontinued or unsupported configuration option
** is invoked.
**
** <dl>
** <dt>SQLITE_DBCONFIG_LOOKASIDE</dt>
** <dd> ^This option takes three additional arguments that determine the 
** [lookaside memory allocator] configuration for the [database connection].
** ^The first argument (the third parameter to [sqlite3_db_config()] is a
** pointer to a memory buffer to use for lookaside memory.
** ^The first argument after the SQLITE_DBCONFIG_LOOKASIDE verb
** may be NULL in which case SQLite will allocate the
** lookaside buffer itself using [sqlite3_malloc()]. ^The second argument is the
** size of each lookaside buffer slot.  ^The third argument is the number of
** slots.  The size of the buffer in the first argument must be greater than
** or equal to the product of the second and third arguments.  The buffer
** must be aligned to an 8-byte boundary.  ^If the second argument to
** SQLITE_DBCONFIG_LOOKASIDE is not a multiple of 8, it is internally
** rounded down to the next smaller multiple of 8.  ^(The lookaside memory
** configuration for a database connection can only be changed when that
** connection is not currently using lookaside memory, or in other words
** when the "current value" returned by
** [sqlite3_db_status](D,[SQLITE_CONFIG_LOOKASIDE],...) is zero.
** Any attempt to change the lookaside memory configuration when lookaside
** memory is in use leaves the configuration unchanged and returns 
** [SQLITE_BUSY].)^</dd>
**
** <dt>SQLITE_DBCONFIG_ENABLE_FKEY</dt>
** <dd> ^This option is used to enable or disable the enforcement of
** [foreign key constraints].  There should be two additional arguments.
** The first argument is an integer which is 0 to disable FK enforcement,
** positive to enable FK enforcement or negative to leave FK enforcement
** unchanged.  The second parameter is a pointer to an integer into which
** is written 0 or 1 to indicate whether FK enforcement is off or on
** following this call.  The second parameter may be a NULL pointer, in
** which case the FK enforcement setting is not reported back. </dd>
**
** <dt>SQLITE_DBCONFIG_ENABLE_TRIGGER</dt>
** <dd> ^This option is used to enable or disable [CREATE TRIGGER | triggers].
** There should be two additional arguments.
** The first argument is an integer which is 0 to disable triggers,
** positive to enable triggers or negative to leave the setting unchanged.
** The second parameter is a pointer to an integer into which
** is written 0 or 1 to indicate whether triggers are disabled or enabled
** following this call.  The second parameter may be a NULL pointer, in
** which case the trigger setting is not reported back. </dd>
**
** </dl>
*/
#define SQLITE_DBCONFIG_LOOKASIDE       1001  /* void* int int */
#define SQLITE_DBCONFIG_ENABLE_FKEY     1002  /* int int* */
#define SQLITE_DBCONFIG_ENABLE_TRIGGER  1003  /* int int* */


/*
** CAPI3REF: Enable Or Disable Extended Result Codes
**
** ^The sqlite3_extended_result_codes() routine enables or disables the
** [extended result codes] feature of SQLite. ^The extended result
** codes are disabled by default for historical compatibility.
*/
int sqlite3_extended_result_codes(sqlite3*, int onoff);

/*
** CAPI3REF: Last Insert Rowid
**
** ^Each entry in an SQLite table has a unique 64-bit signed
** integer key called the [ROWID | "rowid"]. ^The rowid is always available
** as an undeclared column named ROWID, OID, or _ROWID_ as long as those
** names are not also used by explicitly declared columns. ^If
** the table has a column of type [INTEGER PRIMARY KEY] then that column
** is another alias for the rowid.
**
** ^This routine returns the [rowid] of the most recent
** successful [INSERT] into the database from the [database connection]
** in the first argument.  ^As of SQLite version 3.7.7, this routines
** records the last insert rowid of both ordinary tables and [virtual tables].
** ^If no successful [INSERT]s
** have ever occurred on that database connection, zero is returned.
**
** ^(If an [INSERT] occurs within a trigger or within a [virtual table]
** method, then this routine will return the [rowid] of the inserted
** row as long as the trigger or virtual table method is running.
** But once the trigger or virtual table method ends, the value returned 
** by this routine reverts to what it was before the trigger or virtual
** table method began.)^
**
** ^An [INSERT] that fails due to a constraint violation is not a
** successful [INSERT] and does not change the value returned by this
** routine.  ^Thus INSERT OR FAIL, INSERT OR IGNORE, INSERT OR ROLLBACK,
** and INSERT OR ABORT make no changes to the return value of this
** routine when their insertion fails.  ^(When INSERT OR REPLACE
** encounters a constraint violation, it does not fail.  The
** INSERT continues to completion after deleting rows that caused
** the constraint problem so INSERT OR REPLACE will always change
** the return value of this interface.)^
**
** ^For the purposes of this routine, an [INSERT] is considered to
** be successful even if it is subsequently rolled back.
**
** This function is accessible to SQL statements via the
** [last_insert_rowid() SQL function].
**
** If a separate thread performs a new [INSERT] on the same
** database connection while the [sqlite3_last_insert_rowid()]
** function is running and thus changes the last insert [rowid],
** then the value returned by [sqlite3_last_insert_rowid()] is
** unpredictable and might not equal either the old or the new
** last insert [rowid].
*/
sqlite3_int64 sqlite3_last_insert_rowid(sqlite3*);

/*
** CAPI3REF: Count The Number Of Rows Modified
**
** ^This function returns the number of database rows that were changed
** or inserted or deleted by the most recently completed SQL statement
** on the [database connection] specified by the first parameter.
** ^(Only changes that are directly specified by the [INSERT], [UPDATE],
** or [DELETE] statement are counted.  Auxiliary changes caused by
** triggers or [foreign key actions] are not counted.)^ Use the
** [sqlite3_total_changes()] function to find the total number of changes
** including changes caused by triggers and foreign key actions.
**
** ^Changes to a view that are simulated by an [INSTEAD OF trigger]
** are not counted.  Only real table changes are counted.
**
** ^(A "row change" is a change to a single row of a single table
** caused by an INSERT, DELETE, or UPDATE statement.  Rows that
** are changed as side effects of [REPLACE] constraint resolution,
** rollback, ABORT processing, [DROP TABLE], or by any other
** mechanisms do not count as direct row changes.)^
**
** A "trigger context" is a scope of execution that begins and
** ends with the script of a [CREATE TRIGGER | trigger]. 
** Most SQL statements are
** evaluated outside of any trigger.  This is the "top level"
** trigger context.  If a trigger fires from the top level, a
** new trigger context is entered for the duration of that one
** trigger.  Subtriggers create subcontexts for their duration.
**
** ^Calling [sqlite3_exec()] or [sqlite3_step()] recursively does
** not create a new trigger context.
**
** ^This function returns the number of direct row changes in the
** most recent INSERT, UPDATE, or DELETE statement within the same
** trigger context.
**
** ^Thus, when called from the top level, this function returns the
** number of changes in the most recent INSERT, UPDATE, or DELETE
** that also occurred at the top level.  ^(Within the body of a trigger,
** the sqlite3_changes() interface can be called to find the number of
** changes in the most recently completed INSERT, UPDATE, or DELETE
** statement within the body of the same trigger.
** However, the number returned does not include changes
** caused by subtriggers since those have their own context.)^
**
** See also the [sqlite3_total_changes()] interface, the
** [count_changes pragma], and the [changes() SQL function].
**
** If a separate thread makes changes on the same database connection
** while [sqlite3_changes()] is running then the value returned
** is unpredictable and not meaningful.
*/
int sqlite3_changes(sqlite3*);

/*
** CAPI3REF: Total Number Of Rows Modified
**
** ^This function returns the number of row changes caused by [INSERT],
** [UPDATE] or [DELETE] statements since the [database connection] was opened.
** ^(The count returned by sqlite3_total_changes() includes all changes
** from all [CREATE TRIGGER | trigger] contexts and changes made by
** [foreign key actions]. However,
** the count does not include changes used to implement [REPLACE] constraints,
** do rollbacks or ABORT processing, or [DROP TABLE] processing.  The
** count does not include rows of views that fire an [INSTEAD OF trigger],
** though if the INSTEAD OF trigger makes changes of its own, those changes 
** are counted.)^
** ^The sqlite3_total_changes() function counts the changes as soon as
** the statement that makes them is completed (when the statement handle
** is passed to [sqlite3_reset()] or [sqlite3_finalize()]).
**
** See also the [sqlite3_changes()] interface, the
** [count_changes pragma], and the [total_changes() SQL function].
**
** If a separate thread makes changes on the same database connection
** while [sqlite3_total_changes()] is running then the value
** returned is unpredictable and not meaningful.
*/
int sqlite3_total_changes(sqlite3*);

/*
** CAPI3REF: Interrupt A Long-Running Query
**
** ^This function causes any pending database operation to abort and
** return at its earliest opportunity. This routine is typically
** called in response to a user action such as pressing "Cancel"
** or Ctrl-C where the user wants a long query operation to halt
** immediately.
**
** ^It is safe to call this routine from a thread different from the
** thread that is currently running the database operation.  But it
** is not safe to call this routine with a [database connection] that
** is closed or might close before sqlite3_interrupt() returns.
**
** ^If an SQL operation is very nearly finished at the time when
** sqlite3_interrupt() is called, then it might not have an opportunity
** to be interrupted and might continue to completion.
**
** ^An SQL operation that is interrupted will return [SQLITE_INTERRUPT].
** ^If the interrupted SQL operation is an INSERT, UPDATE, or DELETE
** that is inside an explicit transaction, then the entire transaction
** will be rolled back automatically.
**
** ^The sqlite3_interrupt(D) call is in effect until all currently running
** SQL statements on [database connection] D complete.  ^Any new SQL statements
** that are started after the sqlite3_interrupt() call and before the 
** running statements reaches zero are interrupted as if they had been
** running prior to the sqlite3_interrupt() call.  ^New SQL statements
** that are started after the running statement count reaches zero are
** not effected by the sqlite3_interrupt().
** ^A call to sqlite3_interrupt(D) that occurs when there are no running
** SQL statements is a no-op and has no effect on SQL statements
** that are started after the sqlite3_interrupt() call returns.
**
** If the database connection closes while [sqlite3_interrupt()]
** is running then bad things will likely happen.
*/
void sqlite3_interrupt(sqlite3*);

/*
** CAPI3REF: Determine If An SQL Statement Is Complete
**
** These routines are useful during command-line input to determine if the
** currently entered text seems to form a complete SQL statement or
** if additional input is needed before sending the text into
** SQLite for parsing.  ^These routines return 1 if the input string
** appears to be a complete SQL statement.  ^A statement is judged to be
** complete if it ends with a semicolon token and is not a prefix of a
** well-formed CREATE TRIGGER statement.  ^Semicolons that are embedded within
** string literals or quoted identifier names or comments are not
** independent tokens (they are part of the token in which they are
** embedded) and thus do not count as a statement terminator.  ^Whitespace
** and comments that follow the final semicolon are ignored.
**
** ^These routines return 0 if the statement is incomplete.  ^If a
** memory allocation fails, then SQLITE_NOMEM is returned.
**
** ^These routines do not parse the SQL statements thus
** will not detect syntactically incorrect SQL.
**
** ^(If SQLite has not been initialized using [sqlite3_initialize()] prior 
** to invoking sqlite3_complete16() then sqlite3_initialize() is invoked
** automatically by sqlite3_complete16().  If that initialization fails,
** then the return value from sqlite3_complete16() will be non-zero
** regardless of whether or not the input SQL is complete.)^
**
** The input to [sqlite3_complete()] must be a zero-terminated
** UTF-8 string.
**
** The input to [sqlite3_complete16()] must be a zero-terminated
** UTF-16 string in native byte order.
*/
int sqlite3_complete(const char *sql);
int sqlite3_complete16(const void *sql);

/*
** CAPI3REF: Register A Callback To Handle SQLITE_BUSY Errors
**
** ^This routine sets a callback function that might be invoked whenever
** an attempt is made to open a database table that another thread
** or process has locked.
**
** ^If the busy callback is NULL, then [SQLITE_BUSY] or [SQLITE_IOERR_BLOCKED]
** is returned immediately upon encountering the lock.  ^If the busy callback
** is not NULL, then the callback might be invoked with two arguments.
**
** ^The first argument to the busy handler is a copy of the void* pointer which
** is the third argument to sqlite3_busy_handler().  ^The second argument to
** the busy handler callback is the number of times that the busy handler has
** been invoked for this locking event.  ^If the
** busy callback returns 0, then no additional attempts are made to
** access the database and [SQLITE_BUSY] or [SQLITE_IOERR_BLOCKED] is returned.
** ^If the callback returns non-zero, then another attempt
** is made to open the database for reading and the cycle repeats.
**
** The presence of a busy handler does not guarantee that it will be invoked
** when there is lock contention. ^If SQLite determines that invoking the busy
** handler could result in a deadlock, it will go ahead and return [SQLITE_BUSY]
** or [SQLITE_IOERR_BLOCKED] instead of invoking the busy handler.
** Consider a scenario where one process is holding a read lock that
** it is trying to promote to a reserved lock and
** a second process is holding a reserved lock that it is trying
** to promote to an exclusive lock.  The first process cannot proceed
** because it is blocked by the second and the second process cannot
** proceed because it is blocked by the first.  If both processes
** invoke the busy handlers, neither will make any progress.  Therefore,
** SQLite returns [SQLITE_BUSY] for the first process, hoping that this
** will induce the first process to release its read lock and allow
** the second process to proceed.
**
** ^The default busy callback is NULL.
**
** ^The [SQLITE_BUSY] error is converted to [SQLITE_IOERR_BLOCKED]
** when SQLite is in the middle of a large transaction where all the
** changes will not fit into the in-memory cache.  SQLite will
** already hold a RESERVED lock on the database file, but it needs
** to promote this lock to EXCLUSIVE so that it can spill cache
** pages into the database file without harm to concurrent
** readers.  ^If it is unable to promote the lock, then the in-memory
** cache will be left in an inconsistent state and so the error
** code is promoted from the relatively benign [SQLITE_BUSY] to
** the more severe [SQLITE_IOERR_BLOCKED].  ^This error code promotion
** forces an automatic rollback of the changes.  See the
** <a href="/cvstrac/wiki?p=CorruptionFollowingBusyError">
** CorruptionFollowingBusyError</a> wiki page for a discussion of why
** this is important.
**
** ^(There can only be a single busy handler defined for each
** [database connection].  Setting a new busy handler clears any
** previously set handler.)^  ^Note that calling [sqlite3_busy_timeout()]
** will also set or clear the busy handler.
**
** The busy callback should not take any actions which modify the
** database connection that invoked the busy handler.  Any such actions
** result in undefined behavior.
** 
** A busy handler must not close the database connection
** or [prepared statement] that invoked the busy handler.
*/
int sqlite3_busy_handler(sqlite3*, int(*)(void*,int), void*);

/*
** CAPI3REF: Set A Busy Timeout
**
** ^This routine sets a [sqlite3_busy_handler | busy handler] that sleeps
** for a specified amount of time when a table is locked.  ^The handler
** will sleep multiple times until at least "ms" milliseconds of sleeping
** have accumulated.  ^After at least "ms" milliseconds of sleeping,
** the handler returns 0 which causes [sqlite3_step()] to return
** [SQLITE_BUSY] or [SQLITE_IOERR_BLOCKED].
**
** ^Calling this routine with an argument less than or equal to zero
** turns off all busy handlers.
**
** ^(There can only be a single busy handler for a particular
** [database connection] any any given moment.  If another busy handler
** was defined  (using [sqlite3_busy_handler()]) prior to calling
** this routine, that other busy handler is cleared.)^
*/
int sqlite3_busy_timeout(sqlite3*, int ms);

/*
** CAPI3REF: Convenience Routines For Running Queries
**
** This is a legacy interface that is preserved for backwards compatibility.
** Use of this interface is not recommended.
**
** Definition: A <b>result table</b> is memory data structure created by the
** [sqlite3_get_table()] interface.  A result table records the
** complete query results from one or more queries.
**
** The table conceptually has a number of rows and columns.  But
** these numbers are not part of the result table itself.  These
** numbers are obtained separately.  Let N be the number of rows
** and M be the number of columns.
**
** A result table is an array of pointers to zero-terminated UTF-8 strings.
** There are (N+1)*M elements in the array.  The first M pointers point
** to zero-terminated strings that  contain the names of the columns.
** The remaining entries all point to query results.  NULL values result
** in NULL pointers.  All other values are in their UTF-8 zero-terminated
** string representation as returned by [sqlite3_column_text()].
**
** A result table might consist of one or more memory allocations.
** It is not safe to pass a result table directly to [sqlite3_free()].
** A result table should be deallocated using [sqlite3_free_table()].
**
** ^(As an example of the result table format, suppose a query result
** is as follows:
**
** <blockquote><pre>
**        Name        | Age
**        -----------------------
**        Alice       | 43
**        Bob         | 28
**        Cindy       | 21
** </pre></blockquote>
**
** There are two column (M==2) and three rows (N==3).  Thus the
** result table has 8 entries.  Suppose the result table is stored
** in an array names azResult.  Then azResult holds this content:
**
** <blockquote><pre>
**        azResult&#91;0] = "Name";
**        azResult&#91;1] = "Age";
**        azResult&#91;2] = "Alice";
**        azResult&#91;3] = "43";
**        azResult&#91;4] = "Bob";
**        azResult&#91;5] = "28";
**        azResult&#91;6] = "Cindy";
**        azResult&#91;7] = "21";
** </pre></blockquote>)^
**
** ^The sqlite3_get_table() function evaluates one or more
** semicolon-separated SQL statements in the zero-terminated UTF-8
** string of its 2nd parameter and returns a result table to the
** pointer given in its 3rd parameter.
**
** After the application has finished with the result from sqlite3_get_table(),
** it must pass the result table pointer to sqlite3_free_table() in order to
** release the memory that was malloced.  Because of the way the
** [sqlite3_malloc()] happens within sqlite3_get_table(), the calling
** function must not try to call [sqlite3_free()] directly.  Only
** [sqlite3_free_table()] is able to release the memory properly and safely.
**
** The sqlite3_get_table() interface is implemented as a wrapper around
** [sqlite3_exec()].  The sqlite3_get_table() routine does not have access
** to any internal data structures of SQLite.  It uses only the public
** interface defined here.  As a consequence, errors that occur in the
** wrapper layer outside of the internal [sqlite3_exec()] call are not
** reflected in subsequent calls to [sqlite3_errcode()] or
** [sqlite3_errmsg()].
*/
int sqlite3_get_table(
  sqlite3 *db,          /* An open database */
  const char *zSql,     /* SQL to be evaluated */
  char ***pazResult,    /* Results of the query */
  int *pnRow,           /* Number of result rows written here */
  int *pnColumn,        /* Number of result columns written here */
  char **pzErrmsg       /* Error msg written here */
);
void sqlite3_free_table(char **result);

/*
** CAPI3REF: Formatted String Printing Functions
**
** These routines are work-alikes of the "printf()" family of functions
** from the standard C library.
**
** ^The sqlite3_mprintf() and sqlite3_vmprintf() routines write their
** results into memory obtained from [sqlite3_malloc()].
** The strings returned by these two routines should be
** released by [sqlite3_free()].  ^Both routines return a
** NULL pointer if [sqlite3_malloc()] is unable to allocate enough
** memory to hold the resulting string.
**
** ^(The sqlite3_snprintf() routine is similar to "snprintf()" from
** the standard C library.  The result is written into the
** buffer supplied as the second parameter whose size is given by
** the first parameter. Note that the order of the
** first two parameters is reversed from snprintf().)^  This is an
** historical accident that cannot be fixed without breaking
** backwards compatibility.  ^(Note also that sqlite3_snprintf()
** returns a pointer to its buffer instead of the number of
** characters actually written into the buffer.)^  We admit that
** the number of characters written would be a more useful return
** value but we cannot change the implementation of sqlite3_snprintf()
** now without breaking compatibility.
**
** ^As long as the buffer size is greater than zero, sqlite3_snprintf()
** guarantees that the buffer is always zero-terminated.  ^The first
** parameter "n" is the total size of the buffer, including space for
** the zero terminator.  So the longest string that can be completely
** written will be n-1 characters.
**
** ^The sqlite3_vsnprintf() routine is a varargs version of sqlite3_snprintf().
**
** These routines all implement some additional formatting
** options that are useful for constructing SQL statements.
** All of the usual printf() formatting options apply.  In addition, there
** is are "%q", "%Q", and "%z" options.
**
** ^(The %q option works like %s in that it substitutes a nul-terminated
** string from the argument list.  But %q also doubles every '\'' character.
** %q is designed for use inside a string literal.)^  By doubling each '\''
** character it escapes that character and allows it to be inserted into
** the string.
**
** For example, assume the string variable zText contains text as follows:
**
** <blockquote><pre>
**  char *zText = "It's a happy day!";
** </pre></blockquote>
**
** One can use this text in an SQL statement as follows:
**
** <blockquote><pre>
**  char *zSQL = sqlite3_mprintf("INSERT INTO table VALUES('%q')", zText);
**  sqlite3_exec(db, zSQL, 0, 0, 0);
**  sqlite3_free(zSQL);
** </pre></blockquote>
**
** Because the %q format string is used, the '\'' character in zText
** is escaped and the SQL generated is as follows:
**
** <blockquote><pre>
**  INSERT INTO table1 VALUES('It''s a happy day!')
** </pre></blockquote>
**
** This is correct.  Had we used %s instead of %q, the generated SQL
** would have looked like this:
**
** <blockquote><pre>
**  INSERT INTO table1 VALUES('It's a happy day!');
** </pre></blockquote>
**
** This second example is an SQL syntax error.  As a general rule you should
** always use %q instead of %s when inserting text into a string literal.
**
** ^(The %Q option works like %q except it also adds single quotes around
** the outside of the total string.  Additionally, if the parameter in the
** argument list is a NULL pointer, %Q substitutes the text "NULL" (without
** single quotes).)^  So, for example, one could say:
**
** <blockquote><pre>
**  char *zSQL = sqlite3_mprintf("INSERT INTO table VALUES(%Q)", zText);
**  sqlite3_exec(db, zSQL, 0, 0, 0);
**  sqlite3_free(zSQL);
** </pre></blockquote>
**
** The code above will render a correct SQL statement in the zSQL
** variable even if the zText variable is a NULL pointer.
**
** ^(The "%z" formatting option works like "%s" but with the
** addition that after the string has been read and copied into
** the result, [sqlite3_free()] is called on the input string.)^
*/
char *sqlite3_mprintf(const char*,...);
char *sqlite3_vmprintf(const char*, va_list);
char *sqlite3_snprintf(int,char*,const char*, ...);
char *sqlite3_vsnprintf(int,char*,const char*, va_list);

/*
** CAPI3REF: Memory Allocation Subsystem
**
** The SQLite core uses these three routines for all of its own
** internal memory allocation needs. "Core" in the previous sentence
** does not include operating-system specific VFS implementation.  The
** Windows VFS uses native malloc() and free() for some operations.
**
** ^The sqlite3_malloc() routine returns a pointer to a block
** of memory at least N bytes in length, where N is the parameter.
** ^If sqlite3_malloc() is unable to obtain sufficient free
** memory, it returns a NULL pointer.  ^If the parameter N to
** sqlite3_malloc() is zero or negative then sqlite3_malloc() returns
** a NULL pointer.
**
** ^Calling sqlite3_free() with a pointer previously returned
** by sqlite3_malloc() or sqlite3_realloc() releases that memory so
** that it might be reused.  ^The sqlite3_free() routine is
** a no-op if is called with a NULL pointer.  Passing a NULL pointer
** to sqlite3_free() is harmless.  After being freed, memory
** should neither be read nor written.  Even reading previously freed
** memory might result in a segmentation fault or other severe error.
** Memory corruption, a segmentation fault, or other severe error
** might result if sqlite3_free() is called with a non-NULL pointer that
** was not obtained from sqlite3_malloc() or sqlite3_realloc().
**
** ^(The sqlite3_realloc() interface attempts to resize a
** prior memory allocation to be at least N bytes, where N is the
** second parameter.  The memory allocation to be resized is the first
** parameter.)^ ^ If the first parameter to sqlite3_realloc()
** is a NULL pointer then its behavior is identical to calling
** sqlite3_malloc(N) where N is the second parameter to sqlite3_realloc().
** ^If the second parameter to sqlite3_realloc() is zero or
** negative then the behavior is exactly the same as calling
** sqlite3_free(P) where P is the first parameter to sqlite3_realloc().
** ^sqlite3_realloc() returns a pointer to a memory allocation
** of at least N bytes in size or NULL if sufficient memory is unavailable.
** ^If M is the size of the prior allocation, then min(N,M) bytes
** of the prior allocation are copied into the beginning of buffer returned
** by sqlite3_realloc() and the prior allocation is freed.
** ^If sqlite3_realloc() returns NULL, then the prior allocation
** is not freed.
**
** ^The memory returned by sqlite3_malloc() and sqlite3_realloc()
** is always aligned to at least an 8 byte boundary, or to a
** 4 byte boundary if the [SQLITE_4_BYTE_ALIGNED_MALLOC] compile-time
** option is used.
**
** In SQLite version 3.5.0 and 3.5.1, it was possible to define
** the SQLITE_OMIT_MEMORY_ALLOCATION which would cause the built-in
** implementation of these routines to be omitted.  That capability
** is no longer provided.  Only built-in memory allocators can be used.
**
** Prior to SQLite version 3.7.10, the Windows OS interface layer called
** the system malloc() and free() directly when converting
** filenames between the UTF-8 encoding used by SQLite
** and whatever filename encoding is used by the particular Windows
** installation.  Memory allocation errors were detected, but
** they were reported back as [SQLITE_CANTOPEN] or
** [SQLITE_IOERR] rather than [SQLITE_NOMEM].
**
** The pointer arguments to [sqlite3_free()] and [sqlite3_realloc()]
** must be either NULL or else pointers obtained from a prior
** invocation of [sqlite3_malloc()] or [sqlite3_realloc()] that have
** not yet been released.
**
** The application must not read or write any part of
** a block of memory after it has been released using
** [sqlite3_free()] or [sqlite3_realloc()].
*/
void *sqlite3_malloc(int);
void *sqlite3_realloc(void*, int);
void sqlite3_free(void*);

/*
** CAPI3REF: Memory Allocator Statistics
**
** SQLite provides these two interfaces for reporting on the status
** of the [sqlite3_malloc()], [sqlite3_free()], and [sqlite3_realloc()]
** routines, which form the built-in memory allocation subsystem.
**
** ^The [sqlite3_memory_used()] routine returns the number of bytes
** of memory currently outstanding (malloced but not freed).
** ^The [sqlite3_memory_highwater()] routine returns the maximum
** value of [sqlite3_memory_used()] since the high-water mark
** was last reset.  ^The values returned by [sqlite3_memory_used()] and
** [sqlite3_memory_highwater()] include any overhead
** added by SQLite in its implementation of [sqlite3_malloc()],
** but not overhead added by the any underlying system library
** routines that [sqlite3_malloc()] may call.
**
** ^The memory high-water mark is reset to the current value of
** [sqlite3_memory_used()] if and only if the parameter to
** [sqlite3_memory_highwater()] is true.  ^The value returned
** by [sqlite3_memory_highwater(1)] is the high-water mark
** prior to the reset.
*/
sqlite3_int64 sqlite3_memory_used(void);
sqlite3_int64 sqlite3_memory_highwater(int resetFlag);

/*
** CAPI3REF: Pseudo-Random Number Generator
**
** SQLite contains a high-quality pseudo-random number generator (PRNG) used to
** select random [ROWID | ROWIDs] when inserting new records into a table that
** already uses the largest possible [ROWID].  The PRNG is also used for
** the build-in random() and randomblob() SQL functions.  This interface allows
** applications to access the same PRNG for other purposes.
**
** ^A call to this routine stores N bytes of randomness into buffer P.
**
** ^The first time this routine is invoked (either internally or by
** the application) the PRNG is seeded using randomness obtained
** from the xRandomness method of the default [sqlite3_vfs] object.
** ^On all subsequent invocations, the pseudo-randomness is generated
** internally and without recourse to the [sqlite3_vfs] xRandomness
** method.
*/
void sqlite3_randomness(int N, void *P);

/*
** CAPI3REF: Compile-Time Authorization Callbacks
**
** ^This routine registers an authorizer callback with a particular
** [database connection], supplied in the first argument.
** ^The authorizer callback is invoked as SQL statements are being compiled
** by [sqlite3_prepare()] or its variants [sqlite3_prepare_v2()],
** [sqlite3_prepare16()] and [sqlite3_prepare16_v2()].  ^At various
** points during the compilation process, as logic is being created
** to perform various actions, the authorizer callback is invoked to
** see if those actions are allowed.  ^The authorizer callback should
** return [SQLITE_OK] to allow the action, [SQLITE_IGNORE] to disallow the
** specific action but allow the SQL statement to continue to be
** compiled, or [SQLITE_DENY] to cause the entire SQL statement to be
** rejected with an error.  ^If the authorizer callback returns
** any value other than [SQLITE_IGNORE], [SQLITE_OK], or [SQLITE_DENY]
** then the [sqlite3_prepare_v2()] or equivalent call that triggered
** the authorizer will fail with an error message.
**
** When the callback returns [SQLITE_OK], that means the operation
** requested is ok.  ^When the callback returns [SQLITE_DENY], the
** [sqlite3_prepare_v2()] or equivalent call that triggered the
** authorizer will fail with an error message explaining that
** access is denied. 
**
** ^The first parameter to the authorizer callback is a copy of the third
** parameter to the sqlite3_set_authorizer() interface. ^The second parameter
** to the callback is an integer [SQLITE_COPY | action code] that specifies
** the particular action to be authorized. ^The third through sixth parameters
** to the callback are zero-terminated strings that contain additional
** details about the action to be authorized.
**
** ^If the action code is [SQLITE_READ]
** and the callback returns [SQLITE_IGNORE] then the
** [prepared statement] statement is constructed to substitute
** a NULL value in place of the table column that would have
** been read if [SQLITE_OK] had been returned.  The [SQLITE_IGNORE]
** return can be used to deny an untrusted user access to individual
** columns of a table.
** ^If the action code is [SQLITE_DELETE] and the callback returns
** [SQLITE_IGNORE] then the [DELETE] operation proceeds but the
** [truncate optimization] is disabled and all rows are deleted individually.
**
** An authorizer is used when [sqlite3_prepare | preparing]
** SQL statements from an untrusted source, to ensure that the SQL statements
** do not try to access data they are not allowed to see, or that they do not
** try to execute malicious statements that damage the database.  For
** example, an application may allow a user to enter arbitrary
** SQL queries for evaluation by a database.  But the application does
** not want the user to be able to make arbitrary changes to the
** database.  An authorizer could then be put in place while the
** user-entered SQL is being [sqlite3_prepare | prepared] that
** disallows everything except [SELECT] statements.
**
** Applications that need to process SQL from untrusted sources
** might also consider lowering resource limits using [sqlite3_limit()]
** and limiting database size using the [max_page_count] [PRAGMA]
** in addition to using an authorizer.
**
** ^(Only a single authorizer can be in place on a database connection
** at a time.  Each call to sqlite3_set_authorizer overrides the
** previous call.)^  ^Disable the authorizer by installing a NULL callback.
** The authorizer is disabled by default.
**
** The authorizer callback must not do anything that will modify
** the database connection that invoked the authorizer callback.
** Note that [sqlite3_prepare_v2()] and [sqlite3_step()] both modify their
** database connections for the meaning of "modify" in this paragraph.
**
** ^When [sqlite3_prepare_v2()] is used to prepare a statement, the
** statement might be re-prepared during [sqlite3_step()] due to a 
** schema change.  Hence, the application should ensure that the
** correct authorizer callback remains in place during the [sqlite3_step()].
**
** ^Note that the authorizer callback is invoked only during
** [sqlite3_prepare()] or its variants.  Authorization is not
** performed during statement evaluation in [sqlite3_step()], unless
** as stated in the previous paragraph, sqlite3_step() invokes
** sqlite3_prepare_v2() to reprepare a statement after a schema change.
*/
int sqlite3_set_authorizer(
  sqlite3*,
  int (*xAuth)(void*,int,const char*,const char*,const char*,const char*),
  void *pUserData
);

/*
** CAPI3REF: Authorizer Return Codes
**
** The [sqlite3_set_authorizer | authorizer callback function] must
** return either [SQLITE_OK] or one of these two constants in order
** to signal SQLite whether or not the action is permitted.  See the
** [sqlite3_set_authorizer | authorizer documentation] for additional
** information.
**
** Note that SQLITE_IGNORE is also used as a [SQLITE_ROLLBACK | return code]
** from the [sqlite3_vtab_on_conflict()] interface.
*/
#define SQLITE_DENY   1   /* Abort the SQL statement with an error */
#define SQLITE_IGNORE 2   /* Don't allow access, but don't generate an error */

/*
** CAPI3REF: Authorizer Action Codes
**
** The [sqlite3_set_authorizer()] interface registers a callback function
** that is invoked to authorize certain SQL statement actions.  The
** second parameter to the callback is an integer code that specifies
** what action is being authorized.  These are the integer action codes that
** the authorizer callback may be passed.
**
** These action code values signify what kind of operation is to be
** authorized.  The 3rd and 4th parameters to the authorization
** callback function will be parameters or NULL depending on which of these
** codes is used as the second parameter.  ^(The 5th parameter to the
** authorizer callback is the name of the database ("main", "temp",
** etc.) if applicable.)^  ^The 6th parameter to the authorizer callback
** is the name of the inner-most trigger or view that is responsible for
** the access attempt or NULL if this access attempt is directly from
** top-level SQL code.
*/
/******************************************* 3rd ************ 4th ***********/
#define SQLITE_CREATE_INDEX          1   /* Index Name      Table Name      */
#define SQLITE_CREATE_TABLE          2   /* Table Name      NULL            */
#define SQLITE_CREATE_TEMP_INDEX     3   /* Index Name      Table Name      */
#define SQLITE_CREATE_TEMP_TABLE     4   /* Table Name      NULL            */
#define SQLITE_CREATE_TEMP_TRIGGER   5   /* Trigger Name    Table Name      */
#define SQLITE_CREATE_TEMP_VIEW      6   /* View Name       NULL            */
#define SQLITE_CREATE_TRIGGER        7   /* Trigger Name    Table Name      */
#define SQLITE_CREATE_VIEW           8   /* View Name       NULL            */
#define SQLITE_DELETE                9   /* Table Name      NULL            */
#define SQLITE_DROP_INDEX           10   /* Index Name      Table Name      */
#define SQLITE_DROP_TABLE           11   /* Table Name      NULL            */
#define SQLITE_DROP_TEMP_INDEX      12   /* Index Name      Table Name      */
#define SQLITE_DROP_TEMP_TABLE      13   /* Table Name      NULL            */
#define SQLITE_DROP_TEMP_TRIGGER    14   /* Trigger Name    Table Name      */
#define SQLITE_DROP_TEMP_VIEW       15   /* View Name       NULL            */
#define SQLITE_DROP_TRIGGER         16   /* Trigger Name    Table Name      */
#define SQLITE_DROP_VIEW            17   /* View Name       NULL            */
#define SQLITE_INSERT               18   /* Table Name      NULL            */
#define SQLITE_PRAGMA               19   /* Pragma Name     1st arg or NULL */
#define SQLITE_READ                 20   /* Table Name      Column Name     */
#define SQLITE_SELECT               21   /* NULL            NULL            */
#define SQLITE_TRANSACTION          22   /* Operation       NULL            */
#define SQLITE_UPDATE               23   /* Table Name      Column Name     */
#define SQLITE_ATTACH               24   /* Filename        NULL            */
#define SQLITE_DETACH               25   /* Database Name   NULL            */
#define SQLITE_ALTER_TABLE          26   /* Database Name   Table Name      */
#define SQLITE_REINDEX              27   /* Index Name      NULL            */
#define SQLITE_ANALYZE              28   /* Table Name      NULL            */
#define SQLITE_CREATE_VTABLE        29   /* Table Name      Module Name     */
#define SQLITE_DROP_VTABLE          30   /* Table Name      Module Name     */
#define SQLITE_FUNCTION             31   /* NULL            Function Name   */
#define SQLITE_SAVEPOINT            32   /* Operation       Savepoint Name  */
#define SQLITE_COPY                  0   /* No longer used */

/*
** CAPI3REF: Tracing And Profiling Functions
**
** These routines register callback functions that can be used for
** tracing and profiling the execution of SQL statements.
**
** ^The callback function registered by sqlite3_trace() is invoked at
** various times when an SQL statement is being run by [sqlite3_step()].
** ^The sqlite3_trace() callback is invoked with a UTF-8 rendering of the
** SQL statement text as the statement first begins executing.
** ^(Additional sqlite3_trace() callbacks might occur
** as each triggered subprogram is entered.  The callbacks for triggers
** contain a UTF-8 SQL comment that identifies the trigger.)^
**
** ^The callback function registered by sqlite3_profile() is invoked
** as each SQL statement finishes.  ^The profile callback contains
** the original statement text and an estimate of wall-clock time
** of how long that statement took to run.  ^The profile callback
** time is in units of nanoseconds, however the current implementation
** is only capable of millisecond resolution so the six least significant
** digits in the time are meaningless.  Future versions of SQLite
** might provide greater resolution on the profiler callback.  The
** sqlite3_profile() function is considered experimental and is
** subject to change in future versions of SQLite.
*/
void *sqlite3_trace(sqlite3*, void(*xTrace)(void*,const char*), void*);
SQLITE_EXPERIMENTAL void *sqlite3_profile(sqlite3*,
   void(*xProfile)(void*,const char*,sqlite3_uint64), void*);

/*
** CAPI3REF: Query Progress Callbacks
**
** ^The sqlite3_progress_handler(D,N,X,P) interface causes the callback
** function X to be invoked periodically during long running calls to
** [sqlite3_exec()], [sqlite3_step()] and [sqlite3_get_table()] for
** database connection D.  An example use for this
** interface is to keep a GUI updated during a large query.
**
** ^The parameter P is passed through as the only parameter to the 
** callback function X.  ^The parameter N is the number of 
** [virtual machine instructions] that are evaluated between successive
** invocations of the callback X.
**
** ^Only a single progress handler may be defined at one time per
** [database connection]; setting a new progress handler cancels the
** old one.  ^Setting parameter X to NULL disables the progress handler.
** ^The progress handler is also disabled by setting N to a value less
** than 1.
**
** ^If the progress callback returns non-zero, the operation is
** interrupted.  This feature can be used to implement a
** "Cancel" button on a GUI progress dialog box.
**
** The progress handler callback must not do anything that will modify
** the database connection that invoked the progress handler.
** Note that [sqlite3_prepare_v2()] and [sqlite3_step()] both modify their
** database connections for the meaning of "modify" in this paragraph.
**
*/
void sqlite3_progress_handler(sqlite3*, int, int(*)(void*), void*);

/*
** CAPI3REF: Opening A New Database Connection
**
** ^These routines open an SQLite database file as specified by the 
** filename argument. ^The filename argument is interpreted as UTF-8 for
** sqlite3_open() and sqlite3_open_v2() and as UTF-16 in the native byte
** order for sqlite3_open16(). ^(A [database connection] handle is usually
** returned in *ppDb, even if an error occurs.  The only exception is that
** if SQLite is unable to allocate memory to hold the [sqlite3] object,
** a NULL will be written into *ppDb instead of a pointer to the [sqlite3]
** object.)^ ^(If the database is opened (and/or created) successfully, then
** [SQLITE_OK] is returned.  Otherwise an [error code] is returned.)^ ^The
** [sqlite3_errmsg()] or [sqlite3_errmsg16()] routines can be used to obtain
** an English language description of the error following a failure of any
** of the sqlite3_open() routines.
**
** ^The default encoding for the database will be UTF-8 if
** sqlite3_open() or sqlite3_open_v2() is called and
** UTF-16 in the native byte order if sqlite3_open16() is used.
**
** Whether or not an error occurs when it is opened, resources
** associated with the [database connection] handle should be released by
** passing it to [sqlite3_close()] when it is no longer required.
**
** The sqlite3_open_v2() interface works like sqlite3_open()
** except that it accepts two additional parameters for additional control
** over the new database connection.  ^(The flags parameter to
** sqlite3_open_v2() can take one of
** the following three values, optionally combined with the 
** [SQLITE_OPEN_NOMUTEX], [SQLITE_OPEN_FULLMUTEX], [SQLITE_OPEN_SHAREDCACHE],
** [SQLITE_OPEN_PRIVATECACHE], and/or [SQLITE_OPEN_URI] flags:)^
**
** <dl>
** ^(<dt>[SQLITE_OPEN_READONLY]</dt>
** <dd>The database is opened in read-only mode.  If the database does not
** already exist, an error is returned.</dd>)^
**
** ^(<dt>[SQLITE_OPEN_READWRITE]</dt>
** <dd>The database is opened for reading and writing if possible, or reading
** only if the file is write protected by the operating system.  In either
** case the database must already exist, otherwise an error is returned.</dd>)^
**
** ^(<dt>[SQLITE_OPEN_READWRITE] | [SQLITE_OPEN_CREATE]</dt>
** <dd>The database is opened for reading and writing, and is created if
** it does not already exist. This is the behavior that is always used for
** sqlite3_open() and sqlite3_open16().</dd>)^
** </dl>
**
** If the 3rd parameter to sqlite3_open_v2() is not one of the
** combinations shown above optionally combined with other
** [SQLITE_OPEN_READONLY | SQLITE_OPEN_* bits]
** then the behavior is undefined.
**
** ^If the [SQLITE_OPEN_NOMUTEX] flag is set, then the database connection
** opens in the multi-thread [threading mode] as long as the single-thread
** mode has not been set at compile-time or start-time.  ^If the
** [SQLITE_OPEN_FULLMUTEX] flag is set then the database connection opens
** in the serialized [threading mode] unless single-thread was
** previously selected at compile-time or start-time.
** ^The [SQLITE_OPEN_SHAREDCACHE] flag causes the database connection to be
** eligible to use [shared cache mode], regardless of whether or not shared
** cache is enabled using [sqlite3_enable_shared_cache()].  ^The
** [SQLITE_OPEN_PRIVATECACHE] flag causes the database connection to not
** participate in [shared cache mode] even if it is enabled.
**
** ^The fourth parameter to sqlite3_open_v2() is the name of the
** [sqlite3_vfs] object that defines the operating system interface that
** the new database connection should use.  ^If the fourth parameter is
** a NULL pointer then the default [sqlite3_vfs] object is used.
**
** ^If the filename is ":memory:", then a private, temporary in-memory database
** is created for the connection.  ^This in-memory database will vanish when
** the database connection is closed.  Future versions of SQLite might
** make use of additional special filenames that begin with the ":" character.
** It is recommended that when a database filename actually does begin with
** a ":" character you should prefix the filename with a pathname such as
** "./" to avoid ambiguity.
**
** ^If the filename is an empty string, then a private, temporary
** on-disk database will be created.  ^This private database will be
** automatically deleted as soon as the database connection is closed.
**
** [[URI filenames in sqlite3_open()]] <h3>URI Filenames</h3>
**
** ^If [URI filename] interpretation is enabled, and the filename argument
** begins with "file:", then the filename is interpreted as a URI. ^URI
** filename interpretation is enabled if the [SQLITE_OPEN_URI] flag is
** set in the fourth argument to sqlite3_open_v2(), or if it has
** been enabled globally using the [SQLITE_CONFIG_URI] option with the
** [sqlite3_config()] method or by the [SQLITE_USE_URI] compile-time option.
** As of SQLite version 3.7.7, URI filename interpretation is turned off
** by default, but future releases of SQLite might enable URI filename
** interpretation by default.  See "[URI filenames]" for additional
** information.
**
** URI filenames are parsed according to RFC 3986. ^If the URI contains an
** authority, then it must be either an empty string or the string 
** "localhost". ^If the authority is not an empty string or "localhost", an 
** error is returned to the caller. ^The fragment component of a URI, if 
** present, is ignored.
**
** ^SQLite uses the path component of the URI as the name of the disk file
** which contains the database. ^If the path begins with a '/' character, 
** then it is interpreted as an absolute path. ^If the path does not begin 
** with a '/' (meaning that the authority section is omitted from the URI)
** then the path is interpreted as a relative path. 
** ^On windows, the first component of an absolute path 
** is a drive specification (e.g. "C:").
**
** [[core URI query parameters]]
** The query component of a URI may contain parameters that are interpreted
** either by SQLite itself, or by a [VFS | custom VFS implementation].
** SQLite interprets the following three query parameters:
**
** <ul>
**   <li> <b>vfs</b>: ^The "vfs" parameter may be used to specify the name of
**     a VFS object that provides the operating system interface that should
**     be used to access the database file on disk. ^If this option is set to
**     an empty string the default VFS object is used. ^Specifying an unknown
**     VFS is an error. ^If sqlite3_open_v2() is used and the vfs option is
**     present, then the VFS specified by the option takes precedence over
**     the value passed as the fourth parameter to sqlite3_open_v2().
**
**   <li> <b>mode</b>: ^(The mode parameter may be set to either "ro", "rw",
**     "rwc", or "memory". Attempting to set it to any other value is
**     an error)^. 
**     ^If "ro" is specified, then the database is opened for read-only 
**     access, just as if the [SQLITE_OPEN_READONLY] flag had been set in the 
**     third argument to sqlite3_open_v2(). ^If the mode option is set to 
**     "rw", then the database is opened for read-write (but not create) 
**     access, as if SQLITE_OPEN_READWRITE (but not SQLITE_OPEN_CREATE) had 
**     been set. ^Value "rwc" is equivalent to setting both 
**     SQLITE_OPEN_READWRITE and SQLITE_OPEN_CREATE.  ^If the mode option is
**     set to "memory" then a pure [in-memory database] that never reads
**     or writes from disk is used. ^It is an error to specify a value for
**     the mode parameter that is less restrictive than that specified by
**     the flags passed in the third parameter to sqlite3_open_v2().
**
**   <li> <b>cache</b>: ^The cache parameter may be set to either "shared" or
**     "private". ^Setting it to "shared" is equivalent to setting the
**     SQLITE_OPEN_SHAREDCACHE bit in the flags argument passed to
**     sqlite3_open_v2(). ^Setting the cache parameter to "private" is 
**     equivalent to setting the SQLITE_OPEN_PRIVATECACHE bit.
**     ^If sqlite3_open_v2() is used and the "cache" parameter is present in
**     a URI filename, its value overrides any behaviour requested by setting
**     SQLITE_OPEN_PRIVATECACHE or SQLITE_OPEN_SHAREDCACHE flag.
** </ul>
**
** ^Specifying an unknown parameter in the query component of a URI is not an
** error.  Future versions of SQLite might understand additional query
** parameters.  See "[query parameters with special meaning to SQLite]" for
** additional information.
**
** [[URI filename examples]] <h3>URI filename examples</h3>
**
** <table border="1" align=center cellpadding=5>
** <tr><th> URI filenames <th> Results
** <tr><td> file:data.db <td> 
**          Open the file "data.db" in the current directory.
** <tr><td> file:/home/fred/data.db<br>
**          file:///home/fred/data.db <br> 
**          file://localhost/home/fred/data.db <br> <td> 
**          Open the database file "/home/fred/data.db".
** <tr><td> file://darkstar/home/fred/data.db <td> 
**          An error. "darkstar" is not a recognized authority.
** <tr><td style="white-space:nowrap"> 
**          file:///C:/Documents%20and%20Settings/fred/Desktop/data.db
**     <td> Windows only: Open the file "data.db" on fred's desktop on drive
**          C:. Note that the %20 escaping in this example is not strictly 
**          necessary - space characters can be used literally
**          in URI filenames.
** <tr><td> file:data.db?mode=ro&cache=private <td> 
**          Open file "data.db" in the current directory for read-only access.
**          Regardless of whether or not shared-cache mode is enabled by
**          default, use a private cache.
** <tr><td> file:/home/fred/data.db?vfs=unix-nolock <td>
**          Open file "/home/fred/data.db". Use the special VFS "unix-nolock".
** <tr><td> file:data.db?mode=readonly <td> 
**          An error. "readonly" is not a valid option for the "mode" parameter.
** </table>
**
** ^URI hexadecimal escape sequences (%HH) are supported within the path and
** query components of a URI. A hexadecimal escape sequence consists of a
** percent sign - "%" - followed by exactly two hexadecimal digits 
** specifying an octet value. ^Before the path or query components of a
** URI filename are interpreted, they are encoded using UTF-8 and all 
** hexadecimal escape sequences replaced by a single byte containing the
** corresponding octet. If this process generates an invalid UTF-8 encoding,
** the results are undefined.
**
** <b>Note to Windows users:</b>  The encoding used for the filename argument
** of sqlite3_open() and sqlite3_open_v2() must be UTF-8, not whatever
** codepage is currently defined.  Filenames containing international
** characters must be converted to UTF-8 prior to passing them into
** sqlite3_open() or sqlite3_open_v2().
**
** <b>Note to Windows Runtime users:</b>  The temporary directory must be set
** prior to calling sqlite3_open() or sqlite3_open_v2().  Otherwise, various
** features that require the use of temporary files may fail.
**
** See also: [sqlite3_temp_directory]
*/
int sqlite3_open(
  const char *filename,   /* Database filename (UTF-8) */
  sqlite3 **ppDb          /* OUT: SQLite db handle */
);
int sqlite3_open16(
  const void *filename,   /* Database filename (UTF-16) */
  sqlite3 **ppDb          /* OUT: SQLite db handle */
);
int sqlite3_open_v2(
  const char *filename,   /* Database filename (UTF-8) */
  sqlite3 **ppDb,         /* OUT: SQLite db handle */
  int flags,              /* Flags */
  const char *zVfs        /* Name of VFS module to use */
);

/*
** CAPI3REF: Obtain Values For URI Parameters
**
** These are utility routines, useful to VFS implementations, that check
** to see if a database file was a URI that contained a specific query 
** parameter, and if so obtains the value of that query parameter.
**
** If F is the database filename pointer passed into the xOpen() method of 
** a VFS implementation when the flags parameter to xOpen() has one or 
** more of the [SQLITE_OPEN_URI] or [SQLITE_OPEN_MAIN_DB] bits set and
** P is the name of the query parameter, then
** sqlite3_uri_parameter(F,P) returns the value of the P
** parameter if it exists or a NULL pointer if P does not appear as a 
** query parameter on F.  If P is a query parameter of F
** has no explicit value, then sqlite3_uri_parameter(F,P) returns
** a pointer to an empty string.
**
** The sqlite3_uri_boolean(F,P,B) routine assumes that P is a boolean
** parameter and returns true (1) or false (0) according to the value
** of P.  The sqlite3_uri_boolean(F,P,B) routine returns true (1) if the
** value of query parameter P is one of "yes", "true", or "on" in any
** case or if the value begins with a non-zero number.  The 
** sqlite3_uri_boolean(F,P,B) routines returns false (0) if the value of
** query parameter P is one of "no", "false", or "off" in any case or
** if the value begins with a numeric zero.  If P is not a query
** parameter on F or if the value of P is does not match any of the
** above, then sqlite3_uri_boolean(F,P,B) returns (B!=0).
**
** The sqlite3_uri_int64(F,P,D) routine converts the value of P into a
** 64-bit signed integer and returns that integer, or D if P does not
** exist.  If the value of P is something other than an integer, then
** zero is returned.
** 
** If F is a NULL pointer, then sqlite3_uri_parameter(F,P) returns NULL and
** sqlite3_uri_boolean(F,P,B) returns B.  If F is not a NULL pointer and
** is not a database file pathname pointer that SQLite passed into the xOpen
** VFS method, then the behavior of this routine is undefined and probably
** undesirable.
*/
const char *sqlite3_uri_parameter(const char *zFilename, const char *zParam);
int sqlite3_uri_boolean(const char *zFile, const char *zParam, int bDefault);
sqlite3_int64 sqlite3_uri_int64(const char*, const char*, sqlite3_int64);


/*
** CAPI3REF: Error Codes And Messages
**
** ^The sqlite3_errcode() interface returns the numeric [result code] or
** [extended result code] for the most recent failed sqlite3_* API call
** associated with a [database connection]. If a prior API call failed
** but the most recent API call succeeded, the return value from
** sqlite3_errcode() is undefined.  ^The sqlite3_extended_errcode()
** interface is the same except that it always returns the 
** [extended result code] even when extended result codes are
** disabled.
**
** ^The sqlite3_errmsg() and sqlite3_errmsg16() return English-language
** text that describes the error, as either UTF-8 or UTF-16 respectively.
** ^(Memory to hold the error message string is managed internally.
** The application does not need to worry about freeing the result.
** However, the error string might be overwritten or deallocated by
** subsequent calls to other SQLite interface functions.)^
**
** ^The sqlite3_errstr() interface returns the English-language text
** that describes the [result code], as UTF-8.
** ^(Memory to hold the error message string is managed internally
** and must not be freed by the application)^.
**
** When the serialized [threading mode] is in use, it might be the
** case that a second error occurs on a separate thread in between
** the time of the first error and the call to these interfaces.
** When that happens, the second error will be reported since these
** interfaces always report the most recent result.  To avoid
** this, each thread can obtain exclusive use of the [database connection] D
** by invoking [sqlite3_mutex_enter]([sqlite3_db_mutex](D)) before beginning
** to use D and invoking [sqlite3_mutex_leave]([sqlite3_db_mutex](D)) after
** all calls to the interfaces listed here are completed.
**
** If an interface fails with SQLITE_MISUSE, that means the interface
** was invoked incorrectly by the application.  In that case, the
** error code and message may or may not be set.
*/
int sqlite3_errcode(sqlite3 *db);
int sqlite3_extended_errcode(sqlite3 *db);
const char *sqlite3_errmsg(sqlite3*);
const void *sqlite3_errmsg16(sqlite3*);
const char *sqlite3_errstr(int);

/*
** CAPI3REF: SQL Statement Object
** KEYWORDS: {prepared statement} {prepared statements}
**
** An instance of this object represents a single SQL statement.
** This object is variously known as a "prepared statement" or a
** "compiled SQL statement" or simply as a "statement".
**
** The life of a statement object goes something like this:
**
** <ol>
** <li> Create the object using [sqlite3_prepare_v2()] or a related
**      function.
** <li> Bind values to [host parameters] using the sqlite3_bind_*()
**      interfaces.
** <li> Run the SQL by calling [sqlite3_step()] one or more times.
** <li> Reset the statement using [sqlite3_reset()] then go back
**      to step 2.  Do this zero or more times.
** <li> Destroy the object using [sqlite3_finalize()].
** </ol>
**
** Refer to documentation on individual methods above for additional
** information.
*/
typedef struct sqlite3_stmt sqlite3_stmt;

/*
** CAPI3REF: Run-time Limits
**
** ^(This interface allows the size of various constructs to be limited
** on a connection by connection basis.  The first parameter is the
** [database connection] whose limit is to be set or queried.  The
** second parameter is one of the [limit categories] that define a
** class of constructs to be size limited.  The third parameter is the
** new limit for that construct.)^
**
** ^If the new limit is a negative number, the limit is unchanged.
** ^(For each limit category SQLITE_LIMIT_<i>NAME</i> there is a 
** [limits | hard upper bound]
** set at compile-time by a C preprocessor macro called
** [limits | SQLITE_MAX_<i>NAME</i>].
** (The "_LIMIT_" in the name is changed to "_MAX_".))^
** ^Attempts to increase a limit above its hard upper bound are
** silently truncated to the hard upper bound.
**
** ^Regardless of whether or not the limit was changed, the 
** [sqlite3_limit()] interface returns the prior value of the limit.
** ^Hence, to find the current value of a limit without changing it,
** simply invoke this interface with the third parameter set to -1.
**
** Run-time limits are intended for use in applications that manage
** both their own internal database and also databases that are controlled
** by untrusted external sources.  An example application might be a
** web browser that has its own databases for storing history and
** separate databases controlled by JavaScript applications downloaded
** off the Internet.  The internal databases can be given the
** large, default limits.  Databases managed by external sources can
** be given much smaller limits designed to prevent a denial of service
** attack.  Developers might also want to use the [sqlite3_set_authorizer()]
** interface to further control untrusted SQL.  The size of the database
** created by an untrusted script can be contained using the
** [max_page_count] [PRAGMA].
**
** New run-time limit categories may be added in future releases.
*/
int sqlite3_limit(sqlite3*, int id, int newVal);

/*
** CAPI3REF: Run-Time Limit Categories
** KEYWORDS: {limit category} {*limit categories}
**
** These constants define various performance limits
** that can be lowered at run-time using [sqlite3_limit()].
** The synopsis of the meanings of the various limits is shown below.
** Additional information is available at [limits | Limits in SQLite].
**
** <dl>
** [[SQLITE_LIMIT_LENGTH]] ^(<dt>SQLITE_LIMIT_LENGTH</dt>
** <dd>The maximum size of any string or BLOB or table row, in bytes.<dd>)^
**
** [[SQLITE_LIMIT_SQL_LENGTH]] ^(<dt>SQLITE_LIMIT_SQL_LENGTH</dt>
** <dd>The maximum length of an SQL statement, in bytes.</dd>)^
**
** [[SQLITE_LIMIT_COLUMN]] ^(<dt>SQLITE_LIMIT_COLUMN</dt>
** <dd>The maximum number of columns in a table definition or in the
** result set of a [SELECT] or the maximum number of columns in an index
** or in an ORDER BY or GROUP BY clause.</dd>)^
**
** [[SQLITE_LIMIT_EXPR_DEPTH]] ^(<dt>SQLITE_LIMIT_EXPR_DEPTH</dt>
** <dd>The maximum depth of the parse tree on any expression.</dd>)^
**
** [[SQLITE_LIMIT_COMPOUND_SELECT]] ^(<dt>SQLITE_LIMIT_COMPOUND_SELECT</dt>
** <dd>The maximum number of terms in a compound SELECT statement.</dd>)^
**
** [[SQLITE_LIMIT_VDBE_OP]] ^(<dt>SQLITE_LIMIT_VDBE_OP</dt>
** <dd>The maximum number of instructions in a virtual machine program
** used to implement an SQL statement.  This limit is not currently
** enforced, though that might be added in some future release of
** SQLite.</dd>)^
**
** [[SQLITE_LIMIT_FUNCTION_ARG]] ^(<dt>SQLITE_LIMIT_FUNCTION_ARG</dt>
** <dd>The maximum number of arguments on a function.</dd>)^
**
** [[SQLITE_LIMIT_ATTACHED]] ^(<dt>SQLITE_LIMIT_ATTACHED</dt>
** <dd>The maximum number of [ATTACH | attached databases].)^</dd>
**
** [[SQLITE_LIMIT_LIKE_PATTERN_LENGTH]]
** ^(<dt>SQLITE_LIMIT_LIKE_PATTERN_LENGTH</dt>
** <dd>The maximum length of the pattern argument to the [LIKE] or
** [GLOB] operators.</dd>)^
**
** [[SQLITE_LIMIT_VARIABLE_NUMBER]]
** ^(<dt>SQLITE_LIMIT_VARIABLE_NUMBER</dt>
** <dd>The maximum index number of any [parameter] in an SQL statement.)^
**
** [[SQLITE_LIMIT_TRIGGER_DEPTH]] ^(<dt>SQLITE_LIMIT_TRIGGER_DEPTH</dt>
** <dd>The maximum depth of recursion for triggers.</dd>)^
** </dl>
*/
#define SQLITE_LIMIT_LENGTH                    0
#define SQLITE_LIMIT_SQL_LENGTH                1
#define SQLITE_LIMIT_COLUMN                    2
#define SQLITE_LIMIT_EXPR_DEPTH                3
#define SQLITE_LIMIT_COMPOUND_SELECT           4
#define SQLITE_LIMIT_VDBE_OP                   5
#define SQLITE_LIMIT_FUNCTION_ARG              6
#define SQLITE_LIMIT_ATTACHED                  7
#define SQLITE_LIMIT_LIKE_PATTERN_LENGTH       8
#define SQLITE_LIMIT_VARIABLE_NUMBER           9
#define SQLITE_LIMIT_TRIGGER_DEPTH            10

/*
** CAPI3REF: Compiling An SQL Statement
** KEYWORDS: {SQL statement compiler}
**
** To execute an SQL query, it must first be compiled into a byte-code
** program using one of these routines.
**
** The first argument, "db", is a [database connection] obtained from a
** prior successful call to [sqlite3_open()], [sqlite3_open_v2()] or
** [sqlite3_open16()].  The database connection must not have been closed.
**
** The second argument, "zSql", is the statement to be compiled, encoded
** as either UTF-8 or UTF-16.  The sqlite3_prepare() and sqlite3_prepare_v2()
** interfaces use UTF-8, and sqlite3_prepare16() and sqlite3_prepare16_v2()
** use UTF-16.
**
** ^If the nByte argument is less than zero, then zSql is read up to the
** first zero terminator. ^If nByte is non-negative, then it is the maximum
** number of  bytes read from zSql.  ^When nByte is non-negative, the
** zSql string ends at either the first '\000' or '\u0000' character or
** the nByte-th byte, whichever comes first. If the caller knows
** that the supplied string is nul-terminated, then there is a small
** performance advantage to be gained by passing an nByte parameter that
** is equal to the number of bytes in the input string <i>including</i>
** the nul-terminator bytes as this saves SQLite from having to
** make a copy of the input string.
**
** ^If pzTail is not NULL then *pzTail is made to point to the first byte
** past the end of the first SQL statement in zSql.  These routines only
** compile the first statement in zSql, so *pzTail is left pointing to
** what remains uncompiled.
**
** ^*ppStmt is left pointing to a compiled [prepared statement] that can be
** executed using [sqlite3_step()].  ^If there is an error, *ppStmt is set
** to NULL.  ^If the input text contains no SQL (if the input is an empty
** string or a comment) then *ppStmt is set to NULL.
** The calling procedure is responsible for deleting the compiled
** SQL statement using [sqlite3_finalize()] after it has finished with it.
** ppStmt may not be NULL.
**
** ^On success, the sqlite3_prepare() family of routines return [SQLITE_OK];
** otherwise an [error code] is returned.
**
** The sqlite3_prepare_v2() and sqlite3_prepare16_v2() interfaces are
** recommended for all new programs. The two older interfaces are retained
** for backwards compatibility, but their use is discouraged.
** ^In the "v2" interfaces, the prepared statement
** that is returned (the [sqlite3_stmt] object) contains a copy of the
** original SQL text. This causes the [sqlite3_step()] interface to
** behave differently in three ways:
**
** <ol>
** <li>
** ^If the database schema changes, instead of returning [SQLITE_SCHEMA] as it
** always used to do, [sqlite3_step()] will automatically recompile the SQL
** statement and try to run it again.
** </li>
**
** <li>
** ^When an error occurs, [sqlite3_step()] will return one of the detailed
** [error codes] or [extended error codes].  ^The legacy behavior was that
** [sqlite3_step()] would only return a generic [SQLITE_ERROR] result code
** and the application would have to make a second call to [sqlite3_reset()]
** in order to find the underlying cause of the problem. With the "v2" prepare
** interfaces, the underlying reason for the error is returned immediately.
** </li>
**
** <li>
** ^If the specific value bound to [parameter | host parameter] in the 
** WHERE clause might influence the choice of query plan for a statement,
** then the statement will be automatically recompiled, as if there had been 
** a schema change, on the first  [sqlite3_step()] call following any change
** to the [sqlite3_bind_text | bindings] of that [parameter]. 
** ^The specific value of WHERE-clause [parameter] might influence the 
** choice of query plan if the parameter is the left-hand side of a [LIKE]
** or [GLOB] operator or if the parameter is compared to an indexed column
** and the [SQLITE_ENABLE_STAT3] compile-time option is enabled.
** the 
** </li>
** </ol>
*/
int sqlite3_prepare(
  sqlite3 *db,            /* Database handle */
  const char *zSql,       /* SQL statement, UTF-8 encoded */
  int nByte,              /* Maximum length of zSql in bytes. */
  sqlite3_stmt **ppStmt,  /* OUT: Statement handle */
  const char **pzTail     /* OUT: Pointer to unused portion of zSql */
);
int sqlite3_prepare_v2(
  sqlite3 *db,            /* Database handle */
  const char *zSql,       /* SQL statement, UTF-8 encoded */
  int nByte,              /* Maximum length of zSql in bytes. */
  sqlite3_stmt **ppStmt,  /* OUT: Statement handle */
  const char **pzTail     /* OUT: Pointer to unused portion of zSql */
);
int sqlite3_prepare16(
  sqlite3 *db,            /* Database handle */
  const void *zSql,       /* SQL statement, UTF-16 encoded */
  int nByte,              /* Maximum length of zSql in bytes. */
  sqlite3_stmt **ppStmt,  /* OUT: Statement handle */
  const void **pzTail     /* OUT: Pointer to unused portion of zSql */
);
int sqlite3_prepare16_v2(
  sqlite3 *db,            /* Database handle */
  const void *zSql,       /* SQL statement, UTF-16 encoded */
  int nByte,              /* Maximum length of zSql in bytes. */
  sqlite3_stmt **ppStmt,  /* OUT: Statement handle */
  const void **pzTail     /* OUT: Pointer to unused portion of zSql */
);

/*
** CAPI3REF: Retrieving Statement SQL
**
** ^This interface can be used to retrieve a saved copy of the original
** SQL text used to create a [prepared statement] if that statement was
** compiled using either [sqlite3_prepare_v2()] or [sqlite3_prepare16_v2()].
*/
const char *sqlite3_sql(sqlite3_stmt *pStmt);

/*
** CAPI3REF: Determine If An SQL Statement Writes The Database
**
** ^The sqlite3_stmt_readonly(X) interface returns true (non-zero) if
** and only if the [prepared statement] X makes no direct changes to
** the content of the database file.
**
** Note that [application-defined SQL functions] or
** [virtual tables] might change the database indirectly as a side effect.  
** ^(For example, if an application defines a function "eval()" that 
** calls [sqlite3_exec()], then the following SQL statement would
** change the database file through side-effects:
**
** <blockquote><pre>
**    SELECT eval('DELETE FROM t1') FROM t2;
** </pre></blockquote>
**
** But because the [SELECT] statement does not change the database file
** directly, sqlite3_stmt_readonly() would still return true.)^
**
** ^Transaction control statements such as [BEGIN], [COMMIT], [ROLLBACK],
** [SAVEPOINT], and [RELEASE] cause sqlite3_stmt_readonly() to return true,
** since the statements themselves do not actually modify the database but
** rather they control the timing of when other statements modify the 
** database.  ^The [ATTACH] and [DETACH] statements also cause
** sqlite3_stmt_readonly() to return true since, while those statements
** change the configuration of a database connection, they do not make 
** changes to the content of the database files on disk.
*/
int sqlite3_stmt_readonly(sqlite3_stmt *pStmt);

/*
** CAPI3REF: Determine If A Prepared Statement Has Been Reset
**
** ^The sqlite3_stmt_busy(S) interface returns true (non-zero) if the
** [prepared statement] S has been stepped at least once using 
** [sqlite3_step(S)] but has not run to completion and/or has not 
** been reset using [sqlite3_reset(S)].  ^The sqlite3_stmt_busy(S)
** interface returns false if S is a NULL pointer.  If S is not a 
** NULL pointer and is not a pointer to a valid [prepared statement]
** object, then the behavior is undefined and probably undesirable.
**
** This interface can be used in combination [sqlite3_next_stmt()]
** to locate all prepared statements associated with a database 
** connection that are in need of being reset.  This can be used,
** for example, in diagnostic routines to search for prepared 
** statements that are holding a transaction open.
*/
int sqlite3_stmt_busy(sqlite3_stmt*);

/*
** CAPI3REF: Dynamically Typed Value Object
** KEYWORDS: {protected sqlite3_value} {unprotected sqlite3_value}
**
** SQLite uses the sqlite3_value object to represent all values
** that can be stored in a database table. SQLite uses dynamic typing
** for the values it stores.  ^Values stored in sqlite3_value objects
** can be integers, floating point values, strings, BLOBs, or NULL.
**
** An sqlite3_value object may be either "protected" or "unprotected".
** Some interfaces require a protected sqlite3_value.  Other interfaces
** will accept either a protected or an unprotected sqlite3_value.
** Every interface that accepts sqlite3_value arguments specifies
** whether or not it requires a protected sqlite3_value.
**
** The terms "protected" and "unprotected" refer to whether or not
** a mutex is held.  An internal mutex is held for a protected
** sqlite3_value object but no mutex is held for an unprotected
** sqlite3_value object.  If SQLite is compiled to be single-threaded
** (with [SQLITE_THREADSAFE=0] and with [sqlite3_threadsafe()] returning 0)
** or if SQLite is run in one of reduced mutex modes 
** [SQLITE_CONFIG_SINGLETHREAD] or [SQLITE_CONFIG_MULTITHREAD]
** then there is no distinction between protected and unprotected
** sqlite3_value objects and they can be used interchangeably.  However,
** for maximum code portability it is recommended that applications
** still make the distinction between protected and unprotected
** sqlite3_value objects even when not strictly required.
**
** ^The sqlite3_value objects that are passed as parameters into the
** implementation of [application-defined SQL functions] are protected.
** ^The sqlite3_value object returned by
** [sqlite3_column_value()] is unprotected.
** Unprotected sqlite3_value objects may only be used with
** [sqlite3_result_value()] and [sqlite3_bind_value()].
** The [sqlite3_value_blob | sqlite3_value_type()] family of
** interfaces require protected sqlite3_value objects.
*/
typedef struct Mem sqlite3_value;

/*
** CAPI3REF: SQL Function Context Object
**
** The context in which an SQL function executes is stored in an
** sqlite3_context object.  ^A pointer to an sqlite3_context object
** is always first parameter to [application-defined SQL functions].
** The application-defined SQL function implementation will pass this
** pointer through into calls to [sqlite3_result_int | sqlite3_result()],
** [sqlite3_aggregate_context()], [sqlite3_user_data()],
** [sqlite3_context_db_handle()], [sqlite3_get_auxdata()],
** and/or [sqlite3_set_auxdata()].
*/
typedef struct sqlite3_context sqlite3_context;

/*
** CAPI3REF: Binding Values To Prepared Statements
** KEYWORDS: {host parameter} {host parameters} {host parameter name}
** KEYWORDS: {SQL parameter} {SQL parameters} {parameter binding}
**
** ^(In the SQL statement text input to [sqlite3_prepare_v2()] and its variants,
** literals may be replaced by a [parameter] that matches one of following
** templates:
**
** <ul>
** <li>  ?
** <li>  ?NNN
** <li>  :VVV
** <li>  @VVV
** <li>  $VVV
** </ul>
**
** In the templates above, NNN represents an integer literal,
** and VVV represents an alphanumeric identifier.)^  ^The values of these
** parameters (also called "host parameter names" or "SQL parameters")
** can be set using the sqlite3_bind_*() routines defined here.
**
** ^The first argument to the sqlite3_bind_*() routines is always
** a pointer to the [sqlite3_stmt] object returned from
** [sqlite3_prepare_v2()] or its variants.
**
** ^The second argument is the index of the SQL parameter to be set.
** ^The leftmost SQL parameter has an index of 1.  ^When the same named
** SQL parameter is used more than once, second and subsequent
** occurrences have the same index as the first occurrence.
** ^The index for named parameters can be looked up using the
** [sqlite3_bind_parameter_index()] API if desired.  ^The index
** for "?NNN" parameters is the value of NNN.
** ^The NNN value must be between 1 and the [sqlite3_limit()]
** parameter [SQLITE_LIMIT_VARIABLE_NUMBER] (default value: 999).
**
** ^The third argument is the value to bind to the parameter.
**
** ^(In those routines that have a fourth argument, its value is the
** number of bytes in the parameter.  To be clear: the value is the
** number of <u>bytes</u> in the value, not the number of characters.)^
** ^If the fourth parameter to sqlite3_bind_text() or sqlite3_bind_text16()
** is negative, then the length of the string is
** the number of bytes up to the first zero terminator.
** If the fourth parameter to sqlite3_bind_blob() is negative, then
** the behavior is undefined.
** If a non-negative fourth parameter is provided to sqlite3_bind_text()
** or sqlite3_bind_text16() then that parameter must be the byte offset
** where the NUL terminator would occur assuming the string were NUL
** terminated.  If any NUL characters occur at byte offsets less than 
** the value of the fourth parameter then the resulting string value will
** contain embedded NULs.  The result of expressions involving strings
** with embedded NULs is undefined.
**
** ^The fifth argument to sqlite3_bind_blob(), sqlite3_bind_text(), and
** sqlite3_bind_text16() is a destructor used to dispose of the BLOB or
** string after SQLite has finished with it.  ^The destructor is called
** to dispose of the BLOB or string even if the call to sqlite3_bind_blob(),
** sqlite3_bind_text(), or sqlite3_bind_text16() fails.  
** ^If the fifth argument is
** the special value [SQLITE_STATIC], then SQLite assumes that the
** information is in static, unmanaged space and does not need to be freed.
** ^If the fifth argument has the value [SQLITE_TRANSIENT], then
** SQLite makes its own private copy of the data immediately, before
** the sqlite3_bind_*() routine returns.
**
** ^The sqlite3_bind_zeroblob() routine binds a BLOB of length N that
** is filled with zeroes.  ^A zeroblob uses a fixed amount of memory
** (just an integer to hold its size) while it is being processed.
** Zeroblobs are intended to serve as placeholders for BLOBs whose
** content is later written using
** [sqlite3_blob_open | incremental BLOB I/O] routines.
** ^A negative value for the zeroblob results in a zero-length BLOB.
**
** ^If any of the sqlite3_bind_*() routines are called with a NULL pointer
** for the [prepared statement] or with a prepared statement for which
** [sqlite3_step()] has been called more recently than [sqlite3_reset()],
** then the call will return [SQLITE_MISUSE].  If any sqlite3_bind_()
** routine is passed a [prepared statement] that has been finalized, the
** result is undefined and probably harmful.
**
** ^Bindings are not cleared by the [sqlite3_reset()] routine.
** ^Unbound parameters are interpreted as NULL.
**
** ^The sqlite3_bind_* routines return [SQLITE_OK] on success or an
** [error code] if anything goes wrong.
** ^[SQLITE_RANGE] is returned if the parameter
** index is out of range.  ^[SQLITE_NOMEM] is returned if malloc() fails.
**
** See also: [sqlite3_bind_parameter_count()],
** [sqlite3_bind_parameter_name()], and [sqlite3_bind_parameter_index()].
*/
int sqlite3_bind_blob(sqlite3_stmt*, int, const void*, int n, void(*)(void*));
int sqlite3_bind_double(sqlite3_stmt*, int, double);
int sqlite3_bind_int(sqlite3_stmt*, int, int);
int sqlite3_bind_int64(sqlite3_stmt*, int, sqlite3_int64);
int sqlite3_bind_null(sqlite3_stmt*, int);
int sqlite3_bind_text(sqlite3_stmt*, int, const char*, int n, void(*)(void*));
int sqlite3_bind_text16(sqlite3_stmt*, int, const void*, int, void(*)(void*));
int sqlite3_bind_value(sqlite3_stmt*, int, const sqlite3_value*);
int sqlite3_bind_zeroblob(sqlite3_stmt*, int, int n);

/*
** CAPI3REF: Number Of SQL Parameters
**
** ^This routine can be used to find the number of [SQL parameters]
** in a [prepared statement].  SQL parameters are tokens of the
** form "?", "?NNN", ":AAA", "$AAA", or "@AAA" that serve as
** placeholders for values that are [sqlite3_bind_blob | bound]
** to the parameters at a later time.
**
** ^(This routine actually returns the index of the largest (rightmost)
** parameter. For all forms except ?NNN, this will correspond to the
** number of unique parameters.  If parameters of the ?NNN form are used,
** there may be gaps in the list.)^
**
** See also: [sqlite3_bind_blob|sqlite3_bind()],
** [sqlite3_bind_parameter_name()], and
** [sqlite3_bind_parameter_index()].
*/
int sqlite3_bind_parameter_count(sqlite3_stmt*);

/*
** CAPI3REF: Name Of A Host Parameter
**
** ^The sqlite3_bind_parameter_name(P,N) interface returns
** the name of the N-th [SQL parameter] in the [prepared statement] P.
** ^(SQL parameters of the form "?NNN" or ":AAA" or "@AAA" or "$AAA"
** have a name which is the string "?NNN" or ":AAA" or "@AAA" or "$AAA"
** respectively.
** In other words, the initial ":" or "$" or "@" or "?"
** is included as part of the name.)^
** ^Parameters of the form "?" without a following integer have no name
** and are referred to as "nameless" or "anonymous parameters".
**
** ^The first host parameter has an index of 1, not 0.
**
** ^If the value N is out of range or if the N-th parameter is
** nameless, then NULL is returned.  ^The returned string is
** always in UTF-8 encoding even if the named parameter was
** originally specified as UTF-16 in [sqlite3_prepare16()] or
** [sqlite3_prepare16_v2()].
**
** See also: [sqlite3_bind_blob|sqlite3_bind()],
** [sqlite3_bind_parameter_count()], and
** [sqlite3_bind_parameter_index()].
*/
const char *sqlite3_bind_parameter_name(sqlite3_stmt*, int);

/*
** CAPI3REF: Index Of A Parameter With A Given Name
**
** ^Return the index of an SQL parameter given its name.  ^The
** index value returned is suitable for use as the second
** parameter to [sqlite3_bind_blob|sqlite3_bind()].  ^A zero
** is returned if no matching parameter is found.  ^The parameter
** name must be given in UTF-8 even if the original statement
** was prepared from UTF-16 text using [sqlite3_prepare16_v2()].
**
** See also: [sqlite3_bind_blob|sqlite3_bind()],
** [sqlite3_bind_parameter_count()], and
** [sqlite3_bind_parameter_index()].
*/
int sqlite3_bind_parameter_index(sqlite3_stmt*, const char *zName);

/*
** CAPI3REF: Reset All Bindings On A Prepared Statement
**
** ^Contrary to the intuition of many, [sqlite3_reset()] does not reset
** the [sqlite3_bind_blob | bindings] on a [prepared statement].
** ^Use this routine to reset all host parameters to NULL.
*/
int sqlite3_clear_bindings(sqlite3_stmt*);

/*
** CAPI3REF: Number Of Columns In A Result Set
**
** ^Return the number of columns in the result set returned by the
** [prepared statement]. ^This routine returns 0 if pStmt is an SQL
** statement that does not return data (for example an [UPDATE]).
**
** See also: [sqlite3_data_count()]
*/
int sqlite3_column_count(sqlite3_stmt *pStmt);

/*
** CAPI3REF: Column Names In A Result Set
**
** ^These routines return the name assigned to a particular column
** in the result set of a [SELECT] statement.  ^The sqlite3_column_name()
** interface returns a pointer to a zero-terminated UTF-8 string
** and sqlite3_column_name16() returns a pointer to a zero-terminated
** UTF-16 string.  ^The first parameter is the [prepared statement]
** that implements the [SELECT] statement. ^The second parameter is the
** column number.  ^The leftmost column is number 0.
**
** ^The returned string pointer is valid until either the [prepared statement]
** is destroyed by [sqlite3_finalize()] or until the statement is automatically
** reprepared by the first call to [sqlite3_step()] for a particular run
** or until the next call to
** sqlite3_column_name() or sqlite3_column_name16() on the same column.
**
** ^If sqlite3_malloc() fails during the processing of either routine
** (for example during a conversion from UTF-8 to UTF-16) then a
** NULL pointer is returned.
**
** ^The name of a result column is the value of the "AS" clause for
** that column, if there is an AS clause.  If there is no AS clause
** then the name of the column is unspecified and may change from
** one release of SQLite to the next.
*/
const char *sqlite3_column_name(sqlite3_stmt*, int N);
const void *sqlite3_column_name16(sqlite3_stmt*, int N);

/*
** CAPI3REF: Source Of Data In A Query Result
**
** ^These routines provide a means to determine the database, table, and
** table column that is the origin of a particular result column in
** [SELECT] statement.
** ^The name of the database or table or column can be returned as
** either a UTF-8 or UTF-16 string.  ^The _database_ routines return
** the database name, the _table_ routines return the table name, and
** the origin_ routines return the column name.
** ^The returned string is valid until the [prepared statement] is destroyed
** using [sqlite3_finalize()] or until the statement is automatically
** reprepared by the first call to [sqlite3_step()] for a particular run
** or until the same information is requested
** again in a different encoding.
**
** ^The names returned are the original un-aliased names of the
** database, table, and column.
**
** ^The first argument to these interfaces is a [prepared statement].
** ^These functions return information about the Nth result column returned by
** the statement, where N is the second function argument.
** ^The left-most column is column 0 for these routines.
**
** ^If the Nth column returned by the statement is an expression or
** subquery and is not a column value, then all of these functions return
** NULL.  ^These routine might also return NULL if a memory allocation error
** occurs.  ^Otherwise, they return the name of the attached database, table,
** or column that query result column was extracted from.
**
** ^As with all other SQLite APIs, those whose names end with "16" return
** UTF-16 encoded strings and the other functions return UTF-8.
**
** ^These APIs are only available if the library was compiled with the
** [SQLITE_ENABLE_COLUMN_METADATA] C-preprocessor symbol.
**
** If two or more threads call one or more of these routines against the same
** prepared statement and column at the same time then the results are
** undefined.
**
** If two or more threads call one or more
** [sqlite3_column_database_name | column metadata interfaces]
** for the same [prepared statement] and result column
** at the same time then the results are undefined.
*/
const char *sqlite3_column_database_name(sqlite3_stmt*,int);
const void *sqlite3_column_database_name16(sqlite3_stmt*,int);
const char *sqlite3_column_table_name(sqlite3_stmt*,int);
const void *sqlite3_column_table_name16(sqlite3_stmt*,int);
const char *sqlite3_column_origin_name(sqlite3_stmt*,int);
const void *sqlite3_column_origin_name16(sqlite3_stmt*,int);

/*
** CAPI3REF: Declared Datatype Of A Query Result
**
** ^(The first parameter is a [prepared statement].
** If this statement is a [SELECT] statement and the Nth column of the
** returned result set of that [SELECT] is a table column (not an
** expression or subquery) then the declared type of the table
** column is returned.)^  ^If the Nth column of the result set is an
** expression or subquery, then a NULL pointer is returned.
** ^The returned string is always UTF-8 encoded.
**
** ^(For example, given the database schema:
**
** CREATE TABLE t1(c1 VARIANT);
**
** and the following statement to be compiled:
**
** SELECT c1 + 1, c1 FROM t1;
**
** this routine would return the string "VARIANT" for the second result
** column (i==1), and a NULL pointer for the first result column (i==0).)^
**
** ^SQLite uses dynamic run-time typing.  ^So just because a column
** is declared to contain a particular type does not mean that the
** data stored in that column is of the declared type.  SQLite is
** strongly typed, but the typing is dynamic not static.  ^Type
** is associated with individual values, not with the containers
** used to hold those values.
*/
const char *sqlite3_column_decltype(sqlite3_stmt*,int);
const void *sqlite3_column_decltype16(sqlite3_stmt*,int);

/*
** CAPI3REF: Evaluate An SQL Statement
**
** After a [prepared statement] has been prepared using either
** [sqlite3_prepare_v2()] or [sqlite3_prepare16_v2()] or one of the legacy
** interfaces [sqlite3_prepare()] or [sqlite3_prepare16()], this function
** must be called one or more times to evaluate the statement.
**
** The details of the behavior of the sqlite3_step() interface depend
** on whether the statement was prepared using the newer "v2" interface
** [sqlite3_prepare_v2()] and [sqlite3_prepare16_v2()] or the older legacy
** interface [sqlite3_prepare()] and [sqlite3_prepare16()].  The use of the
** new "v2" interface is recommended for new applications but the legacy
** interface will continue to be supported.
**
** ^In the legacy interface, the return value will be either [SQLITE_BUSY],
** [SQLITE_DONE], [SQLITE_ROW], [SQLITE_ERROR], or [SQLITE_MISUSE].
** ^With the "v2" interface, any of the other [result codes] or
** [extended result codes] might be returned as well.
**
** ^[SQLITE_BUSY] means that the database engine was unable to acquire the
** database locks it needs to do its job.  ^If the statement is a [COMMIT]
** or occurs outside of an explicit transaction, then you can retry the
** statement.  If the statement is not a [COMMIT] and occurs within an
** explicit transaction then you should rollback the transaction before
** continuing.
**
** ^[SQLITE_DONE] means that the statement has finished executing
** successfully.  sqlite3_step() should not be called again on this virtual
** machine without first calling [sqlite3_reset()] to reset the virtual
** machine back to its initial state.
**
** ^If the SQL statement being executed returns any data, then [SQLITE_ROW]
** is returned each time a new row of data is ready for processing by the
** caller. The values may be accessed using the [column access functions].
** sqlite3_step() is called again to retrieve the next row of data.
**
** ^[SQLITE_ERROR] means that a run-time error (such as a constraint
** violation) has occurred.  sqlite3_step() should not be called again on
** the VM. More information may be found by calling [sqlite3_errmsg()].
** ^With the legacy interface, a more specific error code (for example,
** [SQLITE_INTERRUPT], [SQLITE_SCHEMA], [SQLITE_CORRUPT], and so forth)
** can be obtained by calling [sqlite3_reset()] on the
** [prepared statement].  ^In the "v2" interface,
** the more specific error code is returned directly by sqlite3_step().
**
** [SQLITE_MISUSE] means that the this routine was called inappropriately.
** Perhaps it was called on a [prepared statement] that has
** already been [sqlite3_finalize | finalized] or on one that had
** previously returned [SQLITE_ERROR] or [SQLITE_DONE].  Or it could
** be the case that the same database connection is being used by two or
** more threads at the same moment in time.
**
** For all versions of SQLite up to and including 3.6.23.1, a call to
** [sqlite3_reset()] was required after sqlite3_step() returned anything
** other than [SQLITE_ROW] before any subsequent invocation of
** sqlite3_step().  Failure to reset the prepared statement using 
** [sqlite3_reset()] would result in an [SQLITE_MISUSE] return from
** sqlite3_step().  But after version 3.6.23.1, sqlite3_step() began
** calling [sqlite3_reset()] automatically in this circumstance rather
** than returning [SQLITE_MISUSE].  This is not considered a compatibility
** break because any application that ever receives an SQLITE_MISUSE error
** is broken by definition.  The [SQLITE_OMIT_AUTORESET] compile-time option
** can be used to restore the legacy behavior.
**
** <b>Goofy Interface Alert:</b> In the legacy interface, the sqlite3_step()
** API always returns a generic error code, [SQLITE_ERROR], following any
** error other than [SQLITE_BUSY] and [SQLITE_MISUSE].  You must call
** [sqlite3_reset()] or [sqlite3_finalize()] in order to find one of the
** specific [error codes] that better describes the error.
** We admit that this is a goofy design.  The problem has been fixed
** with the "v2" interface.  If you prepare all of your SQL statements
** using either [sqlite3_prepare_v2()] or [sqlite3_prepare16_v2()] instead
** of the legacy [sqlite3_prepare()] and [sqlite3_prepare16()] interfaces,
** then the more specific [error codes] are returned directly
** by sqlite3_step().  The use of the "v2" interface is recommended.
*/
int sqlite3_step(sqlite3_stmt*);

/*
** CAPI3REF: Number of columns in a result set
**
** ^The sqlite3_data_count(P) interface returns the number of columns in the
** current row of the result set of [prepared statement] P.
** ^If prepared statement P does not have results ready to return
** (via calls to the [sqlite3_column_int | sqlite3_column_*()] of
** interfaces) then sqlite3_data_count(P) returns 0.
** ^The sqlite3_data_count(P) routine also returns 0 if P is a NULL pointer.
** ^The sqlite3_data_count(P) routine returns 0 if the previous call to
** [sqlite3_step](P) returned [SQLITE_DONE].  ^The sqlite3_data_count(P)
** will return non-zero if previous call to [sqlite3_step](P) returned
** [SQLITE_ROW], except in the case of the [PRAGMA incremental_vacuum]
** where it always returns zero since each step of that multi-step
** pragma returns 0 columns of data.
**
** See also: [sqlite3_column_count()]
*/
int sqlite3_data_count(sqlite3_stmt *pStmt);

/*
** CAPI3REF: Fundamental Datatypes
** KEYWORDS: SQLITE_TEXT
**
** ^(Every value in SQLite has one of five fundamental datatypes:
**
** <ul>
** <li> 64-bit signed integer
** <li> 64-bit IEEE floating point number
** <li> string
** <li> BLOB
** <li> NULL
** </ul>)^
**
** These constants are codes for each of those types.
**
** Note that the SQLITE_TEXT constant was also used in SQLite version 2
** for a completely different meaning.  Software that links against both
** SQLite version 2 and SQLite version 3 should use SQLITE3_TEXT, not
** SQLITE_TEXT.
*/
#define SQLITE_INTEGER  1
#define SQLITE_FLOAT    2
#define SQLITE_BLOB     4
#define SQLITE_NULL     5
#ifdef SQLITE_TEXT
# undef SQLITE_TEXT
#else
# define SQLITE_TEXT     3
#endif
#define SQLITE3_TEXT     3

/*
** CAPI3REF: Result Values From A Query
** KEYWORDS: {column access functions}
**
** These routines form the "result set" interface.
**
** ^These routines return information about a single column of the current
** result row of a query.  ^In every case the first argument is a pointer
** to the [prepared statement] that is being evaluated (the [sqlite3_stmt*]
** that was returned from [sqlite3_prepare_v2()] or one of its variants)
** and the second argument is the index of the column for which information
** should be returned. ^The leftmost column of the result set has the index 0.
** ^The number of columns in the result can be determined using
** [sqlite3_column_count()].
**
** If the SQL statement does not currently point to a valid row, or if the
** column index is out of range, the result is undefined.
** These routines may only be called when the most recent call to
** [sqlite3_step()] has returned [SQLITE_ROW] and neither
** [sqlite3_reset()] nor [sqlite3_finalize()] have been called subsequently.
** If any of these routines are called after [sqlite3_reset()] or
** [sqlite3_finalize()] or after [sqlite3_step()] has returned
** something other than [SQLITE_ROW], the results are undefined.
** If [sqlite3_step()] or [sqlite3_reset()] or [sqlite3_finalize()]
** are called from a different thread while any of these routines
** are pending, then the results are undefined.
**
** ^The sqlite3_column_type() routine returns the
** [SQLITE_INTEGER | datatype code] for the initial data type
** of the result column.  ^The returned value is one of [SQLITE_INTEGER],
** [SQLITE_FLOAT], [SQLITE_TEXT], [SQLITE_BLOB], or [SQLITE_NULL].  The value
** returned by sqlite3_column_type() is only meaningful if no type
** conversions have occurred as described below.  After a type conversion,
** the value returned by sqlite3_column_type() is undefined.  Future
** versions of SQLite may change the behavior of sqlite3_column_type()
** following a type conversion.
**
** ^If the result is a BLOB or UTF-8 string then the sqlite3_column_bytes()
** routine returns the number of bytes in that BLOB or string.
** ^If the result is a UTF-16 string, then sqlite3_column_bytes() converts
** the string to UTF-8 and then returns the number of bytes.
** ^If the result is a numeric value then sqlite3_column_bytes() uses
** [sqlite3_snprintf()] to convert that value to a UTF-8 string and returns
** the number of bytes in that string.
** ^If the result is NULL, then sqlite3_column_bytes() returns zero.
**
** ^If the result is a BLOB or UTF-16 string then the sqlite3_column_bytes16()
** routine returns the number of bytes in that BLOB or string.
** ^If the result is a UTF-8 string, then sqlite3_column_bytes16() converts
** the string to UTF-16 and then returns the number of bytes.
** ^If the result is a numeric value then sqlite3_column_bytes16() uses
** [sqlite3_snprintf()] to convert that value to a UTF-16 string and returns
** the number of bytes in that string.
** ^If the result is NULL, then sqlite3_column_bytes16() returns zero.
**
** ^The values returned by [sqlite3_column_bytes()] and 
** [sqlite3_column_bytes16()] do not include the zero terminators at the end
** of the string.  ^For clarity: the values returned by
** [sqlite3_column_bytes()] and [sqlite3_column_bytes16()] are the number of
** bytes in the string, not the number of characters.
**
** ^Strings returned by sqlite3_column_text() and sqlite3_column_text16(),
** even empty strings, are always zero-terminated.  ^The return
** value from sqlite3_column_blob() for a zero-length BLOB is a NULL pointer.
**
** ^The object returned by [sqlite3_column_value()] is an
** [unprotected sqlite3_value] object.  An unprotected sqlite3_value object
** may only be used with [sqlite3_bind_value()] and [sqlite3_result_value()].
** If the [unprotected sqlite3_value] object returned by
** [sqlite3_column_value()] is used in any other way, including calls
** to routines like [sqlite3_value_int()], [sqlite3_value_text()],
** or [sqlite3_value_bytes()], then the behavior is undefined.
**
** These routines attempt to convert the value where appropriate.  ^For
** example, if the internal representation is FLOAT and a text result
** is requested, [sqlite3_snprintf()] is used internally to perform the
** conversion automatically.  ^(The following table details the conversions
** that are applied:
**
** <blockquote>
** <table border="1">
** <tr><th> Internal<br>Type <th> Requested<br>Type <th>  Conversion
**
** <tr><td>  NULL    <td> INTEGER   <td> Result is 0
** <tr><td>  NULL    <td>  FLOAT    <td> Result is 0.0
** <tr><td>  NULL    <td>   TEXT    <td> Result is NULL pointer
** <tr><td>  NULL    <td>   BLOB    <td> Result is NULL pointer
** <tr><td> INTEGER  <td>  FLOAT    <td> Convert from integer to float
** <tr><td> INTEGER  <td>   TEXT    <td> ASCII rendering of the integer
** <tr><td> INTEGER  <td>   BLOB    <td> Same as INTEGER->TEXT
** <tr><td>  FLOAT   <td> INTEGER   <td> Convert from float to integer
** <tr><td>  FLOAT   <td>   TEXT    <td> ASCII rendering of the float
** <tr><td>  FLOAT   <td>   BLOB    <td> Same as FLOAT->TEXT
** <tr><td>  TEXT    <td> INTEGER   <td> Use atoi()
** <tr><td>  TEXT    <td>  FLOAT    <td> Use atof()
** <tr><td>  TEXT    <td>   BLOB    <td> No change
** <tr><td>  BLOB    <td> INTEGER   <td> Convert to TEXT then use atoi()
** <tr><td>  BLOB    <td>  FLOAT    <td> Convert to TEXT then use atof()
** <tr><td>  BLOB    <td>   TEXT    <td> Add a zero terminator if needed
** </table>
** </blockquote>)^
**
** The table above makes reference to standard C library functions atoi()
** and atof().  SQLite does not really use these functions.  It has its
** own equivalent internal routines.  The atoi() and atof() names are
** used in the table for brevity and because they are familiar to most
** C programmers.
**
** Note that when type conversions occur, pointers returned by prior
** calls to sqlite3_column_blob(), sqlite3_column_text(), and/or
** sqlite3_column_text16() may be invalidated.
** Type conversions and pointer invalidations might occur
** in the following cases:
**
** <ul>
** <li> The initial content is a BLOB and sqlite3_column_text() or
**      sqlite3_column_text16() is called.  A zero-terminator might
**      need to be added to the string.</li>
** <li> The initial content is UTF-8 text and sqlite3_column_bytes16() or
**      sqlite3_column_text16() is called.  The content must be converted
**      to UTF-16.</li>
** <li> The initial content is UTF-16 text and sqlite3_column_bytes() or
**      sqlite3_column_text() is called.  The content must be converted
**      to UTF-8.</li>
** </ul>
**
** ^Conversions between UTF-16be and UTF-16le are always done in place and do
** not invalidate a prior pointer, though of course the content of the buffer
** that the prior pointer references will have been modified.  Other kinds
** of conversion are done in place when it is possible, but sometimes they
** are not possible and in those cases prior pointers are invalidated.
**
** The safest and easiest to remember policy is to invoke these routines
** in one of the following ways:
**
** <ul>
**  <li>sqlite3_column_text() followed by sqlite3_column_bytes()</li>
**  <li>sqlite3_column_blob() followed by sqlite3_column_bytes()</li>
**  <li>sqlite3_column_text16() followed by sqlite3_column_bytes16()</li>
** </ul>
**
** In other words, you should call sqlite3_column_text(),
** sqlite3_column_blob(), or sqlite3_column_text16() first to force the result
** into the desired format, then invoke sqlite3_column_bytes() or
** sqlite3_column_bytes16() to find the size of the result.  Do not mix calls
** to sqlite3_column_text() or sqlite3_column_blob() with calls to
** sqlite3_column_bytes16(), and do not mix calls to sqlite3_column_text16()
** with calls to sqlite3_column_bytes().
**
** ^The pointers returned are valid until a type conversion occurs as
** described above, or until [sqlite3_step()] or [sqlite3_reset()] or
** [sqlite3_finalize()] is called.  ^The memory space used to hold strings
** and BLOBs is freed automatically.  Do <b>not</b> pass the pointers returned
** [sqlite3_column_blob()], [sqlite3_column_text()], etc. into
** [sqlite3_free()].
**
** ^(If a memory allocation error occurs during the evaluation of any
** of these routines, a default value is returned.  The default value
** is either the integer 0, the floating point number 0.0, or a NULL
** pointer.  Subsequent calls to [sqlite3_errcode()] will return
** [SQLITE_NOMEM].)^
*/
const void *sqlite3_column_blob(sqlite3_stmt*, int iCol);
int sqlite3_column_bytes(sqlite3_stmt*, int iCol);
int sqlite3_column_bytes16(sqlite3_stmt*, int iCol);
double sqlite3_column_double(sqlite3_stmt*, int iCol);
int sqlite3_column_int(sqlite3_stmt*, int iCol);
sqlite3_int64 sqlite3_column_int64(sqlite3_stmt*, int iCol);
const unsigned char *sqlite3_column_text(sqlite3_stmt*, int iCol);
const void *sqlite3_column_text16(sqlite3_stmt*, int iCol);
int sqlite3_column_type(sqlite3_stmt*, int iCol);
sqlite3_value *sqlite3_column_value(sqlite3_stmt*, int iCol);

/*
** CAPI3REF: Destroy A Prepared Statement Object
**
** ^The sqlite3_finalize() function is called to delete a [prepared statement].
** ^If the most recent evaluation of the statement encountered no errors
** or if the statement is never been evaluated, then sqlite3_finalize() returns
** SQLITE_OK.  ^If the most recent evaluation of statement S failed, then
** sqlite3_finalize(S) returns the appropriate [error code] or
** [extended error code].
**
** ^The sqlite3_finalize(S) routine can be called at any point during
** the life cycle of [prepared statement] S:
** before statement S is ever evaluated, after
** one or more calls to [sqlite3_reset()], or after any call
** to [sqlite3_step()] regardless of whether or not the statement has
** completed execution.
**
** ^Invoking sqlite3_finalize() on a NULL pointer is a harmless no-op.
**
** The application must finalize every [prepared statement] in order to avoid
** resource leaks.  It is a grievous error for the application to try to use
** a prepared statement after it has been finalized.  Any use of a prepared
** statement after it has been finalized can result in undefined and
** undesirable behavior such as segfaults and heap corruption.
*/
int sqlite3_finalize(sqlite3_stmt *pStmt);

/*
** CAPI3REF: Reset A Prepared Statement Object
**
** The sqlite3_reset() function is called to reset a [prepared statement]
** object back to its initial state, ready to be re-executed.
** ^Any SQL statement variables that had values bound to them using
** the [sqlite3_bind_blob | sqlite3_bind_*() API] retain their values.
** Use [sqlite3_clear_bindings()] to reset the bindings.
**
** ^The [sqlite3_reset(S)] interface resets the [prepared statement] S
** back to the beginning of its program.
**
** ^If the most recent call to [sqlite3_step(S)] for the
** [prepared statement] S returned [SQLITE_ROW] or [SQLITE_DONE],
** or if [sqlite3_step(S)] has never before been called on S,
** then [sqlite3_reset(S)] returns [SQLITE_OK].
**
** ^If the most recent call to [sqlite3_step(S)] for the
** [prepared statement] S indicated an error, then
** [sqlite3_reset(S)] returns an appropriate [error code].
**
** ^The [sqlite3_reset(S)] interface does not change the values
** of any [sqlite3_bind_blob|bindings] on the [prepared statement] S.
*/
int sqlite3_reset(sqlite3_stmt *pStmt);

/*
** CAPI3REF: Create Or Redefine SQL Functions
** KEYWORDS: {function creation routines}
** KEYWORDS: {application-defined SQL function}
** KEYWORDS: {application-defined SQL functions}
**
** ^These functions (collectively known as "function creation routines")
** are used to add SQL functions or aggregates or to redefine the behavior
** of existing SQL functions or aggregates.  The only differences between
** these routines are the text encoding expected for
** the second parameter (the name of the function being created)
** and the presence or absence of a destructor callback for
** the application data pointer.
**
** ^The first parameter is the [database connection] to which the SQL
** function is to be added.  ^If an application uses more than one database
** connection then application-defined SQL functions must be added
** to each database connection separately.
**
** ^The second parameter is the name of the SQL function to be created or
** redefined.  ^The length of the name is limited to 255 bytes in a UTF-8
** representation, exclusive of the zero-terminator.  ^Note that the name
** length limit is in UTF-8 bytes, not characters nor UTF-16 bytes.  
** ^Any attempt to create a function with a longer name
** will result in [SQLITE_MISUSE] being returned.
**
** ^The third parameter (nArg)
** is the number of arguments that the SQL function or
** aggregate takes. ^If this parameter is -1, then the SQL function or
** aggregate may take any number of arguments between 0 and the limit
** set by [sqlite3_limit]([SQLITE_LIMIT_FUNCTION_ARG]).  If the third
** parameter is less than -1 or greater than 127 then the behavior is
** undefined.
**
** ^The fourth parameter, eTextRep, specifies what
** [SQLITE_UTF8 | text encoding] this SQL function prefers for
** its parameters.  Every SQL function implementation must be able to work
** with UTF-8, UTF-16le, or UTF-16be.  But some implementations may be
** more efficient with one encoding than another.  ^An application may
** invoke sqlite3_create_function() or sqlite3_create_function16() multiple
** times with the same function but with different values of eTextRep.
** ^When multiple implementations of the same function are available, SQLite
** will pick the one that involves the least amount of data conversion.
** If there is only a single implementation which does not care what text
** encoding is used, then the fourth argument should be [SQLITE_ANY].
**
** ^(The fifth parameter is an arbitrary pointer.  The implementation of the
** function can gain access to this pointer using [sqlite3_user_data()].)^
**
** ^The sixth, seventh and eighth parameters, xFunc, xStep and xFinal, are
** pointers to C-language functions that implement the SQL function or
** aggregate. ^A scalar SQL function requires an implementation of the xFunc
** callback only; NULL pointers must be passed as the xStep and xFinal
** parameters. ^An aggregate SQL function requires an implementation of xStep
** and xFinal and NULL pointer must be passed for xFunc. ^To delete an existing
** SQL function or aggregate, pass NULL pointers for all three function
** callbacks.
**
** ^(If the ninth parameter to sqlite3_create_function_v2() is not NULL,
** then it is destructor for the application data pointer. 
** The destructor is invoked when the function is deleted, either by being
** overloaded or when the database connection closes.)^
** ^The destructor is also invoked if the call to
** sqlite3_create_function_v2() fails.
** ^When the destructor callback of the tenth parameter is invoked, it
** is passed a single argument which is a copy of the application data 
** pointer which was the fifth parameter to sqlite3_create_function_v2().
**
** ^It is permitted to register multiple implementations of the same
** functions with the same name but with either differing numbers of
** arguments or differing preferred text encodings.  ^SQLite will use
** the implementation that most closely matches the way in which the
** SQL function is used.  ^A function implementation with a non-negative
** nArg parameter is a better match than a function implementation with
** a negative nArg.  ^A function where the preferred text encoding
** matches the database encoding is a better
** match than a function where the encoding is different.  
** ^A function where the encoding difference is between UTF16le and UTF16be
** is a closer match than a function where the encoding difference is
** between UTF8 and UTF16.
**
** ^Built-in functions may be overloaded by new application-defined functions.
**
** ^An application-defined function is permitted to call other
** SQLite interfaces.  However, such calls must not
** close the database connection nor finalize or reset the prepared
** statement in which the function is running.
*/
int sqlite3_create_function(
  sqlite3 *db,
  const char *zFunctionName,
  int nArg,
  int eTextRep,
  void *pApp,
  void (*xFunc)(sqlite3_context*,int,sqlite3_value**),
  void (*xStep)(sqlite3_context*,int,sqlite3_value**),
  void (*xFinal)(sqlite3_context*)
);
int sqlite3_create_function16(
  sqlite3 *db,
  const void *zFunctionName,
  int nArg,
  int eTextRep,
  void *pApp,
  void (*xFunc)(sqlite3_context*,int,sqlite3_value**),
  void (*xStep)(sqlite3_context*,int,sqlite3_value**),
  void (*xFinal)(sqlite3_context*)
);
int sqlite3_create_function_v2(
  sqlite3 *db,
  const char *zFunctionName,
  int nArg,
  int eTextRep,
  void *pApp,
  void (*xFunc)(sqlite3_context*,int,sqlite3_value**),
  void (*xStep)(sqlite3_context*,int,sqlite3_value**),
  void (*xFinal)(sqlite3_context*),
  void(*xDestroy)(void*)
);

/*
** CAPI3REF: Text Encodings
**
** These constant define integer codes that represent the various
** text encodings supported by SQLite.
*/
#define SQLITE_UTF8           1
#define SQLITE_UTF16LE        2
#define SQLITE_UTF16BE        3
#define SQLITE_UTF16          4    /* Use native byte order */
#define SQLITE_ANY            5    /* sqlite3_create_function only */
#define SQLITE_UTF16_ALIGNED  8    /* sqlite3_create_collation only */

/*
** CAPI3REF: Deprecated Functions
** DEPRECATED
**
** These functions are [deprecated].  In order to maintain
** backwards compatibility with older code, these functions continue 
** to be supported.  However, new applications should avoid
** the use of these functions.  To help encourage people to avoid
** using these functions, we are not going to tell you what they do.
*/
#ifndef SQLITE_OMIT_DEPRECATED
SQLITE_DEPRECATED int sqlite3_aggregate_count(sqlite3_context*);
SQLITE_DEPRECATED int sqlite3_expired(sqlite3_stmt*);
SQLITE_DEPRECATED int sqlite3_transfer_bindings(sqlite3_stmt*, sqlite3_stmt*);
SQLITE_DEPRECATED int sqlite3_global_recover(void);
SQLITE_DEPRECATED void sqlite3_thread_cleanup(void);
SQLITE_DEPRECATED int sqlite3_memory_alarm(void(*)(void*,sqlite3_int64,int),void*,sqlite3_int64);
#endif

/*
** CAPI3REF: Obtaining SQL Function Parameter Values
**
** The C-language implementation of SQL functions and aggregates uses
** this set of interface routines to access the parameter values on
** the function or aggregate.
**
** The xFunc (for scalar functions) or xStep (for aggregates) parameters
** to [sqlite3_create_function()] and [sqlite3_create_function16()]
** define callbacks that implement the SQL functions and aggregates.
** The 3rd parameter to these callbacks is an array of pointers to
** [protected sqlite3_value] objects.  There is one [sqlite3_value] object for
** each parameter to the SQL function.  These routines are used to
** extract values from the [sqlite3_value] objects.
**
** These routines work only with [protected sqlite3_value] objects.
** Any attempt to use these routines on an [unprotected sqlite3_value]
** object results in undefined behavior.
**
** ^These routines work just like the corresponding [column access functions]
** except that  these routines take a single [protected sqlite3_value] object
** pointer instead of a [sqlite3_stmt*] pointer and an integer column number.
**
** ^The sqlite3_value_text16() interface extracts a UTF-16 string
** in the native byte-order of the host machine.  ^The
** sqlite3_value_text16be() and sqlite3_value_text16le() interfaces
** extract UTF-16 strings as big-endian and little-endian respectively.
**
** ^(The sqlite3_value_numeric_type() interface attempts to apply
** numeric affinity to the value.  This means that an attempt is
** made to convert the value to an integer or floating point.  If
** such a conversion is possible without loss of information (in other
** words, if the value is a string that looks like a number)
** then the conversion is performed.  Otherwise no conversion occurs.
** The [SQLITE_INTEGER | datatype] after conversion is returned.)^
**
** Please pay particular attention to the fact that the pointer returned
** from [sqlite3_value_blob()], [sqlite3_value_text()], or
** [sqlite3_value_text16()] can be invalidated by a subsequent call to
** [sqlite3_value_bytes()], [sqlite3_value_bytes16()], [sqlite3_value_text()],
** or [sqlite3_value_text16()].
**
** These routines must be called from the same thread as
** the SQL function that supplied the [sqlite3_value*] parameters.
*/
const void *sqlite3_value_blob(sqlite3_value*);
int sqlite3_value_bytes(sqlite3_value*);
int sqlite3_value_bytes16(sqlite3_value*);
double sqlite3_value_double(sqlite3_value*);
int sqlite3_value_int(sqlite3_value*);
sqlite3_int64 sqlite3_value_int64(sqlite3_value*);
const unsigned char *sqlite3_value_text(sqlite3_value*);
const void *sqlite3_value_text16(sqlite3_value*);
const void *sqlite3_value_text16le(sqlite3_value*);
const void *sqlite3_value_text16be(sqlite3_value*);
int sqlite3_value_type(sqlite3_value*);
int sqlite3_value_numeric_type(sqlite3_value*);

/*
** CAPI3REF: Obtain Aggregate Function Context
**
** Implementations of aggregate SQL functions use this
** routine to allocate memory for storing their state.
**
** ^The first time the sqlite3_aggregate_context(C,N) routine is called 
** for a particular aggregate function, SQLite
** allocates N of memory, zeroes out that memory, and returns a pointer
** to the new memory. ^On second and subsequent calls to
** sqlite3_aggregate_context() for the same aggregate function instance,
** the same buffer is returned.  Sqlite3_aggregate_context() is normally
** called once for each invocation of the xStep callback and then one
** last time when the xFinal callback is invoked.  ^(When no rows match
** an aggregate query, the xStep() callback of the aggregate function
** implementation is never called and xFinal() is called exactly once.
** In those cases, sqlite3_aggregate_context() might be called for the
** first time from within xFinal().)^
**
** ^The sqlite3_aggregate_context(C,N) routine returns a NULL pointer if N is
** less than or equal to zero or if a memory allocate error occurs.
**
** ^(The amount of space allocated by sqlite3_aggregate_context(C,N) is
** determined by the N parameter on first successful call.  Changing the
** value of N in subsequent call to sqlite3_aggregate_context() within
** the same aggregate function instance will not resize the memory
** allocation.)^
**
** ^SQLite automatically frees the memory allocated by 
** sqlite3_aggregate_context() when the aggregate query concludes.
**
** The first parameter must be a copy of the
** [sqlite3_context | SQL function context] that is the first parameter
** to the xStep or xFinal callback routine that implements the aggregate
** function.
**
** This routine must be called from the same thread in which
** the aggregate SQL function is running.
*/
void *sqlite3_aggregate_context(sqlite3_context*, int nBytes);

/*
** CAPI3REF: User Data For Functions
**
** ^The sqlite3_user_data() interface returns a copy of
** the pointer that was the pUserData parameter (the 5th parameter)
** of the [sqlite3_create_function()]
** and [sqlite3_create_function16()] routines that originally
** registered the application defined function.
**
** This routine must be called from the same thread in which
** the application-defined function is running.
*/
void *sqlite3_user_data(sqlite3_context*);

/*
** CAPI3REF: Database Connection For Functions
**
** ^The sqlite3_context_db_handle() interface returns a copy of
** the pointer to the [database connection] (the 1st parameter)
** of the [sqlite3_create_function()]
** and [sqlite3_create_function16()] routines that originally
** registered the application defined function.
*/
sqlite3 *sqlite3_context_db_handle(sqlite3_context*);

/*
** CAPI3REF: Function Auxiliary Data
**
** The following two functions may be used by scalar SQL functions to
** associate metadata with argument values. If the same value is passed to
** multiple invocations of the same SQL function during query execution, under
** some circumstances the associated metadata may be preserved. This may
** be used, for example, to add a regular-expression matching scalar
** function. The compiled version of the regular expression is stored as
** metadata associated with the SQL value passed as the regular expression
** pattern.  The compiled regular expression can be reused on multiple
** invocations of the same function so that the original pattern string
** does not need to be recompiled on each invocation.
**
** ^The sqlite3_get_auxdata() interface returns a pointer to the metadata
** associated by the sqlite3_set_auxdata() function with the Nth argument
** value to the application-defined function. ^If no metadata has been ever
** been set for the Nth argument of the function, or if the corresponding
** function parameter has changed since the meta-data was set,
** then sqlite3_get_auxdata() returns a NULL pointer.
**
** ^The sqlite3_set_auxdata() interface saves the metadata
** pointed to by its 3rd parameter as the metadata for the N-th
** argument of the application-defined function.  Subsequent
** calls to sqlite3_get_auxdata() might return this data, if it has
** not been destroyed.
** ^If it is not NULL, SQLite will invoke the destructor
** function given by the 4th parameter to sqlite3_set_auxdata() on
** the metadata when the corresponding function parameter changes
** or when the SQL statement completes, whichever comes first.
**
** SQLite is free to call the destructor and drop metadata on any
** parameter of any function at any time.  ^The only guarantee is that
** the destructor will be called before the metadata is dropped.
**
** ^(In practice, metadata is preserved between function calls for
** expressions that are constant at compile time. This includes literal
** values and [parameters].)^
**
** These routines must be called from the same thread in which
** the SQL function is running.
*/
void *sqlite3_get_auxdata(sqlite3_context*, int N);
void sqlite3_set_auxdata(sqlite3_context*, int N, void*, void (*)(void*));


/*
** CAPI3REF: Constants Defining Special Destructor Behavior
**
** These are special values for the destructor that is passed in as the
** final argument to routines like [sqlite3_result_blob()].  ^If the destructor
** argument is SQLITE_STATIC, it means that the content pointer is constant
** and will never change.  It does not need to be destroyed.  ^The
** SQLITE_TRANSIENT value means that the content will likely change in
** the near future and that SQLite should make its own private copy of
** the content before returning.
**
** The typedef is necessary to work around problems in certain
** C++ compilers.  See ticket #2191.
*/
typedef void (*sqlite3_destructor_type)(void*);
#define SQLITE_STATIC      ((sqlite3_destructor_type)0)
#define SQLITE_TRANSIENT   ((sqlite3_destructor_type)-1)

/*
** CAPI3REF: Setting The Result Of An SQL Function
**
** These routines are used by the xFunc or xFinal callbacks that
** implement SQL functions and aggregates.  See
** [sqlite3_create_function()] and [sqlite3_create_function16()]
** for additional information.
**
** These functions work very much like the [parameter binding] family of
** functions used to bind values to host parameters in prepared statements.
** Refer to the [SQL parameter] documentation for additional information.
**
** ^The sqlite3_result_blob() interface sets the result from
** an application-defined function to be the BLOB whose content is pointed
** to by the second parameter and which is N bytes long where N is the
** third parameter.
**
** ^The sqlite3_result_zeroblob() interfaces set the result of
** the application-defined function to be a BLOB containing all zero
** bytes and N bytes in size, where N is the value of the 2nd parameter.
**
** ^The sqlite3_result_double() interface sets the result from
** an application-defined function to be a floating point value specified
** by its 2nd argument.
**
** ^The sqlite3_result_error() and sqlite3_result_error16() functions
** cause the implemented SQL function to throw an exception.
** ^SQLite uses the string pointed to by the
** 2nd parameter of sqlite3_result_error() or sqlite3_result_error16()
** as the text of an error message.  ^SQLite interprets the error
** message string from sqlite3_result_error() as UTF-8. ^SQLite
** interprets the string from sqlite3_result_error16() as UTF-16 in native
** byte order.  ^If the third parameter to sqlite3_result_error()
** or sqlite3_result_error16() is negative then SQLite takes as the error
** message all text up through the first zero character.
** ^If the third parameter to sqlite3_result_error() or
** sqlite3_result_error16() is non-negative then SQLite takes that many
** bytes (not characters) from the 2nd parameter as the error message.
** ^The sqlite3_result_error() and sqlite3_result_error16()
** routines make a private copy of the error message text before
** they return.  Hence, the calling function can deallocate or
** modify the text after they return without harm.
** ^The sqlite3_result_error_code() function changes the error code
** returned by SQLite as a result of an error in a function.  ^By default,
** the error code is SQLITE_ERROR.  ^A subsequent call to sqlite3_result_error()
** or sqlite3_result_error16() resets the error code to SQLITE_ERROR.
**
** ^The sqlite3_result_error_toobig() interface causes SQLite to throw an
** error indicating that a string or BLOB is too long to represent.
**
** ^The sqlite3_result_error_nomem() interface causes SQLite to throw an
** error indicating that a memory allocation failed.
**
** ^The sqlite3_result_int() interface sets the return value
** of the application-defined function to be the 32-bit signed integer
** value given in the 2nd argument.
** ^The sqlite3_result_int64() interface sets the return value
** of the application-defined function to be the 64-bit signed integer
** value given in the 2nd argument.
**
** ^The sqlite3_result_null() interface sets the return value
** of the application-defined function to be NULL.
**
** ^The sqlite3_result_text(), sqlite3_result_text16(),
** sqlite3_result_text16le(), and sqlite3_result_text16be() interfaces
** set the return value of the application-defined function to be
** a text string which is represented as UTF-8, UTF-16 native byte order,
** UTF-16 little endian, or UTF-16 big endian, respectively.
** ^SQLite takes the text result from the application from
** the 2nd parameter of the sqlite3_result_text* interfaces.
** ^If the 3rd parameter to the sqlite3_result_text* interfaces
** is negative, then SQLite takes result text from the 2nd parameter
** through the first zero character.
** ^If the 3rd parameter to the sqlite3_result_text* interfaces
** is non-negative, then as many bytes (not characters) of the text
** pointed to by the 2nd parameter are taken as the application-defined
** function result.  If the 3rd parameter is non-negative, then it
** must be the byte offset into the string where the NUL terminator would
** appear if the string where NUL terminated.  If any NUL characters occur
** in the string at a byte offset that is less than the value of the 3rd
** parameter, then the resulting string will contain embedded NULs and the
** result of expressions operating on strings with embedded NULs is undefined.
** ^If the 4th parameter to the sqlite3_result_text* interfaces
** or sqlite3_result_blob is a non-NULL pointer, then SQLite calls that
** function as the destructor on the text or BLOB result when it has
** finished using that result.
** ^If the 4th parameter to the sqlite3_result_text* interfaces or to
** sqlite3_result_blob is the special constant SQLITE_STATIC, then SQLite
** assumes that the text or BLOB result is in constant space and does not
** copy the content of the parameter nor call a destructor on the content
** when it has finished using that result.
** ^If the 4th parameter to the sqlite3_result_text* interfaces
** or sqlite3_result_blob is the special constant SQLITE_TRANSIENT
** then SQLite makes a copy of the result into space obtained from
** from [sqlite3_malloc()] before it returns.
**
** ^The sqlite3_result_value() interface sets the result of
** the application-defined function to be a copy the
** [unprotected sqlite3_value] object specified by the 2nd parameter.  ^The
** sqlite3_result_value() interface makes a copy of the [sqlite3_value]
** so that the [sqlite3_value] specified in the parameter may change or
** be deallocated after sqlite3_result_value() returns without harm.
** ^A [protected sqlite3_value] object may always be used where an
** [unprotected sqlite3_value] object is required, so either
** kind of [sqlite3_value] object can be used with this interface.
**
** If these routines are called from within the different thread
** than the one containing the application-defined function that received
** the [sqlite3_context] pointer, the results are undefined.
*/
void sqlite3_result_blob(sqlite3_context*, const void*, int, void(*)(void*));
void sqlite3_result_double(sqlite3_context*, double);
void sqlite3_result_error(sqlite3_context*, const char*, int);
void sqlite3_result_error16(sqlite3_context*, const void*, int);
void sqlite3_result_error_toobig(sqlite3_context*);
void sqlite3_result_error_nomem(sqlite3_context*);
void sqlite3_result_error_code(sqlite3_context*, int);
void sqlite3_result_int(sqlite3_context*, int);
void sqlite3_result_int64(sqlite3_context*, sqlite3_int64);
void sqlite3_result_null(sqlite3_context*);
void sqlite3_result_text(sqlite3_context*, const char*, int, void(*)(void*));
void sqlite3_result_text16(sqlite3_context*, const void*, int, void(*)(void*));
void sqlite3_result_text16le(sqlite3_context*, const void*, int,void(*)(void*));
void sqlite3_result_text16be(sqlite3_context*, const void*, int,void(*)(void*));
void sqlite3_result_value(sqlite3_context*, sqlite3_value*);
void sqlite3_result_zeroblob(sqlite3_context*, int n);

/*
** CAPI3REF: Define New Collating Sequences
**
** ^These functions add, remove, or modify a [collation] associated
** with the [database connection] specified as the first argument.
**
** ^The name of the collation is a UTF-8 string
** for sqlite3_create_collation() and sqlite3_create_collation_v2()
** and a UTF-16 string in native byte order for sqlite3_create_collation16().
** ^Collation names that compare equal according to [sqlite3_strnicmp()] are
** considered to be the same name.
**
** ^(The third argument (eTextRep) must be one of the constants:
** <ul>
** <li> [SQLITE_UTF8],
** <li> [SQLITE_UTF16LE],
** <li> [SQLITE_UTF16BE],
** <li> [SQLITE_UTF16], or
** <li> [SQLITE_UTF16_ALIGNED].
** </ul>)^
** ^The eTextRep argument determines the encoding of strings passed
** to the collating function callback, xCallback.
** ^The [SQLITE_UTF16] and [SQLITE_UTF16_ALIGNED] values for eTextRep
** force strings to be UTF16 with native byte order.
** ^The [SQLITE_UTF16_ALIGNED] value for eTextRep forces strings to begin
** on an even byte address.
**
** ^The fourth argument, pArg, is an application data pointer that is passed
** through as the first argument to the collating function callback.
**
** ^The fifth argument, xCallback, is a pointer to the collating function.
** ^Multiple collating functions can be registered using the same name but
** with different eTextRep parameters and SQLite will use whichever
** function requires the least amount of data transformation.
** ^If the xCallback argument is NULL then the collating function is
** deleted.  ^When all collating functions having the same name are deleted,
** that collation is no longer usable.
**
** ^The collating function callback is invoked with a copy of the pArg 
** application data pointer and with two strings in the encoding specified
** by the eTextRep argument.  The collating function must return an
** integer that is negative, zero, or positive
** if the first string is less than, equal to, or greater than the second,
** respectively.  A collating function must always return the same answer
** given the same inputs.  If two or more collating functions are registered
** to the same collation name (using different eTextRep values) then all
** must give an equivalent answer when invoked with equivalent strings.
** The collating function must obey the following properties for all
** strings A, B, and C:
**
** <ol>
** <li> If A==B then B==A.
** <li> If A==B and B==C then A==C.
** <li> If A&lt;B THEN B&gt;A.
** <li> If A&lt;B and B&lt;C then A&lt;C.
** </ol>
**
** If a collating function fails any of the above constraints and that
** collating function is  registered and used, then the behavior of SQLite
** is undefined.
**
** ^The sqlite3_create_collation_v2() works like sqlite3_create_collation()
** with the addition that the xDestroy callback is invoked on pArg when
** the collating function is deleted.
** ^Collating functions are deleted when they are overridden by later
** calls to the collation creation functions or when the
** [database connection] is closed using [sqlite3_close()].
**
** ^The xDestroy callback is <u>not</u> called if the 
** sqlite3_create_collation_v2() function fails.  Applications that invoke
** sqlite3_create_collation_v2() with a non-NULL xDestroy argument should 
** check the return code and dispose of the application data pointer
** themselves rather than expecting SQLite to deal with it for them.
** This is different from every other SQLite interface.  The inconsistency 
** is unfortunate but cannot be changed without breaking backwards 
** compatibility.
**
** See also:  [sqlite3_collation_needed()] and [sqlite3_collation_needed16()].
*/
int sqlite3_create_collation(
  sqlite3*, 
  const char *zName, 
  int eTextRep, 
  void *pArg,
  int(*xCompare)(void*,int,const void*,int,const void*)
);
int sqlite3_create_collation_v2(
  sqlite3*, 
  const char *zName, 
  int eTextRep, 
  void *pArg,
  int(*xCompare)(void*,int,const void*,int,const void*),
  void(*xDestroy)(void*)
);
int sqlite3_create_collation16(
  sqlite3*, 
  const void *zName,
  int eTextRep, 
  void *pArg,
  int(*xCompare)(void*,int,const void*,int,const void*)
);

/*
** CAPI3REF: Collation Needed Callbacks
**
** ^To avoid having to register all collation sequences before a database
** can be used, a single callback function may be registered with the
** [database connection] to be invoked whenever an undefined collation
** sequence is required.
**
** ^If the function is registered using the sqlite3_collation_needed() API,
** then it is passed the names of undefined collation sequences as strings
** encoded in UTF-8. ^If sqlite3_collation_needed16() is used,
** the names are passed as UTF-16 in machine native byte order.
** ^A call to either function replaces the existing collation-needed callback.
**
** ^(When the callback is invoked, the first argument passed is a copy
** of the second argument to sqlite3_collation_needed() or
** sqlite3_collation_needed16().  The second argument is the database
** connection.  The third argument is one of [SQLITE_UTF8], [SQLITE_UTF16BE],
** or [SQLITE_UTF16LE], indicating the most desirable form of the collation
** sequence function required.  The fourth parameter is the name of the
** required collation sequence.)^
**
** The callback function should register the desired collation using
** [sqlite3_create_collation()], [sqlite3_create_collation16()], or
** [sqlite3_create_collation_v2()].
*/
int sqlite3_collation_needed(
  sqlite3*, 
  void*, 
  void(*)(void*,sqlite3*,int eTextRep,const char*)
);
int sqlite3_collation_needed16(
  sqlite3*, 
  void*,
  void(*)(void*,sqlite3*,int eTextRep,const void*)
);

#ifdef SQLITE_HAS_CODEC
/*
** Specify the key for an encrypted database.  This routine should be
** called right after sqlite3_open().
**
** The code to implement this API is not available in the public release
** of SQLite.
*/
int sqlite3_key(
  sqlite3 *db,                   /* Database to be rekeyed */
  const void *pKey, int nKey     /* The key */
);

/*
** Change the key on an open database.  If the current database is not
** encrypted, this routine will encrypt it.  If pNew==0 or nNew==0, the
** database is decrypted.
**
** The code to implement this API is not available in the public release
** of SQLite.
*/
int sqlite3_rekey(
  sqlite3 *db,                   /* Database to be rekeyed */
  const void *pKey, int nKey     /* The new key */
);

/*
** Specify the activation key for a SEE database.  Unless 
** activated, none of the SEE routines will work.
*/
void sqlite3_activate_see(
  const char *zPassPhrase        /* Activation phrase */
);
#endif

#ifdef SQLITE_ENABLE_CEROD
/*
** Specify the activation key for a CEROD database.  Unless 
** activated, none of the CEROD routines will work.
*/
void sqlite3_activate_cerod(
  const char *zPassPhrase        /* Activation phrase */
);
#endif

/*
** CAPI3REF: Suspend Execution For A Short Time
**
** The sqlite3_sleep() function causes the current thread to suspend execution
** for at least a number of milliseconds specified in its parameter.
**
** If the operating system does not support sleep requests with
** millisecond time resolution, then the time will be rounded up to
** the nearest second. The number of milliseconds of sleep actually
** requested from the operating system is returned.
**
** ^SQLite implements this interface by calling the xSleep()
** method of the default [sqlite3_vfs] object.  If the xSleep() method
** of the default VFS is not implemented correctly, or not implemented at
** all, then the behavior of sqlite3_sleep() may deviate from the description
** in the previous paragraphs.
*/
int sqlite3_sleep(int);

/*
** CAPI3REF: Name Of The Folder Holding Temporary Files
**
** ^(If this global variable is made to point to a string which is
** the name of a folder (a.k.a. directory), then all temporary files
** created by SQLite when using a built-in [sqlite3_vfs | VFS]
** will be placed in that directory.)^  ^If this variable
** is a NULL pointer, then SQLite performs a search for an appropriate
** temporary file directory.
**
** It is not safe to read or modify this variable in more than one
** thread at a time.  It is not safe to read or modify this variable
** if a [database connection] is being used at the same time in a separate
** thread.
** It is intended that this variable be set once
** as part of process initialization and before any SQLite interface
** routines have been called and that this variable remain unchanged
** thereafter.
**
** ^The [temp_store_directory pragma] may modify this variable and cause
** it to point to memory obtained from [sqlite3_malloc].  ^Furthermore,
** the [temp_store_directory pragma] always assumes that any string
** that this variable points to is held in memory obtained from 
** [sqlite3_malloc] and the pragma may attempt to free that memory
** using [sqlite3_free].
** Hence, if this variable is modified directly, either it should be
** made NULL or made to point to memory obtained from [sqlite3_malloc]
** or else the use of the [temp_store_directory pragma] should be avoided.
**
** <b>Note to Windows Runtime users:</b>  The temporary directory must be set
** prior to calling [sqlite3_open] or [sqlite3_open_v2].  Otherwise, various
** features that require the use of temporary files may fail.  Here is an
** example of how to do this using C++ with the Windows Runtime:
**
** <blockquote><pre>
** LPCWSTR zPath = Windows::Storage::ApplicationData::Current->
** &nbsp;     TemporaryFolder->Path->Data();
** char zPathBuf&#91;MAX_PATH + 1&#93;;
** memset(zPathBuf, 0, sizeof(zPathBuf));
** WideCharToMultiByte(CP_UTF8, 0, zPath, -1, zPathBuf, sizeof(zPathBuf),
** &nbsp;     NULL, NULL);
** sqlite3_temp_directory = sqlite3_mprintf("%s", zPathBuf);
** </pre></blockquote>
*/
SQLITE_EXTERN char *sqlite3_temp_directory;

/*
** CAPI3REF: Name Of The Folder Holding Database Files
**
** ^(If this global variable is made to point to a string which is
** the name of a folder (a.k.a. directory), then all database files
** specified with a relative pathname and created or accessed by
** SQLite when using a built-in windows [sqlite3_vfs | VFS] will be assumed
** to be relative to that directory.)^ ^If this variable is a NULL
** pointer, then SQLite assumes that all database files specified
** with a relative pathname are relative to the current directory
** for the process.  Only the windows VFS makes use of this global
** variable; it is ignored by the unix VFS.
**
** Changing the value of this variable while a database connection is
** open can result in a corrupt database.
**
** It is not safe to read or modify this variable in more than one
** thread at a time.  It is not safe to read or modify this variable
** if a [database connection] is being used at the same time in a separate
** thread.
** It is intended that this variable be set once
** as part of process initialization and before any SQLite interface
** routines have been called and that this variable remain unchanged
** thereafter.
**
** ^The [data_store_directory pragma] may modify this variable and cause
** it to point to memory obtained from [sqlite3_malloc].  ^Furthermore,
** the [data_store_directory pragma] always assumes that any string
** that this variable points to is held in memory obtained from 
** [sqlite3_malloc] and the pragma may attempt to free that memory
** using [sqlite3_free].
** Hence, if this variable is modified directly, either it should be
** made NULL or made to point to memory obtained from [sqlite3_malloc]
** or else the use of the [data_store_directory pragma] should be avoided.
*/
SQLITE_EXTERN char *sqlite3_data_directory;

/*
** CAPI3REF: Test For Auto-Commit Mode
** KEYWORDS: {autocommit mode}
**
** ^The sqlite3_get_autocommit() interface returns non-zero or
** zero if the given database connection is or is not in autocommit mode,
** respectively.  ^Autocommit mode is on by default.
** ^Autocommit mode is disabled by a [BEGIN] statement.
** ^Autocommit mode is re-enabled by a [COMMIT] or [ROLLBACK].
**
** If certain kinds of errors occur on a statement within a multi-statement
** transaction (errors including [SQLITE_FULL], [SQLITE_IOERR],
** [SQLITE_NOMEM], [SQLITE_BUSY], and [SQLITE_INTERRUPT]) then the
** transaction might be rolled back automatically.  The only way to
** find out whether SQLite automatically rolled back the transaction after
** an error is to use this function.
**
** If another thread changes the autocommit status of the database
** connection while this routine is running, then the return value
** is undefined.
*/
int sqlite3_get_autocommit(sqlite3*);

/*
** CAPI3REF: Find The Database Handle Of A Prepared Statement
**
** ^The sqlite3_db_handle interface returns the [database connection] handle
** to which a [prepared statement] belongs.  ^The [database connection]
** returned by sqlite3_db_handle is the same [database connection]
** that was the first argument
** to the [sqlite3_prepare_v2()] call (or its variants) that was used to
** create the statement in the first place.
*/
sqlite3 *sqlite3_db_handle(sqlite3_stmt*);

/*
** CAPI3REF: Return The Filename For A Database Connection
**
** ^The sqlite3_db_filename(D,N) interface returns a pointer to a filename
** associated with database N of connection D.  ^The main database file
** has the name "main".  If there is no attached database N on the database
** connection D, or if database N is a temporary or in-memory database, then
** a NULL pointer is returned.
**
** ^The filename returned by this function is the output of the
** xFullPathname method of the [VFS].  ^In other words, the filename
** will be an absolute pathname, even if the filename used
** to open the database originally was a URI or relative pathname.
*/
const char *sqlite3_db_filename(sqlite3 *db, const char *zDbName);

/*
** CAPI3REF: Determine if a database is read-only
**
** ^The sqlite3_db_readonly(D,N) interface returns 1 if the database N
** of connection D is read-only, 0 if it is read/write, or -1 if N is not
** the name of a database on connection D.
*/
int sqlite3_db_readonly(sqlite3 *db, const char *zDbName);

/*
** CAPI3REF: Find the next prepared statement
**
** ^This interface returns a pointer to the next [prepared statement] after
** pStmt associated with the [database connection] pDb.  ^If pStmt is NULL
** then this interface returns a pointer to the first prepared statement
** associated with the database connection pDb.  ^If no prepared statement
** satisfies the conditions of this routine, it returns NULL.
**
** The [database connection] pointer D in a call to
** [sqlite3_next_stmt(D,S)] must refer to an open database
** connection and in particular must not be a NULL pointer.
*/
sqlite3_stmt *sqlite3_next_stmt(sqlite3 *pDb, sqlite3_stmt *pStmt);

/*
** CAPI3REF: Commit And Rollback Notification Callbacks
**
** ^The sqlite3_commit_hook() interface registers a callback
** function to be invoked whenever a transaction is [COMMIT | committed].
** ^Any callback set by a previous call to sqlite3_commit_hook()
** for the same database connection is overridden.
** ^The sqlite3_rollback_hook() interface registers a callback
** function to be invoked whenever a transaction is [ROLLBACK | rolled back].
** ^Any callback set by a previous call to sqlite3_rollback_hook()
** for the same database connection is overridden.
** ^The pArg argument is passed through to the callback.
** ^If the callback on a commit hook function returns non-zero,
** then the commit is converted into a rollback.
**
** ^The sqlite3_commit_hook(D,C,P) and sqlite3_rollback_hook(D,C,P) functions
** return the P argument from the previous call of the same function
** on the same [database connection] D, or NULL for
** the first call for each function on D.
**
** The commit and rollback hook callbacks are not reentrant.
** The callback implementation must not do anything that will modify
** the database connection that invoked the callback.  Any actions
** to modify the database connection must be deferred until after the
** completion of the [sqlite3_step()] call that triggered the commit
** or rollback hook in the first place.
** Note that running any other SQL statements, including SELECT statements,
** or merely calling [sqlite3_prepare_v2()] and [sqlite3_step()] will modify
** the database connections for the meaning of "modify" in this paragraph.
**
** ^Registering a NULL function disables the callback.
**
** ^When the commit hook callback routine returns zero, the [COMMIT]
** operation is allowed to continue normally.  ^If the commit hook
** returns non-zero, then the [COMMIT] is converted into a [ROLLBACK].
** ^The rollback hook is invoked on a rollback that results from a commit
** hook returning non-zero, just as it would be with any other rollback.
**
** ^For the purposes of this API, a transaction is said to have been
** rolled back if an explicit "ROLLBACK" statement is executed, or
** an error or constraint causes an implicit rollback to occur.
** ^The rollback callback is not invoked if a transaction is
** automatically rolled back because the database connection is closed.
**
** See also the [sqlite3_update_hook()] interface.
*/
void *sqlite3_commit_hook(sqlite3*, int(*)(void*), void*);
void *sqlite3_rollback_hook(sqlite3*, void(*)(void *), void*);

/*
** CAPI3REF: Data Change Notification Callbacks
**
** ^The sqlite3_update_hook() interface registers a callback function
** with the [database connection] identified by the first argument
** to be invoked whenever a row is updated, inserted or deleted.
** ^Any callback set by a previous call to this function
** for the same database connection is overridden.
**
** ^The second argument is a pointer to the function to invoke when a
** row is updated, inserted or deleted.
** ^The first argument to the callback is a copy of the third argument
** to sqlite3_update_hook().
** ^The second callback argument is one of [SQLITE_INSERT], [SQLITE_DELETE],
** or [SQLITE_UPDATE], depending on the operation that caused the callback
** to be invoked.
** ^The third and fourth arguments to the callback contain pointers to the
** database and table name containing the affected row.
** ^The final callback parameter is the [rowid] of the row.
** ^In the case of an update, this is the [rowid] after the update takes place.
**
** ^(The update hook is not invoked when internal system tables are
** modified (i.e. sqlite_master and sqlite_sequence).)^
**
** ^In the current implementation, the update hook
** is not invoked when duplication rows are deleted because of an
** [ON CONFLICT | ON CONFLICT REPLACE] clause.  ^Nor is the update hook
** invoked when rows are deleted using the [truncate optimization].
** The exceptions defined in this paragraph might change in a future
** release of SQLite.
**
** The update hook implementation must not do anything that will modify
** the database connection that invoked the update hook.  Any actions
** to modify the database connection must be deferred until after the
** completion of the [sqlite3_step()] call that triggered the update hook.
** Note that [sqlite3_prepare_v2()] and [sqlite3_step()] both modify their
** database connections for the meaning of "modify" in this paragraph.
**
** ^The sqlite3_update_hook(D,C,P) function
** returns the P argument from the previous call
** on the same [database connection] D, or NULL for
** the first call on D.
**
** See also the [sqlite3_commit_hook()] and [sqlite3_rollback_hook()]
** interfaces.
*/
void *sqlite3_update_hook(
  sqlite3*, 
  void(*)(void *,int ,char const *,char const *,sqlite3_int64),
  void*
);

/*
** CAPI3REF: Enable Or Disable Shared Pager Cache
**
** ^(This routine enables or disables the sharing of the database cache
** and schema data structures between [database connection | connections]
** to the same database. Sharing is enabled if the argument is true
** and disabled if the argument is false.)^
**
** ^Cache sharing is enabled and disabled for an entire process.
** This is a change as of SQLite version 3.5.0. In prior versions of SQLite,
** sharing was enabled or disabled for each thread separately.
**
** ^(The cache sharing mode set by this interface effects all subsequent
** calls to [sqlite3_open()], [sqlite3_open_v2()], and [sqlite3_open16()].
** Existing database connections continue use the sharing mode
** that was in effect at the time they were opened.)^
**
** ^(This routine returns [SQLITE_OK] if shared cache was enabled or disabled
** successfully.  An [error code] is returned otherwise.)^
**
** ^Shared cache is disabled by default. But this might change in
** future releases of SQLite.  Applications that care about shared
** cache setting should set it explicitly.
**
<<<<<<< HEAD
** ^Note: This method is deprecated on MacOS X 10.7 and iOS version 5.0
** and will always return SQLITE_MISUSE, instead of calling this function
** shared cache mode should be enabled per-database connection via 
** sqlite3_open_v2 with SQLITE_OPEN_SHAREDCACHE instead.
=======
** This interface is threadsafe on processors where writing a
** 32-bit integer is atomic.
>>>>>>> f784c1ed
**
** See Also:  [SQLite Shared-Cache Mode]
*/
int sqlite3_enable_shared_cache(int);

/*
** CAPI3REF: Attempt To Free Heap Memory
**
** ^The sqlite3_release_memory() interface attempts to free N bytes
** of heap memory by deallocating non-essential memory allocations
** held by the database library.   Memory used to cache database
** pages to improve performance is an example of non-essential memory.
** ^sqlite3_release_memory() returns the number of bytes actually freed,
** which might be more or less than the amount requested.
** ^The sqlite3_release_memory() routine is a no-op returning zero
** if SQLite is not compiled with [SQLITE_ENABLE_MEMORY_MANAGEMENT].
**
** See also: [sqlite3_db_release_memory()]
*/
int sqlite3_release_memory(int);

/*
** CAPI3REF: Free Memory Used By A Database Connection
**
** ^The sqlite3_db_release_memory(D) interface attempts to free as much heap
** memory as possible from database connection D. Unlike the
** [sqlite3_release_memory()] interface, this interface is effect even
** when then [SQLITE_ENABLE_MEMORY_MANAGEMENT] compile-time option is
** omitted.
**
** See also: [sqlite3_release_memory()]
*/
int sqlite3_db_release_memory(sqlite3*);

/*
** CAPI3REF: Impose A Limit On Heap Size
**
** ^The sqlite3_soft_heap_limit64() interface sets and/or queries the
** soft limit on the amount of heap memory that may be allocated by SQLite.
** ^SQLite strives to keep heap memory utilization below the soft heap
** limit by reducing the number of pages held in the page cache
** as heap memory usages approaches the limit.
** ^The soft heap limit is "soft" because even though SQLite strives to stay
** below the limit, it will exceed the limit rather than generate
** an [SQLITE_NOMEM] error.  In other words, the soft heap limit 
** is advisory only.
**
** ^The return value from sqlite3_soft_heap_limit64() is the size of
** the soft heap limit prior to the call, or negative in the case of an
** error.  ^If the argument N is negative
** then no change is made to the soft heap limit.  Hence, the current
** size of the soft heap limit can be determined by invoking
** sqlite3_soft_heap_limit64() with a negative argument.
**
** ^If the argument N is zero then the soft heap limit is disabled.
**
** ^(The soft heap limit is not enforced in the current implementation
** if one or more of following conditions are true:
**
** <ul>
** <li> The soft heap limit is set to zero.
** <li> Memory accounting is disabled using a combination of the
**      [sqlite3_config]([SQLITE_CONFIG_MEMSTATUS],...) start-time option and
**      the [SQLITE_DEFAULT_MEMSTATUS] compile-time option.
** <li> An alternative page cache implementation is specified using
**      [sqlite3_config]([SQLITE_CONFIG_PCACHE2],...).
** <li> The page cache allocates from its own memory pool supplied
**      by [sqlite3_config]([SQLITE_CONFIG_PAGECACHE],...) rather than
**      from the heap.
** </ul>)^
**
** Beginning with SQLite version 3.7.3, the soft heap limit is enforced
** regardless of whether or not the [SQLITE_ENABLE_MEMORY_MANAGEMENT]
** compile-time option is invoked.  With [SQLITE_ENABLE_MEMORY_MANAGEMENT],
** the soft heap limit is enforced on every memory allocation.  Without
** [SQLITE_ENABLE_MEMORY_MANAGEMENT], the soft heap limit is only enforced
** when memory is allocated by the page cache.  Testing suggests that because
** the page cache is the predominate memory user in SQLite, most
** applications will achieve adequate soft heap limit enforcement without
** the use of [SQLITE_ENABLE_MEMORY_MANAGEMENT].
**
** The circumstances under which SQLite will enforce the soft heap limit may
** changes in future releases of SQLite.
*/
sqlite3_int64 sqlite3_soft_heap_limit64(sqlite3_int64 N);

/*
** CAPI3REF: Deprecated Soft Heap Limit Interface
** DEPRECATED
**
** This is a deprecated version of the [sqlite3_soft_heap_limit64()]
** interface.  This routine is provided for historical compatibility
** only.  All new applications should use the
** [sqlite3_soft_heap_limit64()] interface rather than this one.
*/
SQLITE_DEPRECATED void sqlite3_soft_heap_limit(int N);


/*
** CAPI3REF: Extract Metadata About A Column Of A Table
**
** ^This routine returns metadata about a specific column of a specific
** database table accessible using the [database connection] handle
** passed as the first function argument.
**
** ^The column is identified by the second, third and fourth parameters to
** this function. ^The second parameter is either the name of the database
** (i.e. "main", "temp", or an attached database) containing the specified
** table or NULL. ^If it is NULL, then all attached databases are searched
** for the table using the same algorithm used by the database engine to
** resolve unqualified table references.
**
** ^The third and fourth parameters to this function are the table and column
** name of the desired column, respectively. Neither of these parameters
** may be NULL.
**
** ^Metadata is returned by writing to the memory locations passed as the 5th
** and subsequent parameters to this function. ^Any of these arguments may be
** NULL, in which case the corresponding element of metadata is omitted.
**
** ^(<blockquote>
** <table border="1">
** <tr><th> Parameter <th> Output<br>Type <th>  Description
**
** <tr><td> 5th <td> const char* <td> Data type
** <tr><td> 6th <td> const char* <td> Name of default collation sequence
** <tr><td> 7th <td> int         <td> True if column has a NOT NULL constraint
** <tr><td> 8th <td> int         <td> True if column is part of the PRIMARY KEY
** <tr><td> 9th <td> int         <td> True if column is [AUTOINCREMENT]
** </table>
** </blockquote>)^
**
** ^The memory pointed to by the character pointers returned for the
** declaration type and collation sequence is valid only until the next
** call to any SQLite API function.
**
** ^If the specified table is actually a view, an [error code] is returned.
**
** ^If the specified column is "rowid", "oid" or "_rowid_" and an
** [INTEGER PRIMARY KEY] column has been explicitly declared, then the output
** parameters are set for the explicitly declared column. ^(If there is no
** explicitly declared [INTEGER PRIMARY KEY] column, then the output
** parameters are set as follows:
**
** <pre>
**     data type: "INTEGER"
**     collation sequence: "BINARY"
**     not null: 0
**     primary key: 1
**     auto increment: 0
** </pre>)^
**
** ^(This function may load one or more schemas from database files. If an
** error occurs during this process, or if the requested table or column
** cannot be found, an [error code] is returned and an error message left
** in the [database connection] (to be retrieved using sqlite3_errmsg()).)^
**
** ^This API is only available if the library was compiled with the
** [SQLITE_ENABLE_COLUMN_METADATA] C-preprocessor symbol defined.
*/
int sqlite3_table_column_metadata(
  sqlite3 *db,                /* Connection handle */
  const char *zDbName,        /* Database name or NULL */
  const char *zTableName,     /* Table name */
  const char *zColumnName,    /* Column name */
  char const **pzDataType,    /* OUTPUT: Declared data type */
  char const **pzCollSeq,     /* OUTPUT: Collation sequence name */
  int *pNotNull,              /* OUTPUT: True if NOT NULL constraint exists */
  int *pPrimaryKey,           /* OUTPUT: True if column part of PK */
  int *pAutoinc               /* OUTPUT: True if column is auto-increment */
);

/*
** CAPI3REF: Load An Extension
**
** ^This interface loads an SQLite extension library from the named file.
**
** ^The sqlite3_load_extension() interface attempts to load an
** SQLite extension library contained in the file zFile.
**
** ^The entry point is zProc.
** ^zProc may be 0, in which case the name of the entry point
** defaults to "sqlite3_extension_init".
** ^The sqlite3_load_extension() interface returns
** [SQLITE_OK] on success and [SQLITE_ERROR] if something goes wrong.
** ^If an error occurs and pzErrMsg is not 0, then the
** [sqlite3_load_extension()] interface shall attempt to
** fill *pzErrMsg with error message text stored in memory
** obtained from [sqlite3_malloc()]. The calling function
** should free this memory by calling [sqlite3_free()].
**
** ^Extension loading must be enabled using
** [sqlite3_enable_load_extension()] prior to calling this API,
** otherwise an error will be returned.
**
** See also the [load_extension() SQL function].
*/
int sqlite3_load_extension(
  sqlite3 *db,          /* Load the extension into this database connection */
  const char *zFile,    /* Name of the shared library containing extension */
  const char *zProc,    /* Entry point.  Derived from zFile if 0 */
  char **pzErrMsg       /* Put error message here if not 0 */
);

/*
** CAPI3REF: Enable Or Disable Extension Loading
**
** ^So as not to open security holes in older applications that are
** unprepared to deal with extension loading, and as a means of disabling
** extension loading while evaluating user-entered SQL, the following API
** is provided to turn the [sqlite3_load_extension()] mechanism on and off.
**
** ^Extension loading is off by default. See ticket #1863.
** ^Call the sqlite3_enable_load_extension() routine with onoff==1
** to turn extension loading on and call it with onoff==0 to turn
** it back off again.
*/
int sqlite3_enable_load_extension(sqlite3 *db, int onoff);

/*
** CAPI3REF: Automatically Load Statically Linked Extensions
**
** ^This interface causes the xEntryPoint() function to be invoked for
** each new [database connection] that is created.  The idea here is that
** xEntryPoint() is the entry point for a statically linked SQLite extension
** that is to be automatically loaded into all new database connections.
**
** ^(Even though the function prototype shows that xEntryPoint() takes
** no arguments and returns void, SQLite invokes xEntryPoint() with three
** arguments and expects and integer result as if the signature of the
** entry point where as follows:
**
** <blockquote><pre>
** &nbsp;  int xEntryPoint(
** &nbsp;    sqlite3 *db,
** &nbsp;    const char **pzErrMsg,
** &nbsp;    const struct sqlite3_api_routines *pThunk
** &nbsp;  );
** </pre></blockquote>)^
**
** If the xEntryPoint routine encounters an error, it should make *pzErrMsg
** point to an appropriate error message (obtained from [sqlite3_mprintf()])
** and return an appropriate [error code].  ^SQLite ensures that *pzErrMsg
** is NULL before calling the xEntryPoint().  ^SQLite will invoke
** [sqlite3_free()] on *pzErrMsg after xEntryPoint() returns.  ^If any
** xEntryPoint() returns an error, the [sqlite3_open()], [sqlite3_open16()],
** or [sqlite3_open_v2()] call that provoked the xEntryPoint() will fail.
**
** ^Calling sqlite3_auto_extension(X) with an entry point X that is already
** on the list of automatic extensions is a harmless no-op. ^No entry point
** will be called more than once for each database connection that is opened.
**
** See also: [sqlite3_reset_auto_extension()].
*/
int sqlite3_auto_extension(void (*xEntryPoint)(void));

/*
** CAPI3REF: Reset Automatic Extension Loading
**
** ^This interface disables all automatic extensions previously
** registered using [sqlite3_auto_extension()].
*/
void sqlite3_reset_auto_extension(void);

/*
** The interface to the virtual-table mechanism is currently considered
** to be experimental.  The interface might change in incompatible ways.
** If this is a problem for you, do not use the interface at this time.
**
** When the virtual-table mechanism stabilizes, we will declare the
** interface fixed, support it indefinitely, and remove this comment.
*/

/*
** Structures used by the virtual table interface
*/
typedef struct sqlite3_vtab sqlite3_vtab;
typedef struct sqlite3_index_info sqlite3_index_info;
typedef struct sqlite3_vtab_cursor sqlite3_vtab_cursor;
typedef struct sqlite3_module sqlite3_module;

/*
** CAPI3REF: Virtual Table Object
** KEYWORDS: sqlite3_module {virtual table module}
**
** This structure, sometimes called a "virtual table module", 
** defines the implementation of a [virtual tables].  
** This structure consists mostly of methods for the module.
**
** ^A virtual table module is created by filling in a persistent
** instance of this structure and passing a pointer to that instance
** to [sqlite3_create_module()] or [sqlite3_create_module_v2()].
** ^The registration remains valid until it is replaced by a different
** module or until the [database connection] closes.  The content
** of this structure must not change while it is registered with
** any database connection.
*/
struct sqlite3_module {
  int iVersion;
  int (*xCreate)(sqlite3*, void *pAux,
               int argc, const char *const*argv,
               sqlite3_vtab **ppVTab, char**);
  int (*xConnect)(sqlite3*, void *pAux,
               int argc, const char *const*argv,
               sqlite3_vtab **ppVTab, char**);
  int (*xBestIndex)(sqlite3_vtab *pVTab, sqlite3_index_info*);
  int (*xDisconnect)(sqlite3_vtab *pVTab);
  int (*xDestroy)(sqlite3_vtab *pVTab);
  int (*xOpen)(sqlite3_vtab *pVTab, sqlite3_vtab_cursor **ppCursor);
  int (*xClose)(sqlite3_vtab_cursor*);
  int (*xFilter)(sqlite3_vtab_cursor*, int idxNum, const char *idxStr,
                int argc, sqlite3_value **argv);
  int (*xNext)(sqlite3_vtab_cursor*);
  int (*xEof)(sqlite3_vtab_cursor*);
  int (*xColumn)(sqlite3_vtab_cursor*, sqlite3_context*, int);
  int (*xRowid)(sqlite3_vtab_cursor*, sqlite3_int64 *pRowid);
  int (*xUpdate)(sqlite3_vtab *, int, sqlite3_value **, sqlite3_int64 *);
  int (*xBegin)(sqlite3_vtab *pVTab);
  int (*xSync)(sqlite3_vtab *pVTab);
  int (*xCommit)(sqlite3_vtab *pVTab);
  int (*xRollback)(sqlite3_vtab *pVTab);
  int (*xFindFunction)(sqlite3_vtab *pVtab, int nArg, const char *zName,
                       void (**pxFunc)(sqlite3_context*,int,sqlite3_value**),
                       void **ppArg);
  int (*xRename)(sqlite3_vtab *pVtab, const char *zNew);
  /* The methods above are in version 1 of the sqlite_module object. Those 
  ** below are for version 2 and greater. */
  int (*xSavepoint)(sqlite3_vtab *pVTab, int);
  int (*xRelease)(sqlite3_vtab *pVTab, int);
  int (*xRollbackTo)(sqlite3_vtab *pVTab, int);
};

/*
** CAPI3REF: Virtual Table Indexing Information
** KEYWORDS: sqlite3_index_info
**
** The sqlite3_index_info structure and its substructures is used as part
** of the [virtual table] interface to
** pass information into and receive the reply from the [xBestIndex]
** method of a [virtual table module].  The fields under **Inputs** are the
** inputs to xBestIndex and are read-only.  xBestIndex inserts its
** results into the **Outputs** fields.
**
** ^(The aConstraint[] array records WHERE clause constraints of the form:
**
** <blockquote>column OP expr</blockquote>
**
** where OP is =, &lt;, &lt;=, &gt;, or &gt;=.)^  ^(The particular operator is
** stored in aConstraint[].op using one of the
** [SQLITE_INDEX_CONSTRAINT_EQ | SQLITE_INDEX_CONSTRAINT_ values].)^
** ^(The index of the column is stored in
** aConstraint[].iColumn.)^  ^(aConstraint[].usable is TRUE if the
** expr on the right-hand side can be evaluated (and thus the constraint
** is usable) and false if it cannot.)^
**
** ^The optimizer automatically inverts terms of the form "expr OP column"
** and makes other simplifications to the WHERE clause in an attempt to
** get as many WHERE clause terms into the form shown above as possible.
** ^The aConstraint[] array only reports WHERE clause terms that are
** relevant to the particular virtual table being queried.
**
** ^Information about the ORDER BY clause is stored in aOrderBy[].
** ^Each term of aOrderBy records a column of the ORDER BY clause.
**
** The [xBestIndex] method must fill aConstraintUsage[] with information
** about what parameters to pass to xFilter.  ^If argvIndex>0 then
** the right-hand side of the corresponding aConstraint[] is evaluated
** and becomes the argvIndex-th entry in argv.  ^(If aConstraintUsage[].omit
** is true, then the constraint is assumed to be fully handled by the
** virtual table and is not checked again by SQLite.)^
**
** ^The idxNum and idxPtr values are recorded and passed into the
** [xFilter] method.
** ^[sqlite3_free()] is used to free idxPtr if and only if
** needToFreeIdxPtr is true.
**
** ^The orderByConsumed means that output from [xFilter]/[xNext] will occur in
** the correct order to satisfy the ORDER BY clause so that no separate
** sorting step is required.
**
** ^The estimatedCost value is an estimate of the cost of doing the
** particular lookup.  A full scan of a table with N entries should have
** a cost of N.  A binary search of a table of N entries should have a
** cost of approximately log(N).
*/
struct sqlite3_index_info {
  /* Inputs */
  int nConstraint;           /* Number of entries in aConstraint */
  struct sqlite3_index_constraint {
     int iColumn;              /* Column on left-hand side of constraint */
     unsigned char op;         /* Constraint operator */
     unsigned char usable;     /* True if this constraint is usable */
     int iTermOffset;          /* Used internally - xBestIndex should ignore */
  } *aConstraint;            /* Table of WHERE clause constraints */
  int nOrderBy;              /* Number of terms in the ORDER BY clause */
  struct sqlite3_index_orderby {
     int iColumn;              /* Column number */
     unsigned char desc;       /* True for DESC.  False for ASC. */
  } *aOrderBy;               /* The ORDER BY clause */
  /* Outputs */
  struct sqlite3_index_constraint_usage {
    int argvIndex;           /* if >0, constraint is part of argv to xFilter */
    unsigned char omit;      /* Do not code a test for this constraint */
  } *aConstraintUsage;
  int idxNum;                /* Number used to identify the index */
  char *idxStr;              /* String, possibly obtained from sqlite3_malloc */
  int needToFreeIdxStr;      /* Free idxStr using sqlite3_free() if true */
  int orderByConsumed;       /* True if output is already ordered */
  double estimatedCost;      /* Estimated cost of using this index */
};

/*
** CAPI3REF: Virtual Table Constraint Operator Codes
**
** These macros defined the allowed values for the
** [sqlite3_index_info].aConstraint[].op field.  Each value represents
** an operator that is part of a constraint term in the wHERE clause of
** a query that uses a [virtual table].
*/
#define SQLITE_INDEX_CONSTRAINT_EQ    2
#define SQLITE_INDEX_CONSTRAINT_GT    4
#define SQLITE_INDEX_CONSTRAINT_LE    8
#define SQLITE_INDEX_CONSTRAINT_LT    16
#define SQLITE_INDEX_CONSTRAINT_GE    32
#define SQLITE_INDEX_CONSTRAINT_MATCH 64

/*
** CAPI3REF: Register A Virtual Table Implementation
**
** ^These routines are used to register a new [virtual table module] name.
** ^Module names must be registered before
** creating a new [virtual table] using the module and before using a
** preexisting [virtual table] for the module.
**
** ^The module name is registered on the [database connection] specified
** by the first parameter.  ^The name of the module is given by the 
** second parameter.  ^The third parameter is a pointer to
** the implementation of the [virtual table module].   ^The fourth
** parameter is an arbitrary client data pointer that is passed through
** into the [xCreate] and [xConnect] methods of the virtual table module
** when a new virtual table is be being created or reinitialized.
**
** ^The sqlite3_create_module_v2() interface has a fifth parameter which
** is a pointer to a destructor for the pClientData.  ^SQLite will
** invoke the destructor function (if it is not NULL) when SQLite
** no longer needs the pClientData pointer.  ^The destructor will also
** be invoked if the call to sqlite3_create_module_v2() fails.
** ^The sqlite3_create_module()
** interface is equivalent to sqlite3_create_module_v2() with a NULL
** destructor.
*/
int sqlite3_create_module(
  sqlite3 *db,               /* SQLite connection to register module with */
  const char *zName,         /* Name of the module */
  const sqlite3_module *p,   /* Methods for the module */
  void *pClientData          /* Client data for xCreate/xConnect */
);
int sqlite3_create_module_v2(
  sqlite3 *db,               /* SQLite connection to register module with */
  const char *zName,         /* Name of the module */
  const sqlite3_module *p,   /* Methods for the module */
  void *pClientData,         /* Client data for xCreate/xConnect */
  void(*xDestroy)(void*)     /* Module destructor function */
);

/*
** CAPI3REF: Virtual Table Instance Object
** KEYWORDS: sqlite3_vtab
**
** Every [virtual table module] implementation uses a subclass
** of this object to describe a particular instance
** of the [virtual table].  Each subclass will
** be tailored to the specific needs of the module implementation.
** The purpose of this superclass is to define certain fields that are
** common to all module implementations.
**
** ^Virtual tables methods can set an error message by assigning a
** string obtained from [sqlite3_mprintf()] to zErrMsg.  The method should
** take care that any prior string is freed by a call to [sqlite3_free()]
** prior to assigning a new string to zErrMsg.  ^After the error message
** is delivered up to the client application, the string will be automatically
** freed by sqlite3_free() and the zErrMsg field will be zeroed.
*/
struct sqlite3_vtab {
  const sqlite3_module *pModule;  /* The module for this virtual table */
  int nRef;                       /* NO LONGER USED */
  char *zErrMsg;                  /* Error message from sqlite3_mprintf() */
  /* Virtual table implementations will typically add additional fields */
};

/*
** CAPI3REF: Virtual Table Cursor Object
** KEYWORDS: sqlite3_vtab_cursor {virtual table cursor}
**
** Every [virtual table module] implementation uses a subclass of the
** following structure to describe cursors that point into the
** [virtual table] and are used
** to loop through the virtual table.  Cursors are created using the
** [sqlite3_module.xOpen | xOpen] method of the module and are destroyed
** by the [sqlite3_module.xClose | xClose] method.  Cursors are used
** by the [xFilter], [xNext], [xEof], [xColumn], and [xRowid] methods
** of the module.  Each module implementation will define
** the content of a cursor structure to suit its own needs.
**
** This superclass exists in order to define fields of the cursor that
** are common to all implementations.
*/
struct sqlite3_vtab_cursor {
  sqlite3_vtab *pVtab;      /* Virtual table of this cursor */
  /* Virtual table implementations will typically add additional fields */
};

/*
** CAPI3REF: Declare The Schema Of A Virtual Table
**
** ^The [xCreate] and [xConnect] methods of a
** [virtual table module] call this interface
** to declare the format (the names and datatypes of the columns) of
** the virtual tables they implement.
*/
int sqlite3_declare_vtab(sqlite3*, const char *zSQL);

/*
** CAPI3REF: Overload A Function For A Virtual Table
**
** ^(Virtual tables can provide alternative implementations of functions
** using the [xFindFunction] method of the [virtual table module].  
** But global versions of those functions
** must exist in order to be overloaded.)^
**
** ^(This API makes sure a global version of a function with a particular
** name and number of parameters exists.  If no such function exists
** before this API is called, a new function is created.)^  ^The implementation
** of the new function always causes an exception to be thrown.  So
** the new function is not good for anything by itself.  Its only
** purpose is to be a placeholder function that can be overloaded
** by a [virtual table].
*/
int sqlite3_overload_function(sqlite3*, const char *zFuncName, int nArg);

/*
** The interface to the virtual-table mechanism defined above (back up
** to a comment remarkably similar to this one) is currently considered
** to be experimental.  The interface might change in incompatible ways.
** If this is a problem for you, do not use the interface at this time.
**
** When the virtual-table mechanism stabilizes, we will declare the
** interface fixed, support it indefinitely, and remove this comment.
*/

/*
** CAPI3REF: A Handle To An Open BLOB
** KEYWORDS: {BLOB handle} {BLOB handles}
**
** An instance of this object represents an open BLOB on which
** [sqlite3_blob_open | incremental BLOB I/O] can be performed.
** ^Objects of this type are created by [sqlite3_blob_open()]
** and destroyed by [sqlite3_blob_close()].
** ^The [sqlite3_blob_read()] and [sqlite3_blob_write()] interfaces
** can be used to read or write small subsections of the BLOB.
** ^The [sqlite3_blob_bytes()] interface returns the size of the BLOB in bytes.
*/
typedef struct sqlite3_blob sqlite3_blob;

/*
** CAPI3REF: Open A BLOB For Incremental I/O
**
** ^(This interfaces opens a [BLOB handle | handle] to the BLOB located
** in row iRow, column zColumn, table zTable in database zDb;
** in other words, the same BLOB that would be selected by:
**
** <pre>
**     SELECT zColumn FROM zDb.zTable WHERE [rowid] = iRow;
** </pre>)^
**
** ^If the flags parameter is non-zero, then the BLOB is opened for read
** and write access. ^If it is zero, the BLOB is opened for read access.
** ^It is not possible to open a column that is part of an index or primary 
** key for writing. ^If [foreign key constraints] are enabled, it is 
** not possible to open a column that is part of a [child key] for writing.
**
** ^Note that the database name is not the filename that contains
** the database but rather the symbolic name of the database that
** appears after the AS keyword when the database is connected using [ATTACH].
** ^For the main database file, the database name is "main".
** ^For TEMP tables, the database name is "temp".
**
** ^(On success, [SQLITE_OK] is returned and the new [BLOB handle] is written
** to *ppBlob. Otherwise an [error code] is returned and *ppBlob is set
** to be a null pointer.)^
** ^This function sets the [database connection] error code and message
** accessible via [sqlite3_errcode()] and [sqlite3_errmsg()] and related
** functions. ^Note that the *ppBlob variable is always initialized in a
** way that makes it safe to invoke [sqlite3_blob_close()] on *ppBlob
** regardless of the success or failure of this routine.
**
** ^(If the row that a BLOB handle points to is modified by an
** [UPDATE], [DELETE], or by [ON CONFLICT] side-effects
** then the BLOB handle is marked as "expired".
** This is true if any column of the row is changed, even a column
** other than the one the BLOB handle is open on.)^
** ^Calls to [sqlite3_blob_read()] and [sqlite3_blob_write()] for
** an expired BLOB handle fail with a return code of [SQLITE_ABORT].
** ^(Changes written into a BLOB prior to the BLOB expiring are not
** rolled back by the expiration of the BLOB.  Such changes will eventually
** commit if the transaction continues to completion.)^
**
** ^Use the [sqlite3_blob_bytes()] interface to determine the size of
** the opened blob.  ^The size of a blob may not be changed by this
** interface.  Use the [UPDATE] SQL command to change the size of a
** blob.
**
** ^The [sqlite3_bind_zeroblob()] and [sqlite3_result_zeroblob()] interfaces
** and the built-in [zeroblob] SQL function can be used, if desired,
** to create an empty, zero-filled blob in which to read or write using
** this interface.
**
** To avoid a resource leak, every open [BLOB handle] should eventually
** be released by a call to [sqlite3_blob_close()].
*/
int sqlite3_blob_open(
  sqlite3*,
  const char *zDb,
  const char *zTable,
  const char *zColumn,
  sqlite3_int64 iRow,
  int flags,
  sqlite3_blob **ppBlob
);

/*
** CAPI3REF: Move a BLOB Handle to a New Row
**
** ^This function is used to move an existing blob handle so that it points
** to a different row of the same database table. ^The new row is identified
** by the rowid value passed as the second argument. Only the row can be
** changed. ^The database, table and column on which the blob handle is open
** remain the same. Moving an existing blob handle to a new row can be
** faster than closing the existing handle and opening a new one.
**
** ^(The new row must meet the same criteria as for [sqlite3_blob_open()] -
** it must exist and there must be either a blob or text value stored in
** the nominated column.)^ ^If the new row is not present in the table, or if
** it does not contain a blob or text value, or if another error occurs, an
** SQLite error code is returned and the blob handle is considered aborted.
** ^All subsequent calls to [sqlite3_blob_read()], [sqlite3_blob_write()] or
** [sqlite3_blob_reopen()] on an aborted blob handle immediately return
** SQLITE_ABORT. ^Calling [sqlite3_blob_bytes()] on an aborted blob handle
** always returns zero.
**
** ^This function sets the database handle error code and message.
*/
SQLITE_EXPERIMENTAL int sqlite3_blob_reopen(sqlite3_blob *, sqlite3_int64);

/*
** CAPI3REF: Close A BLOB Handle
**
** ^Closes an open [BLOB handle].
**
** ^Closing a BLOB shall cause the current transaction to commit
** if there are no other BLOBs, no pending prepared statements, and the
** database connection is in [autocommit mode].
** ^If any writes were made to the BLOB, they might be held in cache
** until the close operation if they will fit.
**
** ^(Closing the BLOB often forces the changes
** out to disk and so if any I/O errors occur, they will likely occur
** at the time when the BLOB is closed.  Any errors that occur during
** closing are reported as a non-zero return value.)^
**
** ^(The BLOB is closed unconditionally.  Even if this routine returns
** an error code, the BLOB is still closed.)^
**
** ^Calling this routine with a null pointer (such as would be returned
** by a failed call to [sqlite3_blob_open()]) is a harmless no-op.
*/
int sqlite3_blob_close(sqlite3_blob *);

/*
** CAPI3REF: Return The Size Of An Open BLOB
**
** ^Returns the size in bytes of the BLOB accessible via the 
** successfully opened [BLOB handle] in its only argument.  ^The
** incremental blob I/O routines can only read or overwriting existing
** blob content; they cannot change the size of a blob.
**
** This routine only works on a [BLOB handle] which has been created
** by a prior successful call to [sqlite3_blob_open()] and which has not
** been closed by [sqlite3_blob_close()].  Passing any other pointer in
** to this routine results in undefined and probably undesirable behavior.
*/
int sqlite3_blob_bytes(sqlite3_blob *);

/*
** CAPI3REF: Read Data From A BLOB Incrementally
**
** ^(This function is used to read data from an open [BLOB handle] into a
** caller-supplied buffer. N bytes of data are copied into buffer Z
** from the open BLOB, starting at offset iOffset.)^
**
** ^If offset iOffset is less than N bytes from the end of the BLOB,
** [SQLITE_ERROR] is returned and no data is read.  ^If N or iOffset is
** less than zero, [SQLITE_ERROR] is returned and no data is read.
** ^The size of the blob (and hence the maximum value of N+iOffset)
** can be determined using the [sqlite3_blob_bytes()] interface.
**
** ^An attempt to read from an expired [BLOB handle] fails with an
** error code of [SQLITE_ABORT].
**
** ^(On success, sqlite3_blob_read() returns SQLITE_OK.
** Otherwise, an [error code] or an [extended error code] is returned.)^
**
** This routine only works on a [BLOB handle] which has been created
** by a prior successful call to [sqlite3_blob_open()] and which has not
** been closed by [sqlite3_blob_close()].  Passing any other pointer in
** to this routine results in undefined and probably undesirable behavior.
**
** See also: [sqlite3_blob_write()].
*/
int sqlite3_blob_read(sqlite3_blob *, void *Z, int N, int iOffset);

/*
** CAPI3REF: Write Data Into A BLOB Incrementally
**
** ^This function is used to write data into an open [BLOB handle] from a
** caller-supplied buffer. ^N bytes of data are copied from the buffer Z
** into the open BLOB, starting at offset iOffset.
**
** ^If the [BLOB handle] passed as the first argument was not opened for
** writing (the flags parameter to [sqlite3_blob_open()] was zero),
** this function returns [SQLITE_READONLY].
**
** ^This function may only modify the contents of the BLOB; it is
** not possible to increase the size of a BLOB using this API.
** ^If offset iOffset is less than N bytes from the end of the BLOB,
** [SQLITE_ERROR] is returned and no data is written.  ^If N is
** less than zero [SQLITE_ERROR] is returned and no data is written.
** The size of the BLOB (and hence the maximum value of N+iOffset)
** can be determined using the [sqlite3_blob_bytes()] interface.
**
** ^An attempt to write to an expired [BLOB handle] fails with an
** error code of [SQLITE_ABORT].  ^Writes to the BLOB that occurred
** before the [BLOB handle] expired are not rolled back by the
** expiration of the handle, though of course those changes might
** have been overwritten by the statement that expired the BLOB handle
** or by other independent statements.
**
** ^(On success, sqlite3_blob_write() returns SQLITE_OK.
** Otherwise, an  [error code] or an [extended error code] is returned.)^
**
** This routine only works on a [BLOB handle] which has been created
** by a prior successful call to [sqlite3_blob_open()] and which has not
** been closed by [sqlite3_blob_close()].  Passing any other pointer in
** to this routine results in undefined and probably undesirable behavior.
**
** See also: [sqlite3_blob_read()].
*/
int sqlite3_blob_write(sqlite3_blob *, const void *z, int n, int iOffset);

/*
** CAPI3REF: Virtual File System Objects
**
** A virtual filesystem (VFS) is an [sqlite3_vfs] object
** that SQLite uses to interact
** with the underlying operating system.  Most SQLite builds come with a
** single default VFS that is appropriate for the host computer.
** New VFSes can be registered and existing VFSes can be unregistered.
** The following interfaces are provided.
**
** ^The sqlite3_vfs_find() interface returns a pointer to a VFS given its name.
** ^Names are case sensitive.
** ^Names are zero-terminated UTF-8 strings.
** ^If there is no match, a NULL pointer is returned.
** ^If zVfsName is NULL then the default VFS is returned.
**
** ^New VFSes are registered with sqlite3_vfs_register().
** ^Each new VFS becomes the default VFS if the makeDflt flag is set.
** ^The same VFS can be registered multiple times without injury.
** ^To make an existing VFS into the default VFS, register it again
** with the makeDflt flag set.  If two different VFSes with the
** same name are registered, the behavior is undefined.  If a
** VFS is registered with a name that is NULL or an empty string,
** then the behavior is undefined.
**
** ^Unregister a VFS with the sqlite3_vfs_unregister() interface.
** ^(If the default VFS is unregistered, another VFS is chosen as
** the default.  The choice for the new VFS is arbitrary.)^
*/
sqlite3_vfs *sqlite3_vfs_find(const char *zVfsName);
int sqlite3_vfs_register(sqlite3_vfs*, int makeDflt);
int sqlite3_vfs_unregister(sqlite3_vfs*);

/*
** CAPI3REF: Mutexes
**
** The SQLite core uses these routines for thread
** synchronization. Though they are intended for internal
** use by SQLite, code that links against SQLite is
** permitted to use any of these routines.
**
** The SQLite source code contains multiple implementations
** of these mutex routines.  An appropriate implementation
** is selected automatically at compile-time.  ^(The following
** implementations are available in the SQLite core:
**
** <ul>
** <li>   SQLITE_MUTEX_PTHREADS
** <li>   SQLITE_MUTEX_W32
** <li>   SQLITE_MUTEX_NOOP
** </ul>)^
**
** ^The SQLITE_MUTEX_NOOP implementation is a set of routines
** that does no real locking and is appropriate for use in
** a single-threaded application.  ^The SQLITE_MUTEX_PTHREADS and
** SQLITE_MUTEX_W32 implementations are appropriate for use on Unix
** and Windows.
**
** ^(If SQLite is compiled with the SQLITE_MUTEX_APPDEF preprocessor
** macro defined (with "-DSQLITE_MUTEX_APPDEF=1"), then no mutex
** implementation is included with the library. In this case the
** application must supply a custom mutex implementation using the
** [SQLITE_CONFIG_MUTEX] option of the sqlite3_config() function
** before calling sqlite3_initialize() or any other public sqlite3_
** function that calls sqlite3_initialize().)^
**
** ^The sqlite3_mutex_alloc() routine allocates a new
** mutex and returns a pointer to it. ^If it returns NULL
** that means that a mutex could not be allocated.  ^SQLite
** will unwind its stack and return an error.  ^(The argument
** to sqlite3_mutex_alloc() is one of these integer constants:
**
** <ul>
** <li>  SQLITE_MUTEX_FAST
** <li>  SQLITE_MUTEX_RECURSIVE
** <li>  SQLITE_MUTEX_STATIC_MASTER
** <li>  SQLITE_MUTEX_STATIC_MEM
** <li>  SQLITE_MUTEX_STATIC_MEM2
** <li>  SQLITE_MUTEX_STATIC_PRNG
** <li>  SQLITE_MUTEX_STATIC_LRU
** <li>  SQLITE_MUTEX_STATIC_LRU2
** </ul>)^
**
** ^The first two constants (SQLITE_MUTEX_FAST and SQLITE_MUTEX_RECURSIVE)
** cause sqlite3_mutex_alloc() to create
** a new mutex.  ^The new mutex is recursive when SQLITE_MUTEX_RECURSIVE
** is used but not necessarily so when SQLITE_MUTEX_FAST is used.
** The mutex implementation does not need to make a distinction
** between SQLITE_MUTEX_RECURSIVE and SQLITE_MUTEX_FAST if it does
** not want to.  ^SQLite will only request a recursive mutex in
** cases where it really needs one.  ^If a faster non-recursive mutex
** implementation is available on the host platform, the mutex subsystem
** might return such a mutex in response to SQLITE_MUTEX_FAST.
**
** ^The other allowed parameters to sqlite3_mutex_alloc() (anything other
** than SQLITE_MUTEX_FAST and SQLITE_MUTEX_RECURSIVE) each return
** a pointer to a static preexisting mutex.  ^Six static mutexes are
** used by the current version of SQLite.  Future versions of SQLite
** may add additional static mutexes.  Static mutexes are for internal
** use by SQLite only.  Applications that use SQLite mutexes should
** use only the dynamic mutexes returned by SQLITE_MUTEX_FAST or
** SQLITE_MUTEX_RECURSIVE.
**
** ^Note that if one of the dynamic mutex parameters (SQLITE_MUTEX_FAST
** or SQLITE_MUTEX_RECURSIVE) is used then sqlite3_mutex_alloc()
** returns a different mutex on every call.  ^But for the static
** mutex types, the same mutex is returned on every call that has
** the same type number.
**
** ^The sqlite3_mutex_free() routine deallocates a previously
** allocated dynamic mutex.  ^SQLite is careful to deallocate every
** dynamic mutex that it allocates.  The dynamic mutexes must not be in
** use when they are deallocated.  Attempting to deallocate a static
** mutex results in undefined behavior.  ^SQLite never deallocates
** a static mutex.
**
** ^The sqlite3_mutex_enter() and sqlite3_mutex_try() routines attempt
** to enter a mutex.  ^If another thread is already within the mutex,
** sqlite3_mutex_enter() will block and sqlite3_mutex_try() will return
** SQLITE_BUSY.  ^The sqlite3_mutex_try() interface returns [SQLITE_OK]
** upon successful entry.  ^(Mutexes created using
** SQLITE_MUTEX_RECURSIVE can be entered multiple times by the same thread.
** In such cases the,
** mutex must be exited an equal number of times before another thread
** can enter.)^  ^(If the same thread tries to enter any other
** kind of mutex more than once, the behavior is undefined.
** SQLite will never exhibit
** such behavior in its own use of mutexes.)^
**
** ^(Some systems (for example, Windows 95) do not support the operation
** implemented by sqlite3_mutex_try().  On those systems, sqlite3_mutex_try()
** will always return SQLITE_BUSY.  The SQLite core only ever uses
** sqlite3_mutex_try() as an optimization so this is acceptable behavior.)^
**
** ^The sqlite3_mutex_leave() routine exits a mutex that was
** previously entered by the same thread.   ^(The behavior
** is undefined if the mutex is not currently entered by the
** calling thread or is not currently allocated.  SQLite will
** never do either.)^
**
** ^If the argument to sqlite3_mutex_enter(), sqlite3_mutex_try(), or
** sqlite3_mutex_leave() is a NULL pointer, then all three routines
** behave as no-ops.
**
** See also: [sqlite3_mutex_held()] and [sqlite3_mutex_notheld()].
*/
sqlite3_mutex *sqlite3_mutex_alloc(int);
void sqlite3_mutex_free(sqlite3_mutex*);
void sqlite3_mutex_enter(sqlite3_mutex*);
int sqlite3_mutex_try(sqlite3_mutex*);
void sqlite3_mutex_leave(sqlite3_mutex*);

/*
** CAPI3REF: Mutex Methods Object
**
** An instance of this structure defines the low-level routines
** used to allocate and use mutexes.
**
** Usually, the default mutex implementations provided by SQLite are
** sufficient, however the user has the option of substituting a custom
** implementation for specialized deployments or systems for which SQLite
** does not provide a suitable implementation. In this case, the user
** creates and populates an instance of this structure to pass
** to sqlite3_config() along with the [SQLITE_CONFIG_MUTEX] option.
** Additionally, an instance of this structure can be used as an
** output variable when querying the system for the current mutex
** implementation, using the [SQLITE_CONFIG_GETMUTEX] option.
**
** ^The xMutexInit method defined by this structure is invoked as
** part of system initialization by the sqlite3_initialize() function.
** ^The xMutexInit routine is called by SQLite exactly once for each
** effective call to [sqlite3_initialize()].
**
** ^The xMutexEnd method defined by this structure is invoked as
** part of system shutdown by the sqlite3_shutdown() function. The
** implementation of this method is expected to release all outstanding
** resources obtained by the mutex methods implementation, especially
** those obtained by the xMutexInit method.  ^The xMutexEnd()
** interface is invoked exactly once for each call to [sqlite3_shutdown()].
**
** ^(The remaining seven methods defined by this structure (xMutexAlloc,
** xMutexFree, xMutexEnter, xMutexTry, xMutexLeave, xMutexHeld and
** xMutexNotheld) implement the following interfaces (respectively):
**
** <ul>
**   <li>  [sqlite3_mutex_alloc()] </li>
**   <li>  [sqlite3_mutex_free()] </li>
**   <li>  [sqlite3_mutex_enter()] </li>
**   <li>  [sqlite3_mutex_try()] </li>
**   <li>  [sqlite3_mutex_leave()] </li>
**   <li>  [sqlite3_mutex_held()] </li>
**   <li>  [sqlite3_mutex_notheld()] </li>
** </ul>)^
**
** The only difference is that the public sqlite3_XXX functions enumerated
** above silently ignore any invocations that pass a NULL pointer instead
** of a valid mutex handle. The implementations of the methods defined
** by this structure are not required to handle this case, the results
** of passing a NULL pointer instead of a valid mutex handle are undefined
** (i.e. it is acceptable to provide an implementation that segfaults if
** it is passed a NULL pointer).
**
** The xMutexInit() method must be threadsafe.  ^It must be harmless to
** invoke xMutexInit() multiple times within the same process and without
** intervening calls to xMutexEnd().  Second and subsequent calls to
** xMutexInit() must be no-ops.
**
** ^xMutexInit() must not use SQLite memory allocation ([sqlite3_malloc()]
** and its associates).  ^Similarly, xMutexAlloc() must not use SQLite memory
** allocation for a static mutex.  ^However xMutexAlloc() may use SQLite
** memory allocation for a fast or recursive mutex.
**
** ^SQLite will invoke the xMutexEnd() method when [sqlite3_shutdown()] is
** called, but only if the prior call to xMutexInit returned SQLITE_OK.
** If xMutexInit fails in any way, it is expected to clean up after itself
** prior to returning.
*/
typedef struct sqlite3_mutex_methods sqlite3_mutex_methods;
struct sqlite3_mutex_methods {
  int (*xMutexInit)(void);
  int (*xMutexEnd)(void);
  sqlite3_mutex *(*xMutexAlloc)(int);
  void (*xMutexFree)(sqlite3_mutex *);
  void (*xMutexEnter)(sqlite3_mutex *);
  int (*xMutexTry)(sqlite3_mutex *);
  void (*xMutexLeave)(sqlite3_mutex *);
  int (*xMutexHeld)(sqlite3_mutex *);
  int (*xMutexNotheld)(sqlite3_mutex *);
};

/*
** CAPI3REF: Mutex Verification Routines
**
** The sqlite3_mutex_held() and sqlite3_mutex_notheld() routines
** are intended for use inside assert() statements.  ^The SQLite core
** never uses these routines except inside an assert() and applications
** are advised to follow the lead of the core.  ^The SQLite core only
** provides implementations for these routines when it is compiled
** with the SQLITE_DEBUG flag.  ^External mutex implementations
** are only required to provide these routines if SQLITE_DEBUG is
** defined and if NDEBUG is not defined.
**
** ^These routines should return true if the mutex in their argument
** is held or not held, respectively, by the calling thread.
**
** ^The implementation is not required to provide versions of these
** routines that actually work. If the implementation does not provide working
** versions of these routines, it should at least provide stubs that always
** return true so that one does not get spurious assertion failures.
**
** ^If the argument to sqlite3_mutex_held() is a NULL pointer then
** the routine should return 1.   This seems counter-intuitive since
** clearly the mutex cannot be held if it does not exist.  But
** the reason the mutex does not exist is because the build is not
** using mutexes.  And we do not want the assert() containing the
** call to sqlite3_mutex_held() to fail, so a non-zero return is
** the appropriate thing to do.  ^The sqlite3_mutex_notheld()
** interface should also return 1 when given a NULL pointer.
*/
#ifndef NDEBUG
int sqlite3_mutex_held(sqlite3_mutex*);
int sqlite3_mutex_notheld(sqlite3_mutex*);
#endif

/*
** CAPI3REF: Mutex Types
**
** The [sqlite3_mutex_alloc()] interface takes a single argument
** which is one of these integer constants.
**
** The set of static mutexes may change from one SQLite release to the
** next.  Applications that override the built-in mutex logic must be
** prepared to accommodate additional static mutexes.
*/
#define SQLITE_MUTEX_FAST             0
#define SQLITE_MUTEX_RECURSIVE        1
#define SQLITE_MUTEX_STATIC_MASTER    2
#define SQLITE_MUTEX_STATIC_MEM       3  /* sqlite3_malloc() */
#define SQLITE_MUTEX_STATIC_MEM2      4  /* NOT USED */
#define SQLITE_MUTEX_STATIC_OPEN      4  /* sqlite3BtreeOpen() */
#define SQLITE_MUTEX_STATIC_PRNG      5  /* sqlite3_random() */
#define SQLITE_MUTEX_STATIC_LRU       6  /* lru page list */
#define SQLITE_MUTEX_STATIC_LRU2      7  /* NOT USED */
#define SQLITE_MUTEX_STATIC_PMEM      7  /* sqlite3PageMalloc() */

/*
** CAPI3REF: Retrieve the mutex for a database connection
**
** ^This interface returns a pointer the [sqlite3_mutex] object that 
** serializes access to the [database connection] given in the argument
** when the [threading mode] is Serialized.
** ^If the [threading mode] is Single-thread or Multi-thread then this
** routine returns a NULL pointer.
*/
sqlite3_mutex *sqlite3_db_mutex(sqlite3*);

/*
** CAPI3REF: Low-Level Control Of Database Files
**
** ^The [sqlite3_file_control()] interface makes a direct call to the
** xFileControl method for the [sqlite3_io_methods] object associated
** with a particular database identified by the second argument. ^The
** name of the database is "main" for the main database or "temp" for the
** TEMP database, or the name that appears after the AS keyword for
** databases that are added using the [ATTACH] SQL command.
** ^A NULL pointer can be used in place of "main" to refer to the
** main database file.
** ^The third and fourth parameters to this routine
** are passed directly through to the second and third parameters of
** the xFileControl method.  ^The return value of the xFileControl
** method becomes the return value of this routine.
**
** ^The SQLITE_FCNTL_FILE_POINTER value for the op parameter causes
** a pointer to the underlying [sqlite3_file] object to be written into
** the space pointed to by the 4th parameter.  ^The SQLITE_FCNTL_FILE_POINTER
** case is a short-circuit path which does not actually invoke the
** underlying sqlite3_io_methods.xFileControl method.
**
** ^If the second parameter (zDbName) does not match the name of any
** open database file, then SQLITE_ERROR is returned.  ^This error
** code is not remembered and will not be recalled by [sqlite3_errcode()]
** or [sqlite3_errmsg()].  The underlying xFileControl method might
** also return SQLITE_ERROR.  There is no way to distinguish between
** an incorrect zDbName and an SQLITE_ERROR return from the underlying
** xFileControl method.
**
** See also: [SQLITE_FCNTL_LOCKSTATE]
*/
int sqlite3_file_control(sqlite3*, const char *zDbName, int op, void*);

/*
** CAPI3REF: Testing Interface
**
** ^The sqlite3_test_control() interface is used to read out internal
** state of SQLite and to inject faults into SQLite for testing
** purposes.  ^The first parameter is an operation code that determines
** the number, meaning, and operation of all subsequent parameters.
**
** This interface is not for use by applications.  It exists solely
** for verifying the correct operation of the SQLite library.  Depending
** on how the SQLite library is compiled, this interface might not exist.
**
** The details of the operation codes, their meanings, the parameters
** they take, and what they do are all subject to change without notice.
** Unlike most of the SQLite API, this function is not guaranteed to
** operate consistently from one release to the next.
*/
int sqlite3_test_control(int op, ...);

/*
** CAPI3REF: Testing Interface Operation Codes
**
** These constants are the valid operation code parameters used
** as the first argument to [sqlite3_test_control()].
**
** These parameters and their meanings are subject to change
** without notice.  These values are for testing purposes only.
** Applications should not use any of these parameters or the
** [sqlite3_test_control()] interface.
*/
#define SQLITE_TESTCTRL_FIRST                    5
#define SQLITE_TESTCTRL_PRNG_SAVE                5
#define SQLITE_TESTCTRL_PRNG_RESTORE             6
#define SQLITE_TESTCTRL_PRNG_RESET               7
#define SQLITE_TESTCTRL_BITVEC_TEST              8
#define SQLITE_TESTCTRL_FAULT_INSTALL            9
#define SQLITE_TESTCTRL_BENIGN_MALLOC_HOOKS     10
#define SQLITE_TESTCTRL_PENDING_BYTE            11
#define SQLITE_TESTCTRL_ASSERT                  12
#define SQLITE_TESTCTRL_ALWAYS                  13
#define SQLITE_TESTCTRL_RESERVE                 14
#define SQLITE_TESTCTRL_OPTIMIZATIONS           15
#define SQLITE_TESTCTRL_ISKEYWORD               16
#define SQLITE_TESTCTRL_SCRATCHMALLOC           17
#define SQLITE_TESTCTRL_LOCALTIME_FAULT         18
#define SQLITE_TESTCTRL_EXPLAIN_STMT            19
#define SQLITE_TESTCTRL_LAST                    19

/*
** CAPI3REF: SQLite Runtime Status
**
** ^This interface is used to retrieve runtime status information
** about the performance of SQLite, and optionally to reset various
** highwater marks.  ^The first argument is an integer code for
** the specific parameter to measure.  ^(Recognized integer codes
** are of the form [status parameters | SQLITE_STATUS_...].)^
** ^The current value of the parameter is returned into *pCurrent.
** ^The highest recorded value is returned in *pHighwater.  ^If the
** resetFlag is true, then the highest record value is reset after
** *pHighwater is written.  ^(Some parameters do not record the highest
** value.  For those parameters
** nothing is written into *pHighwater and the resetFlag is ignored.)^
** ^(Other parameters record only the highwater mark and not the current
** value.  For these latter parameters nothing is written into *pCurrent.)^
**
** ^The sqlite3_status() routine returns SQLITE_OK on success and a
** non-zero [error code] on failure.
**
** This routine is threadsafe but is not atomic.  This routine can be
** called while other threads are running the same or different SQLite
** interfaces.  However the values returned in *pCurrent and
** *pHighwater reflect the status of SQLite at different points in time
** and it is possible that another thread might change the parameter
** in between the times when *pCurrent and *pHighwater are written.
**
** See also: [sqlite3_db_status()]
*/
int sqlite3_status(int op, int *pCurrent, int *pHighwater, int resetFlag);


/*
** CAPI3REF: Status Parameters
** KEYWORDS: {status parameters}
**
** These integer constants designate various run-time status parameters
** that can be returned by [sqlite3_status()].
**
** <dl>
** [[SQLITE_STATUS_MEMORY_USED]] ^(<dt>SQLITE_STATUS_MEMORY_USED</dt>
** <dd>This parameter is the current amount of memory checked out
** using [sqlite3_malloc()], either directly or indirectly.  The
** figure includes calls made to [sqlite3_malloc()] by the application
** and internal memory usage by the SQLite library.  Scratch memory
** controlled by [SQLITE_CONFIG_SCRATCH] and auxiliary page-cache
** memory controlled by [SQLITE_CONFIG_PAGECACHE] is not included in
** this parameter.  The amount returned is the sum of the allocation
** sizes as reported by the xSize method in [sqlite3_mem_methods].</dd>)^
**
** [[SQLITE_STATUS_MALLOC_SIZE]] ^(<dt>SQLITE_STATUS_MALLOC_SIZE</dt>
** <dd>This parameter records the largest memory allocation request
** handed to [sqlite3_malloc()] or [sqlite3_realloc()] (or their
** internal equivalents).  Only the value returned in the
** *pHighwater parameter to [sqlite3_status()] is of interest.  
** The value written into the *pCurrent parameter is undefined.</dd>)^
**
** [[SQLITE_STATUS_MALLOC_COUNT]] ^(<dt>SQLITE_STATUS_MALLOC_COUNT</dt>
** <dd>This parameter records the number of separate memory allocations
** currently checked out.</dd>)^
**
** [[SQLITE_STATUS_PAGECACHE_USED]] ^(<dt>SQLITE_STATUS_PAGECACHE_USED</dt>
** <dd>This parameter returns the number of pages used out of the
** [pagecache memory allocator] that was configured using 
** [SQLITE_CONFIG_PAGECACHE].  The
** value returned is in pages, not in bytes.</dd>)^
**
** [[SQLITE_STATUS_PAGECACHE_OVERFLOW]] 
** ^(<dt>SQLITE_STATUS_PAGECACHE_OVERFLOW</dt>
** <dd>This parameter returns the number of bytes of page cache
** allocation which could not be satisfied by the [SQLITE_CONFIG_PAGECACHE]
** buffer and where forced to overflow to [sqlite3_malloc()].  The
** returned value includes allocations that overflowed because they
** where too large (they were larger than the "sz" parameter to
** [SQLITE_CONFIG_PAGECACHE]) and allocations that overflowed because
** no space was left in the page cache.</dd>)^
**
** [[SQLITE_STATUS_PAGECACHE_SIZE]] ^(<dt>SQLITE_STATUS_PAGECACHE_SIZE</dt>
** <dd>This parameter records the largest memory allocation request
** handed to [pagecache memory allocator].  Only the value returned in the
** *pHighwater parameter to [sqlite3_status()] is of interest.  
** The value written into the *pCurrent parameter is undefined.</dd>)^
**
** [[SQLITE_STATUS_SCRATCH_USED]] ^(<dt>SQLITE_STATUS_SCRATCH_USED</dt>
** <dd>This parameter returns the number of allocations used out of the
** [scratch memory allocator] configured using
** [SQLITE_CONFIG_SCRATCH].  The value returned is in allocations, not
** in bytes.  Since a single thread may only have one scratch allocation
** outstanding at time, this parameter also reports the number of threads
** using scratch memory at the same time.</dd>)^
**
** [[SQLITE_STATUS_SCRATCH_OVERFLOW]] ^(<dt>SQLITE_STATUS_SCRATCH_OVERFLOW</dt>
** <dd>This parameter returns the number of bytes of scratch memory
** allocation which could not be satisfied by the [SQLITE_CONFIG_SCRATCH]
** buffer and where forced to overflow to [sqlite3_malloc()].  The values
** returned include overflows because the requested allocation was too
** larger (that is, because the requested allocation was larger than the
** "sz" parameter to [SQLITE_CONFIG_SCRATCH]) and because no scratch buffer
** slots were available.
** </dd>)^
**
** [[SQLITE_STATUS_SCRATCH_SIZE]] ^(<dt>SQLITE_STATUS_SCRATCH_SIZE</dt>
** <dd>This parameter records the largest memory allocation request
** handed to [scratch memory allocator].  Only the value returned in the
** *pHighwater parameter to [sqlite3_status()] is of interest.  
** The value written into the *pCurrent parameter is undefined.</dd>)^
**
** [[SQLITE_STATUS_PARSER_STACK]] ^(<dt>SQLITE_STATUS_PARSER_STACK</dt>
** <dd>This parameter records the deepest parser stack.  It is only
** meaningful if SQLite is compiled with [YYTRACKMAXSTACKDEPTH].</dd>)^
** </dl>
**
** New status parameters may be added from time to time.
*/
#define SQLITE_STATUS_MEMORY_USED          0
#define SQLITE_STATUS_PAGECACHE_USED       1
#define SQLITE_STATUS_PAGECACHE_OVERFLOW   2
#define SQLITE_STATUS_SCRATCH_USED         3
#define SQLITE_STATUS_SCRATCH_OVERFLOW     4
#define SQLITE_STATUS_MALLOC_SIZE          5
#define SQLITE_STATUS_PARSER_STACK         6
#define SQLITE_STATUS_PAGECACHE_SIZE       7
#define SQLITE_STATUS_SCRATCH_SIZE         8
#define SQLITE_STATUS_MALLOC_COUNT         9

/*
** CAPI3REF: Database Connection Status
**
** ^This interface is used to retrieve runtime status information 
** about a single [database connection].  ^The first argument is the
** database connection object to be interrogated.  ^The second argument
** is an integer constant, taken from the set of
** [SQLITE_DBSTATUS options], that
** determines the parameter to interrogate.  The set of 
** [SQLITE_DBSTATUS options] is likely
** to grow in future releases of SQLite.
**
** ^The current value of the requested parameter is written into *pCur
** and the highest instantaneous value is written into *pHiwtr.  ^If
** the resetFlg is true, then the highest instantaneous value is
** reset back down to the current value.
**
** ^The sqlite3_db_status() routine returns SQLITE_OK on success and a
** non-zero [error code] on failure.
**
** See also: [sqlite3_status()] and [sqlite3_stmt_status()].
*/
int sqlite3_db_status(sqlite3*, int op, int *pCur, int *pHiwtr, int resetFlg);

/*
** CAPI3REF: Status Parameters for database connections
** KEYWORDS: {SQLITE_DBSTATUS options}
**
** These constants are the available integer "verbs" that can be passed as
** the second argument to the [sqlite3_db_status()] interface.
**
** New verbs may be added in future releases of SQLite. Existing verbs
** might be discontinued. Applications should check the return code from
** [sqlite3_db_status()] to make sure that the call worked.
** The [sqlite3_db_status()] interface will return a non-zero error code
** if a discontinued or unsupported verb is invoked.
**
** <dl>
** [[SQLITE_DBSTATUS_LOOKASIDE_USED]] ^(<dt>SQLITE_DBSTATUS_LOOKASIDE_USED</dt>
** <dd>This parameter returns the number of lookaside memory slots currently
** checked out.</dd>)^
**
** [[SQLITE_DBSTATUS_LOOKASIDE_HIT]] ^(<dt>SQLITE_DBSTATUS_LOOKASIDE_HIT</dt>
** <dd>This parameter returns the number malloc attempts that were 
** satisfied using lookaside memory. Only the high-water value is meaningful;
** the current value is always zero.)^
**
** [[SQLITE_DBSTATUS_LOOKASIDE_MISS_SIZE]]
** ^(<dt>SQLITE_DBSTATUS_LOOKASIDE_MISS_SIZE</dt>
** <dd>This parameter returns the number malloc attempts that might have
** been satisfied using lookaside memory but failed due to the amount of
** memory requested being larger than the lookaside slot size.
** Only the high-water value is meaningful;
** the current value is always zero.)^
**
** [[SQLITE_DBSTATUS_LOOKASIDE_MISS_FULL]]
** ^(<dt>SQLITE_DBSTATUS_LOOKASIDE_MISS_FULL</dt>
** <dd>This parameter returns the number malloc attempts that might have
** been satisfied using lookaside memory but failed due to all lookaside
** memory already being in use.
** Only the high-water value is meaningful;
** the current value is always zero.)^
**
** [[SQLITE_DBSTATUS_CACHE_USED]] ^(<dt>SQLITE_DBSTATUS_CACHE_USED</dt>
** <dd>This parameter returns the approximate number of of bytes of heap
** memory used by all pager caches associated with the database connection.)^
** ^The highwater mark associated with SQLITE_DBSTATUS_CACHE_USED is always 0.
**
** [[SQLITE_DBSTATUS_SCHEMA_USED]] ^(<dt>SQLITE_DBSTATUS_SCHEMA_USED</dt>
** <dd>This parameter returns the approximate number of of bytes of heap
** memory used to store the schema for all databases associated
** with the connection - main, temp, and any [ATTACH]-ed databases.)^ 
** ^The full amount of memory used by the schemas is reported, even if the
** schema memory is shared with other database connections due to
** [shared cache mode] being enabled.
** ^The highwater mark associated with SQLITE_DBSTATUS_SCHEMA_USED is always 0.
**
** [[SQLITE_DBSTATUS_STMT_USED]] ^(<dt>SQLITE_DBSTATUS_STMT_USED</dt>
** <dd>This parameter returns the approximate number of of bytes of heap
** and lookaside memory used by all prepared statements associated with
** the database connection.)^
** ^The highwater mark associated with SQLITE_DBSTATUS_STMT_USED is always 0.
** </dd>
**
** [[SQLITE_DBSTATUS_CACHE_HIT]] ^(<dt>SQLITE_DBSTATUS_CACHE_HIT</dt>
** <dd>This parameter returns the number of pager cache hits that have
** occurred.)^ ^The highwater mark associated with SQLITE_DBSTATUS_CACHE_HIT 
** is always 0.
** </dd>
**
** [[SQLITE_DBSTATUS_CACHE_MISS]] ^(<dt>SQLITE_DBSTATUS_CACHE_MISS</dt>
** <dd>This parameter returns the number of pager cache misses that have
** occurred.)^ ^The highwater mark associated with SQLITE_DBSTATUS_CACHE_MISS 
** is always 0.
** </dd>
**
** [[SQLITE_DBSTATUS_CACHE_WRITE]] ^(<dt>SQLITE_DBSTATUS_CACHE_WRITE</dt>
** <dd>This parameter returns the number of dirty cache entries that have
** been written to disk. Specifically, the number of pages written to the
** wal file in wal mode databases, or the number of pages written to the
** database file in rollback mode databases. Any pages written as part of
** transaction rollback or database recovery operations are not included.
** If an IO or other error occurs while writing a page to disk, the effect
** on subsequent SQLITE_DBSTATUS_CACHE_WRITE requests is undefined.)^ ^The
** highwater mark associated with SQLITE_DBSTATUS_CACHE_WRITE is always 0.
** </dd>
** </dl>
*/
#define SQLITE_DBSTATUS_LOOKASIDE_USED       0
#define SQLITE_DBSTATUS_CACHE_USED           1
#define SQLITE_DBSTATUS_SCHEMA_USED          2
#define SQLITE_DBSTATUS_STMT_USED            3
#define SQLITE_DBSTATUS_LOOKASIDE_HIT        4
#define SQLITE_DBSTATUS_LOOKASIDE_MISS_SIZE  5
#define SQLITE_DBSTATUS_LOOKASIDE_MISS_FULL  6
#define SQLITE_DBSTATUS_CACHE_HIT            7
#define SQLITE_DBSTATUS_CACHE_MISS           8
#define SQLITE_DBSTATUS_CACHE_WRITE          9
#define SQLITE_DBSTATUS_MAX                  9   /* Largest defined DBSTATUS */


/*
** CAPI3REF: Prepared Statement Status
**
** ^(Each prepared statement maintains various
** [SQLITE_STMTSTATUS counters] that measure the number
** of times it has performed specific operations.)^  These counters can
** be used to monitor the performance characteristics of the prepared
** statements.  For example, if the number of table steps greatly exceeds
** the number of table searches or result rows, that would tend to indicate
** that the prepared statement is using a full table scan rather than
** an index.  
**
** ^(This interface is used to retrieve and reset counter values from
** a [prepared statement].  The first argument is the prepared statement
** object to be interrogated.  The second argument
** is an integer code for a specific [SQLITE_STMTSTATUS counter]
** to be interrogated.)^
** ^The current value of the requested counter is returned.
** ^If the resetFlg is true, then the counter is reset to zero after this
** interface call returns.
**
** See also: [sqlite3_status()] and [sqlite3_db_status()].
*/
int sqlite3_stmt_status(sqlite3_stmt*, int op,int resetFlg);

/*
** CAPI3REF: Status Parameters for prepared statements
** KEYWORDS: {SQLITE_STMTSTATUS counter} {SQLITE_STMTSTATUS counters}
**
** These preprocessor macros define integer codes that name counter
** values associated with the [sqlite3_stmt_status()] interface.
** The meanings of the various counters are as follows:
**
** <dl>
** [[SQLITE_STMTSTATUS_FULLSCAN_STEP]] <dt>SQLITE_STMTSTATUS_FULLSCAN_STEP</dt>
** <dd>^This is the number of times that SQLite has stepped forward in
** a table as part of a full table scan.  Large numbers for this counter
** may indicate opportunities for performance improvement through 
** careful use of indices.</dd>
**
** [[SQLITE_STMTSTATUS_SORT]] <dt>SQLITE_STMTSTATUS_SORT</dt>
** <dd>^This is the number of sort operations that have occurred.
** A non-zero value in this counter may indicate an opportunity to
** improvement performance through careful use of indices.</dd>
**
** [[SQLITE_STMTSTATUS_AUTOINDEX]] <dt>SQLITE_STMTSTATUS_AUTOINDEX</dt>
** <dd>^This is the number of rows inserted into transient indices that
** were created automatically in order to help joins run faster.
** A non-zero value in this counter may indicate an opportunity to
** improvement performance by adding permanent indices that do not
** need to be reinitialized each time the statement is run.</dd>
** </dl>
*/
#define SQLITE_STMTSTATUS_FULLSCAN_STEP     1
#define SQLITE_STMTSTATUS_SORT              2
#define SQLITE_STMTSTATUS_AUTOINDEX         3

/*
** CAPI3REF: Custom Page Cache Object
**
** The sqlite3_pcache type is opaque.  It is implemented by
** the pluggable module.  The SQLite core has no knowledge of
** its size or internal structure and never deals with the
** sqlite3_pcache object except by holding and passing pointers
** to the object.
**
** See [sqlite3_pcache_methods2] for additional information.
*/
typedef struct sqlite3_pcache sqlite3_pcache;

/*
** CAPI3REF: Custom Page Cache Object
**
** The sqlite3_pcache_page object represents a single page in the
** page cache.  The page cache will allocate instances of this
** object.  Various methods of the page cache use pointers to instances
** of this object as parameters or as their return value.
**
** See [sqlite3_pcache_methods2] for additional information.
*/
typedef struct sqlite3_pcache_page sqlite3_pcache_page;
struct sqlite3_pcache_page {
  void *pBuf;        /* The content of the page */
  void *pExtra;      /* Extra information associated with the page */
};

/*
** CAPI3REF: Application Defined Page Cache.
** KEYWORDS: {page cache}
**
** ^(The [sqlite3_config]([SQLITE_CONFIG_PCACHE2], ...) interface can
** register an alternative page cache implementation by passing in an 
** instance of the sqlite3_pcache_methods2 structure.)^
** In many applications, most of the heap memory allocated by 
** SQLite is used for the page cache.
** By implementing a 
** custom page cache using this API, an application can better control
** the amount of memory consumed by SQLite, the way in which 
** that memory is allocated and released, and the policies used to 
** determine exactly which parts of a database file are cached and for 
** how long.
**
** The alternative page cache mechanism is an
** extreme measure that is only needed by the most demanding applications.
** The built-in page cache is recommended for most uses.
**
** ^(The contents of the sqlite3_pcache_methods2 structure are copied to an
** internal buffer by SQLite within the call to [sqlite3_config].  Hence
** the application may discard the parameter after the call to
** [sqlite3_config()] returns.)^
**
** [[the xInit() page cache method]]
** ^(The xInit() method is called once for each effective 
** call to [sqlite3_initialize()])^
** (usually only once during the lifetime of the process). ^(The xInit()
** method is passed a copy of the sqlite3_pcache_methods2.pArg value.)^
** The intent of the xInit() method is to set up global data structures 
** required by the custom page cache implementation. 
** ^(If the xInit() method is NULL, then the 
** built-in default page cache is used instead of the application defined
** page cache.)^
**
** [[the xShutdown() page cache method]]
** ^The xShutdown() method is called by [sqlite3_shutdown()].
** It can be used to clean up 
** any outstanding resources before process shutdown, if required.
** ^The xShutdown() method may be NULL.
**
** ^SQLite automatically serializes calls to the xInit method,
** so the xInit method need not be threadsafe.  ^The
** xShutdown method is only called from [sqlite3_shutdown()] so it does
** not need to be threadsafe either.  All other methods must be threadsafe
** in multithreaded applications.
**
** ^SQLite will never invoke xInit() more than once without an intervening
** call to xShutdown().
**
** [[the xCreate() page cache methods]]
** ^SQLite invokes the xCreate() method to construct a new cache instance.
** SQLite will typically create one cache instance for each open database file,
** though this is not guaranteed. ^The
** first parameter, szPage, is the size in bytes of the pages that must
** be allocated by the cache.  ^szPage will always a power of two.  ^The
** second parameter szExtra is a number of bytes of extra storage 
** associated with each page cache entry.  ^The szExtra parameter will
** a number less than 250.  SQLite will use the
** extra szExtra bytes on each page to store metadata about the underlying
** database page on disk.  The value passed into szExtra depends
** on the SQLite version, the target platform, and how SQLite was compiled.
** ^The third argument to xCreate(), bPurgeable, is true if the cache being
** created will be used to cache database pages of a file stored on disk, or
** false if it is used for an in-memory database. The cache implementation
** does not have to do anything special based with the value of bPurgeable;
** it is purely advisory.  ^On a cache where bPurgeable is false, SQLite will
** never invoke xUnpin() except to deliberately delete a page.
** ^In other words, calls to xUnpin() on a cache with bPurgeable set to
** false will always have the "discard" flag set to true.  
** ^Hence, a cache created with bPurgeable false will
** never contain any unpinned pages.
**
** [[the xCachesize() page cache method]]
** ^(The xCachesize() method may be called at any time by SQLite to set the
** suggested maximum cache-size (number of pages stored by) the cache
** instance passed as the first argument. This is the value configured using
** the SQLite "[PRAGMA cache_size]" command.)^  As with the bPurgeable
** parameter, the implementation is not required to do anything with this
** value; it is advisory only.
**
** [[the xPagecount() page cache methods]]
** The xPagecount() method must return the number of pages currently
** stored in the cache, both pinned and unpinned.
** 
** [[the xFetch() page cache methods]]
** The xFetch() method locates a page in the cache and returns a pointer to 
** an sqlite3_pcache_page object associated with that page, or a NULL pointer.
** The pBuf element of the returned sqlite3_pcache_page object will be a
** pointer to a buffer of szPage bytes used to store the content of a 
** single database page.  The pExtra element of sqlite3_pcache_page will be
** a pointer to the szExtra bytes of extra storage that SQLite has requested
** for each entry in the page cache.
**
** The page to be fetched is determined by the key. ^The minimum key value
** is 1.  After it has been retrieved using xFetch, the page is considered
** to be "pinned".
**
** If the requested page is already in the page cache, then the page cache
** implementation must return a pointer to the page buffer with its content
** intact.  If the requested page is not already in the cache, then the
** cache implementation should use the value of the createFlag
** parameter to help it determined what action to take:
**
** <table border=1 width=85% align=center>
** <tr><th> createFlag <th> Behaviour when page is not already in cache
** <tr><td> 0 <td> Do not allocate a new page.  Return NULL.
** <tr><td> 1 <td> Allocate a new page if it easy and convenient to do so.
**                 Otherwise return NULL.
** <tr><td> 2 <td> Make every effort to allocate a new page.  Only return
**                 NULL if allocating a new page is effectively impossible.
** </table>
**
** ^(SQLite will normally invoke xFetch() with a createFlag of 0 or 1.  SQLite
** will only use a createFlag of 2 after a prior call with a createFlag of 1
** failed.)^  In between the to xFetch() calls, SQLite may
** attempt to unpin one or more cache pages by spilling the content of
** pinned pages to disk and synching the operating system disk cache.
**
** [[the xUnpin() page cache method]]
** ^xUnpin() is called by SQLite with a pointer to a currently pinned page
** as its second argument.  If the third parameter, discard, is non-zero,
** then the page must be evicted from the cache.
** ^If the discard parameter is
** zero, then the page may be discarded or retained at the discretion of
** page cache implementation. ^The page cache implementation
** may choose to evict unpinned pages at any time.
**
** The cache must not perform any reference counting. A single 
** call to xUnpin() unpins the page regardless of the number of prior calls 
** to xFetch().
**
** [[the xRekey() page cache methods]]
** The xRekey() method is used to change the key value associated with the
** page passed as the second argument. If the cache
** previously contains an entry associated with newKey, it must be
** discarded. ^Any prior cache entry associated with newKey is guaranteed not
** to be pinned.
**
** When SQLite calls the xTruncate() method, the cache must discard all
** existing cache entries with page numbers (keys) greater than or equal
** to the value of the iLimit parameter passed to xTruncate(). If any
** of these pages are pinned, they are implicitly unpinned, meaning that
** they can be safely discarded.
**
** [[the xDestroy() page cache method]]
** ^The xDestroy() method is used to delete a cache allocated by xCreate().
** All resources associated with the specified cache should be freed. ^After
** calling the xDestroy() method, SQLite considers the [sqlite3_pcache*]
** handle invalid, and will not use it with any other sqlite3_pcache_methods2
** functions.
**
** [[the xShrink() page cache method]]
** ^SQLite invokes the xShrink() method when it wants the page cache to
** free up as much of heap memory as possible.  The page cache implementation
** is not obligated to free any memory, but well-behaved implementations should
** do their best.
*/
typedef struct sqlite3_pcache_methods2 sqlite3_pcache_methods2;
struct sqlite3_pcache_methods2 {
  int iVersion;
  void *pArg;
  int (*xInit)(void*);
  void (*xShutdown)(void*);
  sqlite3_pcache *(*xCreate)(int szPage, int szExtra, int bPurgeable);
  void (*xCachesize)(sqlite3_pcache*, int nCachesize);
  int (*xPagecount)(sqlite3_pcache*);
  sqlite3_pcache_page *(*xFetch)(sqlite3_pcache*, unsigned key, int createFlag);
  void (*xUnpin)(sqlite3_pcache*, sqlite3_pcache_page*, int discard);
  void (*xRekey)(sqlite3_pcache*, sqlite3_pcache_page*, 
      unsigned oldKey, unsigned newKey);
  void (*xTruncate)(sqlite3_pcache*, unsigned iLimit);
  void (*xDestroy)(sqlite3_pcache*);
  void (*xShrink)(sqlite3_pcache*);
};

/*
** This is the obsolete pcache_methods object that has now been replaced
** by sqlite3_pcache_methods2.  This object is not used by SQLite.  It is
** retained in the header file for backwards compatibility only.
*/
typedef struct sqlite3_pcache_methods sqlite3_pcache_methods;
struct sqlite3_pcache_methods {
  void *pArg;
  int (*xInit)(void*);
  void (*xShutdown)(void*);
  sqlite3_pcache *(*xCreate)(int szPage, int bPurgeable);
  void (*xCachesize)(sqlite3_pcache*, int nCachesize);
  int (*xPagecount)(sqlite3_pcache*);
  void *(*xFetch)(sqlite3_pcache*, unsigned key, int createFlag);
  void (*xUnpin)(sqlite3_pcache*, void*, int discard);
  void (*xRekey)(sqlite3_pcache*, void*, unsigned oldKey, unsigned newKey);
  void (*xTruncate)(sqlite3_pcache*, unsigned iLimit);
  void (*xDestroy)(sqlite3_pcache*);
};


/*
** CAPI3REF: Online Backup Object
**
** The sqlite3_backup object records state information about an ongoing
** online backup operation.  ^The sqlite3_backup object is created by
** a call to [sqlite3_backup_init()] and is destroyed by a call to
** [sqlite3_backup_finish()].
**
** See Also: [Using the SQLite Online Backup API]
*/
typedef struct sqlite3_backup sqlite3_backup;

/*
** CAPI3REF: Online Backup API.
**
** The backup API copies the content of one database into another.
** It is useful either for creating backups of databases or
** for copying in-memory databases to or from persistent files. 
**
** See Also: [Using the SQLite Online Backup API]
**
** ^SQLite holds a write transaction open on the destination database file
** for the duration of the backup operation.
** ^The source database is read-locked only while it is being read;
** it is not locked continuously for the entire backup operation.
** ^Thus, the backup may be performed on a live source database without
** preventing other database connections from
** reading or writing to the source database while the backup is underway.
** 
** ^(To perform a backup operation: 
**   <ol>
**     <li><b>sqlite3_backup_init()</b> is called once to initialize the
**         backup, 
**     <li><b>sqlite3_backup_step()</b> is called one or more times to transfer 
**         the data between the two databases, and finally
**     <li><b>sqlite3_backup_finish()</b> is called to release all resources 
**         associated with the backup operation. 
**   </ol>)^
** There should be exactly one call to sqlite3_backup_finish() for each
** successful call to sqlite3_backup_init().
**
** [[sqlite3_backup_init()]] <b>sqlite3_backup_init()</b>
**
** ^The D and N arguments to sqlite3_backup_init(D,N,S,M) are the 
** [database connection] associated with the destination database 
** and the database name, respectively.
** ^The database name is "main" for the main database, "temp" for the
** temporary database, or the name specified after the AS keyword in
** an [ATTACH] statement for an attached database.
** ^The S and M arguments passed to 
** sqlite3_backup_init(D,N,S,M) identify the [database connection]
** and database name of the source database, respectively.
** ^The source and destination [database connections] (parameters S and D)
** must be different or else sqlite3_backup_init(D,N,S,M) will fail with
** an error.
**
** ^If an error occurs within sqlite3_backup_init(D,N,S,M), then NULL is
** returned and an error code and error message are stored in the
** destination [database connection] D.
** ^The error code and message for the failed call to sqlite3_backup_init()
** can be retrieved using the [sqlite3_errcode()], [sqlite3_errmsg()], and/or
** [sqlite3_errmsg16()] functions.
** ^A successful call to sqlite3_backup_init() returns a pointer to an
** [sqlite3_backup] object.
** ^The [sqlite3_backup] object may be used with the sqlite3_backup_step() and
** sqlite3_backup_finish() functions to perform the specified backup 
** operation.
**
** [[sqlite3_backup_step()]] <b>sqlite3_backup_step()</b>
**
** ^Function sqlite3_backup_step(B,N) will copy up to N pages between 
** the source and destination databases specified by [sqlite3_backup] object B.
** ^If N is negative, all remaining source pages are copied. 
** ^If sqlite3_backup_step(B,N) successfully copies N pages and there
** are still more pages to be copied, then the function returns [SQLITE_OK].
** ^If sqlite3_backup_step(B,N) successfully finishes copying all pages
** from source to destination, then it returns [SQLITE_DONE].
** ^If an error occurs while running sqlite3_backup_step(B,N),
** then an [error code] is returned. ^As well as [SQLITE_OK] and
** [SQLITE_DONE], a call to sqlite3_backup_step() may return [SQLITE_READONLY],
** [SQLITE_NOMEM], [SQLITE_BUSY], [SQLITE_LOCKED], or an
** [SQLITE_IOERR_ACCESS | SQLITE_IOERR_XXX] extended error code.
**
** ^(The sqlite3_backup_step() might return [SQLITE_READONLY] if
** <ol>
** <li> the destination database was opened read-only, or
** <li> the destination database is using write-ahead-log journaling
** and the destination and source page sizes differ, or
** <li> the destination database is an in-memory database and the
** destination and source page sizes differ.
** </ol>)^
**
** ^If sqlite3_backup_step() cannot obtain a required file-system lock, then
** the [sqlite3_busy_handler | busy-handler function]
** is invoked (if one is specified). ^If the 
** busy-handler returns non-zero before the lock is available, then 
** [SQLITE_BUSY] is returned to the caller. ^In this case the call to
** sqlite3_backup_step() can be retried later. ^If the source
** [database connection]
** is being used to write to the source database when sqlite3_backup_step()
** is called, then [SQLITE_LOCKED] is returned immediately. ^Again, in this
** case the call to sqlite3_backup_step() can be retried later on. ^(If
** [SQLITE_IOERR_ACCESS | SQLITE_IOERR_XXX], [SQLITE_NOMEM], or
** [SQLITE_READONLY] is returned, then 
** there is no point in retrying the call to sqlite3_backup_step(). These 
** errors are considered fatal.)^  The application must accept 
** that the backup operation has failed and pass the backup operation handle 
** to the sqlite3_backup_finish() to release associated resources.
**
** ^The first call to sqlite3_backup_step() obtains an exclusive lock
** on the destination file. ^The exclusive lock is not released until either 
** sqlite3_backup_finish() is called or the backup operation is complete 
** and sqlite3_backup_step() returns [SQLITE_DONE].  ^Every call to
** sqlite3_backup_step() obtains a [shared lock] on the source database that
** lasts for the duration of the sqlite3_backup_step() call.
** ^Because the source database is not locked between calls to
** sqlite3_backup_step(), the source database may be modified mid-way
** through the backup process.  ^If the source database is modified by an
** external process or via a database connection other than the one being
** used by the backup operation, then the backup will be automatically
** restarted by the next call to sqlite3_backup_step(). ^If the source 
** database is modified by the using the same database connection as is used
** by the backup operation, then the backup database is automatically
** updated at the same time.
**
** [[sqlite3_backup_finish()]] <b>sqlite3_backup_finish()</b>
**
** When sqlite3_backup_step() has returned [SQLITE_DONE], or when the 
** application wishes to abandon the backup operation, the application
** should destroy the [sqlite3_backup] by passing it to sqlite3_backup_finish().
** ^The sqlite3_backup_finish() interfaces releases all
** resources associated with the [sqlite3_backup] object. 
** ^If sqlite3_backup_step() has not yet returned [SQLITE_DONE], then any
** active write-transaction on the destination database is rolled back.
** The [sqlite3_backup] object is invalid
** and may not be used following a call to sqlite3_backup_finish().
**
** ^The value returned by sqlite3_backup_finish is [SQLITE_OK] if no
** sqlite3_backup_step() errors occurred, regardless or whether or not
** sqlite3_backup_step() completed.
** ^If an out-of-memory condition or IO error occurred during any prior
** sqlite3_backup_step() call on the same [sqlite3_backup] object, then
** sqlite3_backup_finish() returns the corresponding [error code].
**
** ^A return of [SQLITE_BUSY] or [SQLITE_LOCKED] from sqlite3_backup_step()
** is not a permanent error and does not affect the return value of
** sqlite3_backup_finish().
**
** [[sqlite3_backup__remaining()]] [[sqlite3_backup_pagecount()]]
** <b>sqlite3_backup_remaining() and sqlite3_backup_pagecount()</b>
**
** ^Each call to sqlite3_backup_step() sets two values inside
** the [sqlite3_backup] object: the number of pages still to be backed
** up and the total number of pages in the source database file.
** The sqlite3_backup_remaining() and sqlite3_backup_pagecount() interfaces
** retrieve these two values, respectively.
**
** ^The values returned by these functions are only updated by
** sqlite3_backup_step(). ^If the source database is modified during a backup
** operation, then the values are not updated to account for any extra
** pages that need to be updated or the size of the source database file
** changing.
**
** <b>Concurrent Usage of Database Handles</b>
**
** ^The source [database connection] may be used by the application for other
** purposes while a backup operation is underway or being initialized.
** ^If SQLite is compiled and configured to support threadsafe database
** connections, then the source database connection may be used concurrently
** from within other threads.
**
** However, the application must guarantee that the destination 
** [database connection] is not passed to any other API (by any thread) after 
** sqlite3_backup_init() is called and before the corresponding call to
** sqlite3_backup_finish().  SQLite does not currently check to see
** if the application incorrectly accesses the destination [database connection]
** and so no error code is reported, but the operations may malfunction
** nevertheless.  Use of the destination database connection while a
** backup is in progress might also also cause a mutex deadlock.
**
** If running in [shared cache mode], the application must
** guarantee that the shared cache used by the destination database
** is not accessed while the backup is running. In practice this means
** that the application must guarantee that the disk file being 
** backed up to is not accessed by any connection within the process,
** not just the specific connection that was passed to sqlite3_backup_init().
**
** The [sqlite3_backup] object itself is partially threadsafe. Multiple 
** threads may safely make multiple concurrent calls to sqlite3_backup_step().
** However, the sqlite3_backup_remaining() and sqlite3_backup_pagecount()
** APIs are not strictly speaking threadsafe. If they are invoked at the
** same time as another thread is invoking sqlite3_backup_step() it is
** possible that they return invalid values.
*/
sqlite3_backup *sqlite3_backup_init(
  sqlite3 *pDest,                        /* Destination database handle */
  const char *zDestName,                 /* Destination database name */
  sqlite3 *pSource,                      /* Source database handle */
  const char *zSourceName                /* Source database name */
);
int sqlite3_backup_step(sqlite3_backup *p, int nPage);
int sqlite3_backup_finish(sqlite3_backup *p);
int sqlite3_backup_remaining(sqlite3_backup *p);
int sqlite3_backup_pagecount(sqlite3_backup *p);

/*
** CAPI3REF: Unlock Notification
**
** ^When running in shared-cache mode, a database operation may fail with
** an [SQLITE_LOCKED] error if the required locks on the shared-cache or
** individual tables within the shared-cache cannot be obtained. See
** [SQLite Shared-Cache Mode] for a description of shared-cache locking. 
** ^This API may be used to register a callback that SQLite will invoke 
** when the connection currently holding the required lock relinquishes it.
** ^This API is only available if the library was compiled with the
** [SQLITE_ENABLE_UNLOCK_NOTIFY] C-preprocessor symbol defined.
**
** See Also: [Using the SQLite Unlock Notification Feature].
**
** ^Shared-cache locks are released when a database connection concludes
** its current transaction, either by committing it or rolling it back. 
**
** ^When a connection (known as the blocked connection) fails to obtain a
** shared-cache lock and SQLITE_LOCKED is returned to the caller, the
** identity of the database connection (the blocking connection) that
** has locked the required resource is stored internally. ^After an 
** application receives an SQLITE_LOCKED error, it may call the
** sqlite3_unlock_notify() method with the blocked connection handle as 
** the first argument to register for a callback that will be invoked
** when the blocking connections current transaction is concluded. ^The
** callback is invoked from within the [sqlite3_step] or [sqlite3_close]
** call that concludes the blocking connections transaction.
**
** ^(If sqlite3_unlock_notify() is called in a multi-threaded application,
** there is a chance that the blocking connection will have already
** concluded its transaction by the time sqlite3_unlock_notify() is invoked.
** If this happens, then the specified callback is invoked immediately,
** from within the call to sqlite3_unlock_notify().)^
**
** ^If the blocked connection is attempting to obtain a write-lock on a
** shared-cache table, and more than one other connection currently holds
** a read-lock on the same table, then SQLite arbitrarily selects one of 
** the other connections to use as the blocking connection.
**
** ^(There may be at most one unlock-notify callback registered by a 
** blocked connection. If sqlite3_unlock_notify() is called when the
** blocked connection already has a registered unlock-notify callback,
** then the new callback replaces the old.)^ ^If sqlite3_unlock_notify() is
** called with a NULL pointer as its second argument, then any existing
** unlock-notify callback is canceled. ^The blocked connections 
** unlock-notify callback may also be canceled by closing the blocked
** connection using [sqlite3_close()].
**
** The unlock-notify callback is not reentrant. If an application invokes
** any sqlite3_xxx API functions from within an unlock-notify callback, a
** crash or deadlock may be the result.
**
** ^Unless deadlock is detected (see below), sqlite3_unlock_notify() always
** returns SQLITE_OK.
**
** <b>Callback Invocation Details</b>
**
** When an unlock-notify callback is registered, the application provides a 
** single void* pointer that is passed to the callback when it is invoked.
** However, the signature of the callback function allows SQLite to pass
** it an array of void* context pointers. The first argument passed to
** an unlock-notify callback is a pointer to an array of void* pointers,
** and the second is the number of entries in the array.
**
** When a blocking connections transaction is concluded, there may be
** more than one blocked connection that has registered for an unlock-notify
** callback. ^If two or more such blocked connections have specified the
** same callback function, then instead of invoking the callback function
** multiple times, it is invoked once with the set of void* context pointers
** specified by the blocked connections bundled together into an array.
** This gives the application an opportunity to prioritize any actions 
** related to the set of unblocked database connections.
**
** <b>Deadlock Detection</b>
**
** Assuming that after registering for an unlock-notify callback a 
** database waits for the callback to be issued before taking any further
** action (a reasonable assumption), then using this API may cause the
** application to deadlock. For example, if connection X is waiting for
** connection Y's transaction to be concluded, and similarly connection
** Y is waiting on connection X's transaction, then neither connection
** will proceed and the system may remain deadlocked indefinitely.
**
** To avoid this scenario, the sqlite3_unlock_notify() performs deadlock
** detection. ^If a given call to sqlite3_unlock_notify() would put the
** system in a deadlocked state, then SQLITE_LOCKED is returned and no
** unlock-notify callback is registered. The system is said to be in
** a deadlocked state if connection A has registered for an unlock-notify
** callback on the conclusion of connection B's transaction, and connection
** B has itself registered for an unlock-notify callback when connection
** A's transaction is concluded. ^Indirect deadlock is also detected, so
** the system is also considered to be deadlocked if connection B has
** registered for an unlock-notify callback on the conclusion of connection
** C's transaction, where connection C is waiting on connection A. ^Any
** number of levels of indirection are allowed.
**
** <b>The "DROP TABLE" Exception</b>
**
** When a call to [sqlite3_step()] returns SQLITE_LOCKED, it is almost 
** always appropriate to call sqlite3_unlock_notify(). There is however,
** one exception. When executing a "DROP TABLE" or "DROP INDEX" statement,
** SQLite checks if there are any currently executing SELECT statements
** that belong to the same connection. If there are, SQLITE_LOCKED is
** returned. In this case there is no "blocking connection", so invoking
** sqlite3_unlock_notify() results in the unlock-notify callback being
** invoked immediately. If the application then re-attempts the "DROP TABLE"
** or "DROP INDEX" query, an infinite loop might be the result.
**
** One way around this problem is to check the extended error code returned
** by an sqlite3_step() call. ^(If there is a blocking connection, then the
** extended error code is set to SQLITE_LOCKED_SHAREDCACHE. Otherwise, in
** the special "DROP TABLE/INDEX" case, the extended error code is just 
** SQLITE_LOCKED.)^
*/
int sqlite3_unlock_notify(
  sqlite3 *pBlocked,                          /* Waiting connection */
  void (*xNotify)(void **apArg, int nArg),    /* Callback function to invoke */
  void *pNotifyArg                            /* Argument to pass to xNotify */
);


/*
** CAPI3REF: String Comparison
**
** ^The [sqlite3_stricmp()] and [sqlite3_strnicmp()] APIs allow applications
** and extensions to compare the contents of two buffers containing UTF-8
** strings in a case-independent fashion, using the same definition of "case
** independence" that SQLite uses internally when comparing identifiers.
*/
int sqlite3_stricmp(const char *, const char *);
int sqlite3_strnicmp(const char *, const char *, int);

/*
** CAPI3REF: Error Logging Interface
**
** ^The [sqlite3_log()] interface writes a message into the error log
** established by the [SQLITE_CONFIG_LOG] option to [sqlite3_config()].
** ^If logging is enabled, the zFormat string and subsequent arguments are
** used with [sqlite3_snprintf()] to generate the final output string.
**
** The sqlite3_log() interface is intended for use by extensions such as
** virtual tables, collating functions, and SQL functions.  While there is
** nothing to prevent an application from calling sqlite3_log(), doing so
** is considered bad form.
**
** The zFormat string must not be NULL.
**
** To avoid deadlocks and other threading problems, the sqlite3_log() routine
** will not use dynamically allocated memory.  The log message is stored in
** a fixed-length buffer on the stack.  If the log message is longer than
** a few hundred characters, it will be truncated to the length of the
** buffer.
*/
void sqlite3_log(int iErrCode, const char *zFormat, ...);

/*
** CAPI3REF: Write-Ahead Log Commit Hook
**
** ^The [sqlite3_wal_hook()] function is used to register a callback that
** will be invoked each time a database connection commits data to a
** [write-ahead log] (i.e. whenever a transaction is committed in
** [journal_mode | journal_mode=WAL mode]). 
**
** ^The callback is invoked by SQLite after the commit has taken place and 
** the associated write-lock on the database released, so the implementation 
** may read, write or [checkpoint] the database as required.
**
** ^The first parameter passed to the callback function when it is invoked
** is a copy of the third parameter passed to sqlite3_wal_hook() when
** registering the callback. ^The second is a copy of the database handle.
** ^The third parameter is the name of the database that was written to -
** either "main" or the name of an [ATTACH]-ed database. ^The fourth parameter
** is the number of pages currently in the write-ahead log file,
** including those that were just committed.
**
** The callback function should normally return [SQLITE_OK].  ^If an error
** code is returned, that error will propagate back up through the
** SQLite code base to cause the statement that provoked the callback
** to report an error, though the commit will have still occurred. If the
** callback returns [SQLITE_ROW] or [SQLITE_DONE], or if it returns a value
** that does not correspond to any valid SQLite error code, the results
** are undefined.
**
** A single database handle may have at most a single write-ahead log callback 
** registered at one time. ^Calling [sqlite3_wal_hook()] replaces any
** previously registered write-ahead log callback. ^Note that the
** [sqlite3_wal_autocheckpoint()] interface and the
** [wal_autocheckpoint pragma] both invoke [sqlite3_wal_hook()] and will
** those overwrite any prior [sqlite3_wal_hook()] settings.
*/
void *sqlite3_wal_hook(
  sqlite3*, 
  int(*)(void *,sqlite3*,const char*,int),
  void*
);

/*
** CAPI3REF: Configure an auto-checkpoint
**
** ^The [sqlite3_wal_autocheckpoint(D,N)] is a wrapper around
** [sqlite3_wal_hook()] that causes any database on [database connection] D
** to automatically [checkpoint]
** after committing a transaction if there are N or
** more frames in the [write-ahead log] file.  ^Passing zero or 
** a negative value as the nFrame parameter disables automatic
** checkpoints entirely.
**
** ^The callback registered by this function replaces any existing callback
** registered using [sqlite3_wal_hook()].  ^Likewise, registering a callback
** using [sqlite3_wal_hook()] disables the automatic checkpoint mechanism
** configured by this function.
**
** ^The [wal_autocheckpoint pragma] can be used to invoke this interface
** from SQL.
**
** ^Every new [database connection] defaults to having the auto-checkpoint
** enabled with a threshold of 1000 or [SQLITE_DEFAULT_WAL_AUTOCHECKPOINT]
** pages.  The use of this interface
** is only necessary if the default setting is found to be suboptimal
** for a particular application.
*/
int sqlite3_wal_autocheckpoint(sqlite3 *db, int N);

/*
** CAPI3REF: Checkpoint a database
**
** ^The [sqlite3_wal_checkpoint(D,X)] interface causes database named X
** on [database connection] D to be [checkpointed].  ^If X is NULL or an
** empty string, then a checkpoint is run on all databases of
** connection D.  ^If the database connection D is not in
** [WAL | write-ahead log mode] then this interface is a harmless no-op.
**
** ^The [wal_checkpoint pragma] can be used to invoke this interface
** from SQL.  ^The [sqlite3_wal_autocheckpoint()] interface and the
** [wal_autocheckpoint pragma] can be used to cause this interface to be
** run whenever the WAL reaches a certain size threshold.
**
** See also: [sqlite3_wal_checkpoint_v2()]
*/
int sqlite3_wal_checkpoint(sqlite3 *db, const char *zDb);

/*
** CAPI3REF: Checkpoint a database
**
** Run a checkpoint operation on WAL database zDb attached to database 
** handle db. The specific operation is determined by the value of the 
** eMode parameter:
**
** <dl>
** <dt>SQLITE_CHECKPOINT_PASSIVE<dd>
**   Checkpoint as many frames as possible without waiting for any database 
**   readers or writers to finish. Sync the db file if all frames in the log
**   are checkpointed. This mode is the same as calling 
**   sqlite3_wal_checkpoint(). The busy-handler callback is never invoked.
**
** <dt>SQLITE_CHECKPOINT_FULL<dd>
**   This mode blocks (calls the busy-handler callback) until there is no
**   database writer and all readers are reading from the most recent database
**   snapshot. It then checkpoints all frames in the log file and syncs the
**   database file. This call blocks database writers while it is running,
**   but not database readers.
**
** <dt>SQLITE_CHECKPOINT_RESTART<dd>
**   This mode works the same way as SQLITE_CHECKPOINT_FULL, except after 
**   checkpointing the log file it blocks (calls the busy-handler callback)
**   until all readers are reading from the database file only. This ensures 
**   that the next client to write to the database file restarts the log file 
**   from the beginning. This call blocks database writers while it is running,
**   but not database readers.
** </dl>
**
** If pnLog is not NULL, then *pnLog is set to the total number of frames in
** the log file before returning. If pnCkpt is not NULL, then *pnCkpt is set to
** the total number of checkpointed frames (including any that were already
** checkpointed when this function is called). *pnLog and *pnCkpt may be
** populated even if sqlite3_wal_checkpoint_v2() returns other than SQLITE_OK.
** If no values are available because of an error, they are both set to -1
** before returning to communicate this to the caller.
**
** All calls obtain an exclusive "checkpoint" lock on the database file. If
** any other process is running a checkpoint operation at the same time, the 
** lock cannot be obtained and SQLITE_BUSY is returned. Even if there is a 
** busy-handler configured, it will not be invoked in this case.
**
** The SQLITE_CHECKPOINT_FULL and RESTART modes also obtain the exclusive 
** "writer" lock on the database file. If the writer lock cannot be obtained
** immediately, and a busy-handler is configured, it is invoked and the writer
** lock retried until either the busy-handler returns 0 or the lock is
** successfully obtained. The busy-handler is also invoked while waiting for
** database readers as described above. If the busy-handler returns 0 before
** the writer lock is obtained or while waiting for database readers, the
** checkpoint operation proceeds from that point in the same way as 
** SQLITE_CHECKPOINT_PASSIVE - checkpointing as many frames as possible 
** without blocking any further. SQLITE_BUSY is returned in this case.
**
** If parameter zDb is NULL or points to a zero length string, then the
** specified operation is attempted on all WAL databases. In this case the
** values written to output parameters *pnLog and *pnCkpt are undefined. If 
** an SQLITE_BUSY error is encountered when processing one or more of the 
** attached WAL databases, the operation is still attempted on any remaining 
** attached databases and SQLITE_BUSY is returned to the caller. If any other 
** error occurs while processing an attached database, processing is abandoned 
** and the error code returned to the caller immediately. If no error 
** (SQLITE_BUSY or otherwise) is encountered while processing the attached 
** databases, SQLITE_OK is returned.
**
** If database zDb is the name of an attached database that is not in WAL
** mode, SQLITE_OK is returned and both *pnLog and *pnCkpt set to -1. If
** zDb is not NULL (or a zero length string) and is not the name of any
** attached database, SQLITE_ERROR is returned to the caller.
*/
int sqlite3_wal_checkpoint_v2(
  sqlite3 *db,                    /* Database handle */
  const char *zDb,                /* Name of attached database (or NULL) */
  int eMode,                      /* SQLITE_CHECKPOINT_* value */
  int *pnLog,                     /* OUT: Size of WAL log in frames */
  int *pnCkpt                     /* OUT: Total number of frames checkpointed */
);

/*
** CAPI3REF: Checkpoint operation parameters
**
** These constants can be used as the 3rd parameter to
** [sqlite3_wal_checkpoint_v2()].  See the [sqlite3_wal_checkpoint_v2()]
** documentation for additional information about the meaning and use of
** each of these values.
*/
#define SQLITE_CHECKPOINT_PASSIVE 0
#define SQLITE_CHECKPOINT_FULL    1
#define SQLITE_CHECKPOINT_RESTART 2

/*
** CAPI3REF: Virtual Table Interface Configuration
**
** This function may be called by either the [xConnect] or [xCreate] method
** of a [virtual table] implementation to configure
** various facets of the virtual table interface.
**
** If this interface is invoked outside the context of an xConnect or
** xCreate virtual table method then the behavior is undefined.
**
** At present, there is only one option that may be configured using
** this function. (See [SQLITE_VTAB_CONSTRAINT_SUPPORT].)  Further options
** may be added in the future.
*/
int sqlite3_vtab_config(sqlite3*, int op, ...);

/*
** CAPI3REF: Virtual Table Configuration Options
**
** These macros define the various options to the
** [sqlite3_vtab_config()] interface that [virtual table] implementations
** can use to customize and optimize their behavior.
**
** <dl>
** <dt>SQLITE_VTAB_CONSTRAINT_SUPPORT
** <dd>Calls of the form
** [sqlite3_vtab_config](db,SQLITE_VTAB_CONSTRAINT_SUPPORT,X) are supported,
** where X is an integer.  If X is zero, then the [virtual table] whose
** [xCreate] or [xConnect] method invoked [sqlite3_vtab_config()] does not
** support constraints.  In this configuration (which is the default) if
** a call to the [xUpdate] method returns [SQLITE_CONSTRAINT], then the entire
** statement is rolled back as if [ON CONFLICT | OR ABORT] had been
** specified as part of the users SQL statement, regardless of the actual
** ON CONFLICT mode specified.
**
** If X is non-zero, then the virtual table implementation guarantees
** that if [xUpdate] returns [SQLITE_CONSTRAINT], it will do so before
** any modifications to internal or persistent data structures have been made.
** If the [ON CONFLICT] mode is ABORT, FAIL, IGNORE or ROLLBACK, SQLite 
** is able to roll back a statement or database transaction, and abandon
** or continue processing the current SQL statement as appropriate. 
** If the ON CONFLICT mode is REPLACE and the [xUpdate] method returns
** [SQLITE_CONSTRAINT], SQLite handles this as if the ON CONFLICT mode
** had been ABORT.
**
** Virtual table implementations that are required to handle OR REPLACE
** must do so within the [xUpdate] method. If a call to the 
** [sqlite3_vtab_on_conflict()] function indicates that the current ON 
** CONFLICT policy is REPLACE, the virtual table implementation should 
** silently replace the appropriate rows within the xUpdate callback and
** return SQLITE_OK. Or, if this is not possible, it may return
** SQLITE_CONSTRAINT, in which case SQLite falls back to OR ABORT 
** constraint handling.
** </dl>
*/
#define SQLITE_VTAB_CONSTRAINT_SUPPORT 1

/*
** CAPI3REF: Determine The Virtual Table Conflict Policy
**
** This function may only be called from within a call to the [xUpdate] method
** of a [virtual table] implementation for an INSERT or UPDATE operation. ^The
** value returned is one of [SQLITE_ROLLBACK], [SQLITE_IGNORE], [SQLITE_FAIL],
** [SQLITE_ABORT], or [SQLITE_REPLACE], according to the [ON CONFLICT] mode
** of the SQL statement that triggered the call to the [xUpdate] method of the
** [virtual table].
*/
int sqlite3_vtab_on_conflict(sqlite3 *);

/*
** CAPI3REF: Conflict resolution modes
**
** These constants are returned by [sqlite3_vtab_on_conflict()] to
** inform a [virtual table] implementation what the [ON CONFLICT] mode
** is for the SQL statement being evaluated.
**
** Note that the [SQLITE_IGNORE] constant is also used as a potential
** return value from the [sqlite3_set_authorizer()] callback and that
** [SQLITE_ABORT] is also a [result code].
*/
#define SQLITE_ROLLBACK 1
/* #define SQLITE_IGNORE 2 // Also used by sqlite3_authorizer() callback */
#define SQLITE_FAIL     3
/* #define SQLITE_ABORT 4  // Also an error code */
#define SQLITE_REPLACE  5



/*
** Undo the hack that converts floating point types to integer for
** builds on processors without floating point support.
*/
#ifdef SQLITE_OMIT_FLOATING_POINT
# undef double
#endif

#ifdef __cplusplus
}  /* End of the 'extern "C"' block */
#endif
#endif<|MERGE_RESOLUTION|>--- conflicted
+++ resolved
@@ -4752,15 +4752,13 @@
 ** future releases of SQLite.  Applications that care about shared
 ** cache setting should set it explicitly.
 **
-<<<<<<< HEAD
 ** ^Note: This method is deprecated on MacOS X 10.7 and iOS version 5.0
 ** and will always return SQLITE_MISUSE, instead of calling this function
 ** shared cache mode should be enabled per-database connection via 
 ** sqlite3_open_v2 with SQLITE_OPEN_SHAREDCACHE instead.
-=======
+**
 ** This interface is threadsafe on processors where writing a
 ** 32-bit integer is atomic.
->>>>>>> f784c1ed
 **
 ** See Also:  [SQLite Shared-Cache Mode]
 */
