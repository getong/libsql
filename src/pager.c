--- conflicted
+++ resolved
@@ -6718,15 +6718,19 @@
   return pPager->fd;
 }
 
-/*
-<<<<<<< HEAD
+#if !defined(SQLITE_OMIT_WAL)
+/*
  ** Return the file handle for the WAL journal file associated
  ** with the pager.  This might return NULL if the file has
  ** not yet been opened.
  */
 sqlite3_file *sqlite3PagerWalFile(Pager *pPager){
   return ((pPager->pWal) ? sqlite3WalFile(pPager->pWal) : (NULL));
-=======
+}
+#endif
+
+
+/*
 ** Return the file handle for the journal file (if it exists).
 ** This will be either the rollback journal or the WAL file.
 */
@@ -6736,7 +6740,6 @@
 #else
   return pPager->pWal ? sqlite3WalFile(pPager->pWal) : pPager->jfd;
 #endif
->>>>>>> 0ea94db6
 }
 
 /*
