/*
** 2015-06-06
**
** The author disclaims copyright to this source code.  In place of
** a legal notice, here is a blessing:
**
**    May you do good and not evil.
**    May you find forgiveness for yourself and forgive others.
**    May you share freely, never taking more than you give.
**
*************************************************************************
** This module contains C code that generates VDBE code used to process
** the WHERE clause of SQL statements.
**
** This file was split off from where.c on 2015-06-06 in order to reduce the
** size of where.c and make it easier to edit.  This file contains the routines
** that actually generate the bulk of the WHERE loop code.  The original where.c
** file retains the code that does query planning and analysis.
*/
#include "sqliteInt.h"
#include "whereInt.h"

#ifndef SQLITE_OMIT_EXPLAIN
/*
** This routine is a helper for explainIndexRange() below
**
** pStr holds the text of an expression that we are building up one term
** at a time.  This routine adds a new term to the end of the expression.
** Terms are separated by AND so add the "AND" text for second and subsequent
** terms only.
*/
static void explainAppendTerm(
  StrAccum *pStr,             /* The text expression being built */
  int iTerm,                  /* Index of this term.  First is zero */
  const char *zColumn,        /* Name of the column */
  const char *zOp             /* Name of the operator */
){
  if( iTerm ) sqlite3StrAccumAppend(pStr, " AND ", 5);
  sqlite3StrAccumAppendAll(pStr, zColumn);
  sqlite3StrAccumAppend(pStr, zOp, 1);
  sqlite3StrAccumAppend(pStr, "?", 1);
}

/*
** Return the name of the i-th column of the pIdx index.
*/
static const char *explainIndexColumnName(Index *pIdx, int i){
  i = pIdx->aiColumn[i];
  if( i==XN_EXPR ) return "<expr>";
  if( i==XN_ROWID ) return "rowid";
  return pIdx->pTable->aCol[i].zName;
}

/*
** Argument pLevel describes a strategy for scanning table pTab. This 
** function appends text to pStr that describes the subset of table
** rows scanned by the strategy in the form of an SQL expression.
**
** For example, if the query:
**
**   SELECT * FROM t1 WHERE a=1 AND b>2;
**
** is run and there is an index on (a, b), then this function returns a
** string similar to:
**
**   "a=? AND b>?"
*/
static void explainIndexRange(StrAccum *pStr, WhereLoop *pLoop){
  Index *pIndex = pLoop->u.btree.pIndex;
  u16 nEq = pLoop->u.btree.nEq;
  u16 nSkip = pLoop->nSkip;
  int i, j;

  if( nEq==0 && (pLoop->wsFlags&(WHERE_BTM_LIMIT|WHERE_TOP_LIMIT))==0 ) return;
  sqlite3StrAccumAppend(pStr, " (", 2);
  for(i=0; i<nEq; i++){
    const char *z = explainIndexColumnName(pIndex, i);
    if( i ) sqlite3StrAccumAppend(pStr, " AND ", 5);
    sqlite3XPrintf(pStr, i>=nSkip ? "%s=?" : "ANY(%s)", z);
  }

  j = i;
  if( pLoop->wsFlags&WHERE_BTM_LIMIT ){
    const char *z = explainIndexColumnName(pIndex, i);
    explainAppendTerm(pStr, i++, z, ">");
  }
  if( pLoop->wsFlags&WHERE_TOP_LIMIT ){
    const char *z = explainIndexColumnName(pIndex, j);
    explainAppendTerm(pStr, i, z, "<");
  }
  sqlite3StrAccumAppend(pStr, ")", 1);
}

/*
** This function is a no-op unless currently processing an EXPLAIN QUERY PLAN
** command, or if either SQLITE_DEBUG or SQLITE_ENABLE_STMT_SCANSTATUS was
** defined at compile-time. If it is not a no-op, a single OP_Explain opcode 
** is added to the output to describe the table scan strategy in pLevel.
**
** If an OP_Explain opcode is added to the VM, its address is returned.
** Otherwise, if no OP_Explain is coded, zero is returned.
*/
int sqlite3WhereExplainOneScan(
  Parse *pParse,                  /* Parse context */
  SrcList *pTabList,              /* Table list this loop refers to */
  WhereLevel *pLevel,             /* Scan to write OP_Explain opcode for */
  int iLevel,                     /* Value for "level" column of output */
  int iFrom,                      /* Value for "from" column of output */
  u16 wctrlFlags                  /* Flags passed to sqlite3WhereBegin() */
){
  int ret = 0;
#if !defined(SQLITE_DEBUG) && !defined(SQLITE_ENABLE_STMT_SCANSTATUS)
  if( pParse->explain==2 )
#endif
  {
    struct SrcList_item *pItem = &pTabList->a[pLevel->iFrom];
    Vdbe *v = pParse->pVdbe;      /* VM being constructed */
    sqlite3 *db = pParse->db;     /* Database handle */
    int iId = pParse->iSelectId;  /* Select id (left-most output column) */
    int isSearch;                 /* True for a SEARCH. False for SCAN. */
    WhereLoop *pLoop;             /* The controlling WhereLoop object */
    u32 flags;                    /* Flags that describe this loop */
    char *zMsg;                   /* Text to add to EQP output */
    StrAccum str;                 /* EQP output string */
    char zBuf[100];               /* Initial space for EQP output string */

    pLoop = pLevel->pWLoop;
    flags = pLoop->wsFlags;
    if( (flags&WHERE_MULTI_OR) || (wctrlFlags&WHERE_OR_SUBCLAUSE) ) return 0;

    isSearch = (flags&(WHERE_BTM_LIMIT|WHERE_TOP_LIMIT))!=0
            || ((flags&WHERE_VIRTUALTABLE)==0 && (pLoop->u.btree.nEq>0))
            || (wctrlFlags&(WHERE_ORDERBY_MIN|WHERE_ORDERBY_MAX));

    sqlite3StrAccumInit(&str, db, zBuf, sizeof(zBuf), SQLITE_MAX_LENGTH);
    sqlite3StrAccumAppendAll(&str, isSearch ? "SEARCH" : "SCAN");
    if( pItem->pSelect ){
      sqlite3XPrintf(&str, " SUBQUERY %d", pItem->iSelectId);
    }else{
      sqlite3XPrintf(&str, " TABLE %s", pItem->zName);
    }

    if( pItem->zAlias ){
      sqlite3XPrintf(&str, " AS %s", pItem->zAlias);
    }
    if( (flags & (WHERE_IPK|WHERE_VIRTUALTABLE))==0 ){
      const char *zFmt = 0;
      Index *pIdx;

      assert( pLoop->u.btree.pIndex!=0 );
      pIdx = pLoop->u.btree.pIndex;
      assert( !(flags&WHERE_AUTO_INDEX) || (flags&WHERE_IDX_ONLY) );
      if( !HasRowid(pItem->pTab) && IsPrimaryKeyIndex(pIdx) ){
        if( isSearch ){
          zFmt = "PRIMARY KEY";
        }
      }else if( flags & WHERE_PARTIALIDX ){
        zFmt = "AUTOMATIC PARTIAL COVERING INDEX";
      }else if( flags & WHERE_AUTO_INDEX ){
        zFmt = "AUTOMATIC COVERING INDEX";
      }else if( flags & WHERE_IDX_ONLY ){
        zFmt = "COVERING INDEX %s";
      }else{
        zFmt = "INDEX %s";
      }
      if( zFmt ){
        sqlite3StrAccumAppend(&str, " USING ", 7);
        sqlite3XPrintf(&str, zFmt, pIdx->zName);
        explainIndexRange(&str, pLoop);
      }
    }else if( (flags & WHERE_IPK)!=0 && (flags & WHERE_CONSTRAINT)!=0 ){
      const char *zRangeOp;
      if( flags&(WHERE_COLUMN_EQ|WHERE_COLUMN_IN) ){
        zRangeOp = "=";
      }else if( (flags&WHERE_BOTH_LIMIT)==WHERE_BOTH_LIMIT ){
        zRangeOp = ">? AND rowid<";
      }else if( flags&WHERE_BTM_LIMIT ){
        zRangeOp = ">";
      }else{
        assert( flags&WHERE_TOP_LIMIT);
        zRangeOp = "<";
      }
      sqlite3XPrintf(&str, " USING INTEGER PRIMARY KEY (rowid%s?)",zRangeOp);
    }
#ifndef SQLITE_OMIT_VIRTUALTABLE
    else if( (flags & WHERE_VIRTUALTABLE)!=0 ){
      sqlite3XPrintf(&str, " VIRTUAL TABLE INDEX %d:%s",
                  pLoop->u.vtab.idxNum, pLoop->u.vtab.idxStr);
    }
#endif
#ifdef SQLITE_EXPLAIN_ESTIMATED_ROWS
    if( pLoop->nOut>=10 ){
      sqlite3XPrintf(&str, " (~%llu rows)", sqlite3LogEstToInt(pLoop->nOut));
    }else{
      sqlite3StrAccumAppend(&str, " (~1 row)", 9);
    }
#endif
    zMsg = sqlite3StrAccumFinish(&str);
    ret = sqlite3VdbeAddOp4(v, OP_Explain, iId, iLevel, iFrom, zMsg,P4_DYNAMIC);
  }
  return ret;
}
#endif /* SQLITE_OMIT_EXPLAIN */

#ifdef SQLITE_ENABLE_STMT_SCANSTATUS
/*
** Configure the VM passed as the first argument with an
** sqlite3_stmt_scanstatus() entry corresponding to the scan used to 
** implement level pLvl. Argument pSrclist is a pointer to the FROM 
** clause that the scan reads data from.
**
** If argument addrExplain is not 0, it must be the address of an 
** OP_Explain instruction that describes the same loop.
*/
void sqlite3WhereAddScanStatus(
  Vdbe *v,                        /* Vdbe to add scanstatus entry to */
  SrcList *pSrclist,              /* FROM clause pLvl reads data from */
  WhereLevel *pLvl,               /* Level to add scanstatus() entry for */
  int addrExplain                 /* Address of OP_Explain (or 0) */
){
  const char *zObj = 0;
  WhereLoop *pLoop = pLvl->pWLoop;
  if( (pLoop->wsFlags & WHERE_VIRTUALTABLE)==0  &&  pLoop->u.btree.pIndex!=0 ){
    zObj = pLoop->u.btree.pIndex->zName;
  }else{
    zObj = pSrclist->a[pLvl->iFrom].zName;
  }
  sqlite3VdbeScanStatus(
      v, addrExplain, pLvl->addrBody, pLvl->addrVisit, pLoop->nOut, zObj
  );
}
#endif


/*
** Disable a term in the WHERE clause.  Except, do not disable the term
** if it controls a LEFT OUTER JOIN and it did not originate in the ON
** or USING clause of that join.
**
** Consider the term t2.z='ok' in the following queries:
**
**   (1)  SELECT * FROM t1 LEFT JOIN t2 ON t1.a=t2.x WHERE t2.z='ok'
**   (2)  SELECT * FROM t1 LEFT JOIN t2 ON t1.a=t2.x AND t2.z='ok'
**   (3)  SELECT * FROM t1, t2 WHERE t1.a=t2.x AND t2.z='ok'
**
** The t2.z='ok' is disabled in the in (2) because it originates
** in the ON clause.  The term is disabled in (3) because it is not part
** of a LEFT OUTER JOIN.  In (1), the term is not disabled.
**
** Disabling a term causes that term to not be tested in the inner loop
** of the join.  Disabling is an optimization.  When terms are satisfied
** by indices, we disable them to prevent redundant tests in the inner
** loop.  We would get the correct results if nothing were ever disabled,
** but joins might run a little slower.  The trick is to disable as much
** as we can without disabling too much.  If we disabled in (1), we'd get
** the wrong answer.  See ticket #813.
**
** If all the children of a term are disabled, then that term is also
** automatically disabled.  In this way, terms get disabled if derived
** virtual terms are tested first.  For example:
**
**      x GLOB 'abc*' AND x>='abc' AND x<'acd'
**      \___________/     \______/     \_____/
**         parent          child1       child2
**
** Only the parent term was in the original WHERE clause.  The child1
** and child2 terms were added by the LIKE optimization.  If both of
** the virtual child terms are valid, then testing of the parent can be 
** skipped.
**
** Usually the parent term is marked as TERM_CODED.  But if the parent
** term was originally TERM_LIKE, then the parent gets TERM_LIKECOND instead.
** The TERM_LIKECOND marking indicates that the term should be coded inside
** a conditional such that is only evaluated on the second pass of a
** LIKE-optimization loop, when scanning BLOBs instead of strings.
*/
static void disableTerm(WhereLevel *pLevel, WhereTerm *pTerm){
  int nLoop = 0;
  while( pTerm
      && (pTerm->wtFlags & TERM_CODED)==0
      && (pLevel->iLeftJoin==0 || ExprHasProperty(pTerm->pExpr, EP_FromJoin))
      && (pLevel->notReady & pTerm->prereqAll)==0
  ){
    if( nLoop && (pTerm->wtFlags & TERM_LIKE)!=0 ){
      pTerm->wtFlags |= TERM_LIKECOND;
    }else{
      pTerm->wtFlags |= TERM_CODED;
    }
    if( pTerm->iParent<0 ) break;
    pTerm = &pTerm->pWC->a[pTerm->iParent];
    pTerm->nChild--;
    if( pTerm->nChild!=0 ) break;
    nLoop++;
  }
}

/*
** Code an OP_Affinity opcode to apply the column affinity string zAff
** to the n registers starting at base. 
**
** As an optimization, SQLITE_AFF_BLOB entries (which are no-ops) at the
** beginning and end of zAff are ignored.  If all entries in zAff are
** SQLITE_AFF_BLOB, then no code gets generated.
**
** This routine makes its own copy of zAff so that the caller is free
** to modify zAff after this routine returns.
*/
static void codeApplyAffinity(Parse *pParse, int base, int n, char *zAff){
  Vdbe *v = pParse->pVdbe;
  if( zAff==0 ){
    assert( pParse->db->mallocFailed );
    return;
  }
  assert( v!=0 );

  /* Adjust base and n to skip over SQLITE_AFF_BLOB entries at the beginning
  ** and end of the affinity string.
  */
  while( n>0 && zAff[0]==SQLITE_AFF_BLOB ){
    n--;
    base++;
    zAff++;
  }
  while( n>1 && zAff[n-1]==SQLITE_AFF_BLOB ){
    n--;
  }

  /* Code the OP_Affinity opcode if there is anything left to do. */
  if( n>0 ){
    sqlite3VdbeAddOp4(v, OP_Affinity, base, n, 0, zAff, n);
    sqlite3ExprCacheAffinityChange(pParse, base, n);
  }
}


/*
** Generate code for a single equality term of the WHERE clause.  An equality
** term can be either X=expr or X IN (...).   pTerm is the term to be 
** coded.
**
** The current value for the constraint is left in register iReg.
**
** For a constraint of the form X=expr, the expression is evaluated and its
** result is left on the stack.  For constraints of the form X IN (...)
** this routine sets up a loop that will iterate over all values of X.
*/
static int codeEqualityTerm(
  Parse *pParse,      /* The parsing context */
  WhereTerm *pTerm,   /* The term of the WHERE clause to be coded */
  WhereLevel *pLevel, /* The level of the FROM clause we are working on */
  int iEq,            /* Index of the equality term within this level */
  int bRev,           /* True for reverse-order IN operations */
  int iTarget         /* Attempt to leave results in this register */
){
  Expr *pX = pTerm->pExpr;
  Vdbe *v = pParse->pVdbe;
  int iReg;                  /* Register holding results */

  assert( pLevel->pWLoop->aLTerm[iEq]==pTerm );
  assert( iTarget>0 );
  if( pX->op==TK_EQ || pX->op==TK_IS ){
    iReg = sqlite3ExprCodeTarget(pParse, pX->pRight, iTarget);
  }else if( pX->op==TK_ISNULL ){
    iReg = iTarget;
    sqlite3VdbeAddOp2(v, OP_Null, 0, iReg);
#ifndef SQLITE_OMIT_SUBQUERY
  }else{
    int eType;
    int iTab;
    struct InLoop *pIn;
    WhereLoop *pLoop = pLevel->pWLoop;
    int i;
    int nEq = 0;
    int *aiMap = 0;

    if( (pLoop->wsFlags & WHERE_VIRTUALTABLE)==0
      && pLoop->u.btree.pIndex!=0
      && pLoop->u.btree.pIndex->aSortOrder[iEq]
    ){
      testcase( iEq==0 );
      testcase( bRev );
      bRev = !bRev;
    }
    assert( pX->op==TK_IN );
    iReg = iTarget;

    for(i=0; i<iEq; i++){
      if( pLoop->aLTerm[i] && pLoop->aLTerm[i]->pExpr==pX ){
        disableTerm(pLevel, pTerm);
        return iTarget;
      }
    }
    for(i=iEq;i<pLoop->nLTerm; i++){
      if( pLoop->aLTerm[i] && pLoop->aLTerm[i]->pExpr==pX ) nEq++;
    }

    if( nEq>1 ){
      aiMap = (int*)sqlite3DbMallocZero(pParse->db, sizeof(int) * nEq);
      if( !aiMap ) return 0;
    }

    if( (pX->flags & EP_xIsSelect)==0 || pX->x.pSelect->pEList->nExpr==1 ){
      eType = sqlite3FindInIndex(pParse, pX, IN_INDEX_LOOP, 0, 0);
    }else{
      sqlite3 *db = pParse->db;
      ExprList *pOrigRhs = pX->x.pSelect->pEList;
      ExprList *pOrigLhs = pX->pLeft->x.pList;
      ExprList *pRhs = 0;         /* New Select.pEList for RHS */
      ExprList *pLhs = 0;         /* New pX->pLeft vector */

      for(i=iEq;i<pLoop->nLTerm; i++){
        if( pLoop->aLTerm[i]->pExpr==pX ){
          int iField = pLoop->aLTerm[i]->iField - 1;
          Expr *pNewRhs = sqlite3ExprDup(db, pOrigRhs->a[iField].pExpr, 0);
          Expr *pNewLhs = sqlite3ExprDup(db, pOrigLhs->a[iField].pExpr, 0);

          pRhs = sqlite3ExprListAppend(pParse, pRhs, pNewRhs);
          pLhs = sqlite3ExprListAppend(pParse, pLhs, pNewLhs);
        }
      }

      pX->x.pSelect->pEList = pRhs;
      pX->pLeft->x.pList = pLhs;

      eType = sqlite3FindInIndex(pParse, pX, IN_INDEX_LOOP, 0, aiMap);
      pX->x.pSelect->pEList = pOrigRhs;
      pX->pLeft->x.pList = pOrigLhs;
      sqlite3ExprListDelete(pParse->db, pLhs);
      sqlite3ExprListDelete(pParse->db, pRhs);
    }

    if( eType==IN_INDEX_INDEX_DESC ){
      testcase( bRev );
      bRev = !bRev;
    }
    iTab = pX->iTable;
    sqlite3VdbeAddOp2(v, bRev ? OP_Last : OP_Rewind, iTab, 0);
    VdbeCoverageIf(v, bRev);
    VdbeCoverageIf(v, !bRev);
    assert( (pLoop->wsFlags & WHERE_MULTI_OR)==0 );

    pLoop->wsFlags |= WHERE_IN_ABLE;
    if( pLevel->u.in.nIn==0 ){
      pLevel->addrNxt = sqlite3VdbeMakeLabel(v);
    }

    i = pLevel->u.in.nIn;
    pLevel->u.in.nIn += nEq;
    pLevel->u.in.aInLoop =
       sqlite3DbReallocOrFree(pParse->db, pLevel->u.in.aInLoop,
                              sizeof(pLevel->u.in.aInLoop[0])*pLevel->u.in.nIn);
    pIn = pLevel->u.in.aInLoop;
    if( pIn ){
      int iMap = 0;               /* Index in aiMap[] */
      pIn += i;
      for(i=iEq;i<pLoop->nLTerm; i++, pIn++){
        if( pLoop->aLTerm[i]->pExpr==pX ){
          if( eType==IN_INDEX_ROWID ){
            assert( nEq==1 && i==iEq );
            pIn->addrInTop = sqlite3VdbeAddOp2(v, OP_Rowid, iTab, iReg);
          }else{
            int iCol = aiMap ? aiMap[iMap++] : 0;
            int iOut = iReg + i - iEq;
            pIn->addrInTop = sqlite3VdbeAddOp3(v,OP_Column,iTab, iCol, iOut);
          }
          if( i==iEq ){
            pIn->iCur = iTab;
            pIn->eEndLoopOp = bRev ? OP_PrevIfOpen : OP_NextIfOpen;
          }else{
            pIn->eEndLoopOp = OP_Noop;
          }
        }
        sqlite3VdbeAddOp1(v, OP_IsNull, iReg); VdbeCoverage(v);
      }
    }else{
      pLevel->u.in.nIn = 0;
    }
    sqlite3DbFree(pParse->db, aiMap);
#endif
  }
  disableTerm(pLevel, pTerm);
  return iReg;
}

/*
** Generate code that will evaluate all == and IN constraints for an
** index scan.
**
** For example, consider table t1(a,b,c,d,e,f) with index i1(a,b,c).
** Suppose the WHERE clause is this:  a==5 AND b IN (1,2,3) AND c>5 AND c<10
** The index has as many as three equality constraints, but in this
** example, the third "c" value is an inequality.  So only two 
** constraints are coded.  This routine will generate code to evaluate
** a==5 and b IN (1,2,3).  The current values for a and b will be stored
** in consecutive registers and the index of the first register is returned.
**
** In the example above nEq==2.  But this subroutine works for any value
** of nEq including 0.  If nEq==0, this routine is nearly a no-op.
** The only thing it does is allocate the pLevel->iMem memory cell and
** compute the affinity string.
**
** The nExtraReg parameter is 0 or 1.  It is 0 if all WHERE clause constraints
** are == or IN and are covered by the nEq.  nExtraReg is 1 if there is
** an inequality constraint (such as the "c>=5 AND c<10" in the example) that
** occurs after the nEq quality constraints.
**
** This routine allocates a range of nEq+nExtraReg memory cells and returns
** the index of the first memory cell in that range. The code that
** calls this routine will use that memory range to store keys for
** start and termination conditions of the loop.
** key value of the loop.  If one or more IN operators appear, then
** this routine allocates an additional nEq memory cells for internal
** use.
**
** Before returning, *pzAff is set to point to a buffer containing a
** copy of the column affinity string of the index allocated using
** sqlite3DbMalloc(). Except, entries in the copy of the string associated
** with equality constraints that use BLOB or NONE affinity are set to
** SQLITE_AFF_BLOB. This is to deal with SQL such as the following:
**
**   CREATE TABLE t1(a TEXT PRIMARY KEY, b);
**   SELECT ... FROM t1 AS t2, t1 WHERE t1.a = t2.b;
**
** In the example above, the index on t1(a) has TEXT affinity. But since
** the right hand side of the equality constraint (t2.b) has BLOB/NONE affinity,
** no conversion should be attempted before using a t2.b value as part of
** a key to search the index. Hence the first byte in the returned affinity
** string in this example would be set to SQLITE_AFF_BLOB.
*/
static int codeAllEqualityTerms(
  Parse *pParse,        /* Parsing context */
  WhereLevel *pLevel,   /* Which nested loop of the FROM we are coding */
  int bRev,             /* Reverse the order of IN operators */
  int nExtraReg,        /* Number of extra registers to allocate */
  char **pzAff          /* OUT: Set to point to affinity string */
){
  u16 nEq;                      /* The number of == or IN constraints to code */
  u16 nSkip;                    /* Number of left-most columns to skip */
  Vdbe *v = pParse->pVdbe;      /* The vm under construction */
  Index *pIdx;                  /* The index being used for this loop */
  WhereTerm *pTerm;             /* A single constraint term */
  WhereLoop *pLoop;             /* The WhereLoop object */
  int j;                        /* Loop counter */
  int regBase;                  /* Base register */
  int nReg;                     /* Number of registers to allocate */
  char *zAff;                   /* Affinity string to return */

  /* This module is only called on query plans that use an index. */
  pLoop = pLevel->pWLoop;
  assert( (pLoop->wsFlags & WHERE_VIRTUALTABLE)==0 );
  nEq = pLoop->u.btree.nEq;
  nSkip = pLoop->nSkip;
  pIdx = pLoop->u.btree.pIndex;
  assert( pIdx!=0 );

  /* Figure out how many memory cells we will need then allocate them.
  */
  regBase = pParse->nMem + 1;
  nReg = pLoop->u.btree.nEq + nExtraReg;
  pParse->nMem += nReg;

  zAff = sqlite3DbStrDup(pParse->db,sqlite3IndexAffinityStr(pParse->db,pIdx));
  assert( zAff!=0 || pParse->db->mallocFailed );

  if( nSkip ){
    int iIdxCur = pLevel->iIdxCur;
    sqlite3VdbeAddOp1(v, (bRev?OP_Last:OP_Rewind), iIdxCur);
    VdbeCoverageIf(v, bRev==0);
    VdbeCoverageIf(v, bRev!=0);
    VdbeComment((v, "begin skip-scan on %s", pIdx->zName));
    j = sqlite3VdbeAddOp0(v, OP_Goto);
    pLevel->addrSkip = sqlite3VdbeAddOp4Int(v, (bRev?OP_SeekLT:OP_SeekGT),
                            iIdxCur, 0, regBase, nSkip);
    VdbeCoverageIf(v, bRev==0);
    VdbeCoverageIf(v, bRev!=0);
    sqlite3VdbeJumpHere(v, j);
    for(j=0; j<nSkip; j++){
      sqlite3VdbeAddOp3(v, OP_Column, iIdxCur, j, regBase+j);
      testcase( pIdx->aiColumn[j]==XN_EXPR );
      VdbeComment((v, "%s", explainIndexColumnName(pIdx, j)));
    }
  }    

  /* Evaluate the equality constraints
  */
  assert( zAff==0 || (int)strlen(zAff)>=nEq );
  for(j=nSkip; j<nEq; j++){
    int r1;
    pTerm = pLoop->aLTerm[j];
    assert( pTerm!=0 );
    /* The following testcase is true for indices with redundant columns. 
    ** Ex: CREATE INDEX i1 ON t1(a,b,a); SELECT * FROM t1 WHERE a=0 AND b=0; */
    testcase( (pTerm->wtFlags & TERM_CODED)!=0 );
    testcase( pTerm->wtFlags & TERM_VIRTUAL );
    r1 = codeEqualityTerm(pParse, pTerm, pLevel, j, bRev, regBase+j);
    if( r1!=regBase+j ){
      if( nReg==1 ){
        sqlite3ReleaseTempReg(pParse, regBase);
        regBase = r1;
      }else{
        sqlite3VdbeAddOp2(v, OP_SCopy, r1, regBase+j);
      }
    }
    testcase( pTerm->eOperator & WO_ISNULL );
    testcase( pTerm->eOperator & WO_IN );
    if( (pTerm->eOperator & (WO_ISNULL|WO_IN))==0 ){
      Expr *pRight = pTerm->pExpr->pRight;
      if( (pTerm->wtFlags & TERM_IS)==0 && sqlite3ExprCanBeNull(pRight) ){
        sqlite3VdbeAddOp2(v, OP_IsNull, regBase+j, pLevel->addrBrk);
        VdbeCoverage(v);
      }
      if( zAff ){
        if( sqlite3CompareAffinity(pRight, zAff[j])==SQLITE_AFF_BLOB ){
          zAff[j] = SQLITE_AFF_BLOB;
        }
        if( sqlite3ExprNeedsNoAffinityChange(pRight, zAff[j]) ){
          zAff[j] = SQLITE_AFF_BLOB;
        }
      }
    }
  }
  *pzAff = zAff;
  return regBase;
}

#ifndef SQLITE_LIKE_DOESNT_MATCH_BLOBS
/*
** If the most recently coded instruction is a constant range constraint
** (a string literal) that originated from the LIKE optimization, then 
** set P3 and P5 on the OP_String opcode so that the string will be cast
** to a BLOB at appropriate times.
**
** The LIKE optimization trys to evaluate "x LIKE 'abc%'" as a range
** expression: "x>='ABC' AND x<'abd'".  But this requires that the range
** scan loop run twice, once for strings and a second time for BLOBs.
** The OP_String opcodes on the second pass convert the upper and lower
** bound string constants to blobs.  This routine makes the necessary changes
** to the OP_String opcodes for that to happen.
**
** Except, of course, if SQLITE_LIKE_DOESNT_MATCH_BLOBS is defined, then
** only the one pass through the string space is required, so this routine
** becomes a no-op.
*/
static void whereLikeOptimizationStringFixup(
  Vdbe *v,                /* prepared statement under construction */
  WhereLevel *pLevel,     /* The loop that contains the LIKE operator */
  WhereTerm *pTerm        /* The upper or lower bound just coded */
){
  if( pTerm->wtFlags & TERM_LIKEOPT ){
    VdbeOp *pOp;
    assert( pLevel->iLikeRepCntr>0 );
    pOp = sqlite3VdbeGetOp(v, -1);
    assert( pOp!=0 );
    assert( pOp->opcode==OP_String8 
            || pTerm->pWC->pWInfo->pParse->db->mallocFailed );
    pOp->p3 = (int)(pLevel->iLikeRepCntr>>1);  /* Register holding counter */
    pOp->p5 = (u8)(pLevel->iLikeRepCntr&1);    /* ASC or DESC */
  }
}
#else
# define whereLikeOptimizationStringFixup(A,B,C)
#endif

#ifdef SQLITE_ENABLE_CURSOR_HINTS
/*
** Information is passed from codeCursorHint() down to individual nodes of
** the expression tree (by sqlite3WalkExpr()) using an instance of this
** structure.
*/
struct CCurHint {
  int iTabCur;    /* Cursor for the main table */
  int iIdxCur;    /* Cursor for the index, if pIdx!=0.  Unused otherwise */
  Index *pIdx;    /* The index used to access the table */
};

/*
** This function is called for every node of an expression that is a candidate
** for a cursor hint on an index cursor.  For TK_COLUMN nodes that reference
** the table CCurHint.iTabCur, verify that the same column can be
** accessed through the index.  If it cannot, then set pWalker->eCode to 1.
*/
static int codeCursorHintCheckExpr(Walker *pWalker, Expr *pExpr){
  struct CCurHint *pHint = pWalker->u.pCCurHint;
  assert( pHint->pIdx!=0 );
  if( pExpr->op==TK_COLUMN
   && pExpr->iTable==pHint->iTabCur
   && sqlite3ColumnOfIndex(pHint->pIdx, pExpr->iColumn)<0
  ){
    pWalker->eCode = 1;
  }
  return WRC_Continue;
}

/*
** Test whether or not expression pExpr, which was part of a WHERE clause,
** should be included in the cursor-hint for a table that is on the rhs
** of a LEFT JOIN. Set Walker.eCode to non-zero before returning if the 
** expression is not suitable.
**
** An expression is unsuitable if it might evaluate to non NULL even if
** a TK_COLUMN node that does affect the value of the expression is set
** to NULL. For example:
**
**   col IS NULL
**   col IS NOT NULL
**   coalesce(col, 1)
**   CASE WHEN col THEN 0 ELSE 1 END
*/
static int codeCursorHintIsOrFunction(Walker *pWalker, Expr *pExpr){
  if( pExpr->op==TK_IS 
   || pExpr->op==TK_ISNULL || pExpr->op==TK_ISNOT 
   || pExpr->op==TK_NOTNULL || pExpr->op==TK_CASE 
  ){
    pWalker->eCode = 1;
  }else if( pExpr->op==TK_FUNCTION ){
    int d1;
    char d2[3];
    if( 0==sqlite3IsLikeFunction(pWalker->pParse->db, pExpr, &d1, d2) ){
      pWalker->eCode = 1;
    }
  }

  return WRC_Continue;
}


/*
** This function is called on every node of an expression tree used as an
** argument to the OP_CursorHint instruction. If the node is a TK_COLUMN
** that accesses any table other than the one identified by
** CCurHint.iTabCur, then do the following:
**
**   1) allocate a register and code an OP_Column instruction to read 
**      the specified column into the new register, and
**
**   2) transform the expression node to a TK_REGISTER node that reads 
**      from the newly populated register.
**
** Also, if the node is a TK_COLUMN that does access the table idenified
** by pCCurHint.iTabCur, and an index is being used (which we will
** know because CCurHint.pIdx!=0) then transform the TK_COLUMN into
** an access of the index rather than the original table.
*/
static int codeCursorHintFixExpr(Walker *pWalker, Expr *pExpr){
  int rc = WRC_Continue;
  struct CCurHint *pHint = pWalker->u.pCCurHint;
  if( pExpr->op==TK_COLUMN ){
    if( pExpr->iTable!=pHint->iTabCur ){
      Vdbe *v = pWalker->pParse->pVdbe;
      int reg = ++pWalker->pParse->nMem;   /* Register for column value */
      sqlite3ExprCodeGetColumnOfTable(
          v, pExpr->pTab, pExpr->iTable, pExpr->iColumn, reg
      );
      pExpr->op = TK_REGISTER;
      pExpr->iTable = reg;
    }else if( pHint->pIdx!=0 ){
      pExpr->iTable = pHint->iIdxCur;
      pExpr->iColumn = sqlite3ColumnOfIndex(pHint->pIdx, pExpr->iColumn);
      assert( pExpr->iColumn>=0 );
    }
  }else if( pExpr->op==TK_AGG_FUNCTION ){
    /* An aggregate function in the WHERE clause of a query means this must
    ** be a correlated sub-query, and expression pExpr is an aggregate from
    ** the parent context. Do not walk the function arguments in this case.
    **
    ** todo: It should be possible to replace this node with a TK_REGISTER
    ** expression, as the result of the expression must be stored in a 
    ** register at this point. The same holds for TK_AGG_COLUMN nodes. */
    rc = WRC_Prune;
  }
  return rc;
}

/*
** Insert an OP_CursorHint instruction if it is appropriate to do so.
*/
static void codeCursorHint(
  struct SrcList_item *pTabItem,  /* FROM clause item */
  WhereInfo *pWInfo,    /* The where clause */
  WhereLevel *pLevel,   /* Which loop to provide hints for */
  WhereTerm *pEndRange  /* Hint this end-of-scan boundary term if not NULL */
){
  Parse *pParse = pWInfo->pParse;
  sqlite3 *db = pParse->db;
  Vdbe *v = pParse->pVdbe;
  Expr *pExpr = 0;
  WhereLoop *pLoop = pLevel->pWLoop;
  int iCur;
  WhereClause *pWC;
  WhereTerm *pTerm;
  int i, j;
  struct CCurHint sHint;
  Walker sWalker;

  if( OptimizationDisabled(db, SQLITE_CursorHints) ) return;
  iCur = pLevel->iTabCur;
  assert( iCur==pWInfo->pTabList->a[pLevel->iFrom].iCursor );
  sHint.iTabCur = iCur;
  sHint.iIdxCur = pLevel->iIdxCur;
  sHint.pIdx = pLoop->u.btree.pIndex;
  memset(&sWalker, 0, sizeof(sWalker));
  sWalker.pParse = pParse;
  sWalker.u.pCCurHint = &sHint;
  pWC = &pWInfo->sWC;
  for(i=0; i<pWC->nTerm; i++){
    pTerm = &pWC->a[i];
    if( pTerm->wtFlags & (TERM_VIRTUAL|TERM_CODED) ) continue;
    if( pTerm->prereqAll & pLevel->notReady ) continue;

    /* Any terms specified as part of the ON(...) clause for any LEFT 
    ** JOIN for which the current table is not the rhs are omitted
    ** from the cursor-hint. 
    **
    ** If this table is the rhs of a LEFT JOIN, "IS" or "IS NULL" terms 
    ** that were specified as part of the WHERE clause must be excluded.
    ** This is to address the following:
    **
    **   SELECT ... t1 LEFT JOIN t2 ON (t1.a=t2.b) WHERE t2.c IS NULL;
    **
    ** Say there is a single row in t2 that matches (t1.a=t2.b), but its
    ** t2.c values is not NULL. If the (t2.c IS NULL) constraint is 
    ** pushed down to the cursor, this row is filtered out, causing
    ** SQLite to synthesize a row of NULL values. Which does match the
    ** WHERE clause, and so the query returns a row. Which is incorrect.
    **
    ** For the same reason, WHERE terms such as:
    **
    **   WHERE 1 = (t2.c IS NULL)
    **
    ** are also excluded. See codeCursorHintIsOrFunction() for details.
    */
    if( pTabItem->fg.jointype & JT_LEFT ){
      Expr *pExpr = pTerm->pExpr;
      if( !ExprHasProperty(pExpr, EP_FromJoin) 
       || pExpr->iRightJoinTable!=pTabItem->iCursor
      ){
        sWalker.eCode = 0;
        sWalker.xExprCallback = codeCursorHintIsOrFunction;
        sqlite3WalkExpr(&sWalker, pTerm->pExpr);
        if( sWalker.eCode ) continue;
      }
    }else{
      if( ExprHasProperty(pTerm->pExpr, EP_FromJoin) ) continue;
    }

    /* All terms in pWLoop->aLTerm[] except pEndRange are used to initialize
    ** the cursor.  These terms are not needed as hints for a pure range
    ** scan (that has no == terms) so omit them. */
    if( pLoop->u.btree.nEq==0 && pTerm!=pEndRange ){
      for(j=0; j<pLoop->nLTerm && pLoop->aLTerm[j]!=pTerm; j++){}
      if( j<pLoop->nLTerm ) continue;
    }

    /* No subqueries or non-deterministic functions allowed */
    if( sqlite3ExprContainsSubquery(pTerm->pExpr) ) continue;

    /* For an index scan, make sure referenced columns are actually in
    ** the index. */
    if( sHint.pIdx!=0 ){
      sWalker.eCode = 0;
      sWalker.xExprCallback = codeCursorHintCheckExpr;
      sqlite3WalkExpr(&sWalker, pTerm->pExpr);
      if( sWalker.eCode ) continue;
    }

    /* If we survive all prior tests, that means this term is worth hinting */
    pExpr = sqlite3ExprAnd(db, pExpr, sqlite3ExprDup(db, pTerm->pExpr, 0));
  }
  if( pExpr!=0 ){
    sWalker.xExprCallback = codeCursorHintFixExpr;
    sqlite3WalkExpr(&sWalker, pExpr);
    sqlite3VdbeAddOp4(v, OP_CursorHint, 
                      (sHint.pIdx ? sHint.iIdxCur : sHint.iTabCur), 0, 0,
                      (const char*)pExpr, P4_EXPR);
  }
}
#else
# define codeCursorHint(A,B,C,D)  /* No-op */
#endif /* SQLITE_ENABLE_CURSOR_HINTS */

/*
** Cursor iCur is open on an intkey b-tree (a table). Register iRowid contains
** a rowid value just read from cursor iIdxCur, open on index pIdx. This
** function generates code to do a deferred seek of cursor iCur to the 
** rowid stored in register iRowid.
**
** Normally, this is just:
**
**   OP_Seek $iCur $iRowid
**
** However, if the scan currently being coded is a branch of an OR-loop and
** the statement currently being coded is a SELECT, then P3 of the OP_Seek
** is set to iIdxCur and P4 is set to point to an array of integers
** containing one entry for each column of the table cursor iCur is open 
** on. For each table column, if the column is the i'th column of the 
** index, then the corresponding array entry is set to (i+1). If the column
** does not appear in the index at all, the array entry is set to 0.
*/
static void codeDeferredSeek(
  WhereInfo *pWInfo,              /* Where clause context */
  Index *pIdx,                    /* Index scan is using */
  int iCur,                       /* Cursor for IPK b-tree */
  int iIdxCur                     /* Index cursor */
){
  Parse *pParse = pWInfo->pParse; /* Parse context */
  Vdbe *v = pParse->pVdbe;        /* Vdbe to generate code within */

  assert( iIdxCur>0 );
  assert( pIdx->aiColumn[pIdx->nColumn-1]==-1 );
  
  sqlite3VdbeAddOp3(v, OP_Seek, iIdxCur, 0, iCur);
  if( (pWInfo->wctrlFlags & WHERE_OR_SUBCLAUSE)
   && DbMaskAllZero(sqlite3ParseToplevel(pParse)->writeMask)
  ){
    int i;
    Table *pTab = pIdx->pTable;
    int *ai = (int*)sqlite3DbMallocZero(pParse->db, sizeof(int)*(pTab->nCol+1));
    if( ai ){
      ai[0] = pTab->nCol;
      for(i=0; i<pIdx->nColumn-1; i++){
        assert( pIdx->aiColumn[i]<pTab->nCol );
        if( pIdx->aiColumn[i]>=0 ) ai[pIdx->aiColumn[i]+1] = i+1;
      }
      sqlite3VdbeChangeP4(v, -1, (char*)ai, P4_INTARRAY);
    }
  }
}

static void codeExprOrVector(Parse *pParse, Expr *p, int iReg, int nReg){
  assert( nReg>0 );
  if( p->flags & EP_Vector ){
    int i;
    if( (p->flags & EP_xIsSelect)==0 ){
      ExprList *pList = p->x.pList;
      assert( nReg<=pList->nExpr );
      for(i=0; i<nReg; i++){
        sqlite3ExprCode(pParse, pList->a[i].pExpr, iReg+i);
      }
    }else{
      Vdbe *v = pParse->pVdbe;
      int iSelect = sqlite3CodeSubselect(pParse, p, 0, 0);
      sqlite3VdbeAddOp3(v, OP_Copy, iSelect, iReg, nReg-1);
      p->op2 = p->op;
      p->op = TK_REGISTER;
      p->iTable = iSelect;
    }
  }else{
    assert( nReg==1 );
    sqlite3ExprCode(pParse, p, iReg);
  }
}

/*
** Generate code for the start of the iLevel-th loop in the WHERE clause
** implementation described by pWInfo.
*/
Bitmask sqlite3WhereCodeOneLoopStart(
  WhereInfo *pWInfo,   /* Complete information about the WHERE clause */
  int iLevel,          /* Which level of pWInfo->a[] should be coded */
  Bitmask notReady     /* Which tables are currently available */
){
  int j, k;            /* Loop counters */
  int iCur;            /* The VDBE cursor for the table */
  int addrNxt;         /* Where to jump to continue with the next IN case */
  int omitTable;       /* True if we use the index only */
  int bRev;            /* True if we need to scan in reverse order */
  WhereLevel *pLevel;  /* The where level to be coded */
  WhereLoop *pLoop;    /* The WhereLoop object being coded */
  WhereClause *pWC;    /* Decomposition of the entire WHERE clause */
  WhereTerm *pTerm;               /* A WHERE clause term */
  Parse *pParse;                  /* Parsing context */
  sqlite3 *db;                    /* Database connection */
  Vdbe *v;                        /* The prepared stmt under constructions */
  struct SrcList_item *pTabItem;  /* FROM clause term being coded */
  int addrBrk;                    /* Jump here to break out of the loop */
  int addrCont;                   /* Jump here to continue with next cycle */
  int iRowidReg = 0;        /* Rowid is stored in this register, if not zero */
  int iReleaseReg = 0;      /* Temp register to free before returning */

  pParse = pWInfo->pParse;
  v = pParse->pVdbe;
  pWC = &pWInfo->sWC;
  db = pParse->db;
  pLevel = &pWInfo->a[iLevel];
  pLoop = pLevel->pWLoop;
  pTabItem = &pWInfo->pTabList->a[pLevel->iFrom];
  iCur = pTabItem->iCursor;
  pLevel->notReady = notReady & ~sqlite3WhereGetMask(&pWInfo->sMaskSet, iCur);
  bRev = (pWInfo->revMask>>iLevel)&1;
  omitTable = (pLoop->wsFlags & WHERE_IDX_ONLY)!=0 
           && (pWInfo->wctrlFlags & WHERE_OR_SUBCLAUSE)==0;
  VdbeModuleComment((v, "Begin WHERE-loop%d: %s",iLevel,pTabItem->pTab->zName));

  /* Create labels for the "break" and "continue" instructions
  ** for the current loop.  Jump to addrBrk to break out of a loop.
  ** Jump to cont to go immediately to the next iteration of the
  ** loop.
  **
  ** When there is an IN operator, we also have a "addrNxt" label that
  ** means to continue with the next IN value combination.  When
  ** there are no IN operators in the constraints, the "addrNxt" label
  ** is the same as "addrBrk".
  */
  addrBrk = pLevel->addrBrk = pLevel->addrNxt = sqlite3VdbeMakeLabel(v);
  addrCont = pLevel->addrCont = sqlite3VdbeMakeLabel(v);

  /* If this is the right table of a LEFT OUTER JOIN, allocate and
  ** initialize a memory cell that records if this table matches any
  ** row of the left table of the join.
  */
  if( pLevel->iFrom>0 && (pTabItem[0].fg.jointype & JT_LEFT)!=0 ){
    pLevel->iLeftJoin = ++pParse->nMem;
    sqlite3VdbeAddOp2(v, OP_Integer, 0, pLevel->iLeftJoin);
    VdbeComment((v, "init LEFT JOIN no-match flag"));
  }

  /* Special case of a FROM clause subquery implemented as a co-routine */
  if( pTabItem->fg.viaCoroutine ){
    int regYield = pTabItem->regReturn;
    sqlite3VdbeAddOp3(v, OP_InitCoroutine, regYield, 0, pTabItem->addrFillSub);
    pLevel->p2 =  sqlite3VdbeAddOp2(v, OP_Yield, regYield, addrBrk);
    VdbeCoverage(v);
    VdbeComment((v, "next row of \"%s\"", pTabItem->pTab->zName));
    pLevel->op = OP_Goto;
  }else

#ifndef SQLITE_OMIT_VIRTUALTABLE
  if(  (pLoop->wsFlags & WHERE_VIRTUALTABLE)!=0 ){
    /* Case 1:  The table is a virtual-table.  Use the VFilter and VNext
    **          to access the data.
    */
    int iReg;   /* P3 Value for OP_VFilter */
    int addrNotFound;
    int nConstraint = pLoop->nLTerm;
    int iIn;    /* Counter for IN constraints */

    sqlite3ExprCachePush(pParse);
    iReg = sqlite3GetTempRange(pParse, nConstraint+2);
    addrNotFound = pLevel->addrBrk;
    for(j=0; j<nConstraint; j++){
      int iTarget = iReg+j+2;
      pTerm = pLoop->aLTerm[j];
      if( NEVER(pTerm==0) ) continue;
      if( pTerm->eOperator & WO_IN ){
        codeEqualityTerm(pParse, pTerm, pLevel, j, bRev, iTarget);
        addrNotFound = pLevel->addrNxt;
      }else{
        sqlite3ExprCode(pParse, pTerm->pExpr->pRight, iTarget);
      }
    }
    sqlite3VdbeAddOp2(v, OP_Integer, pLoop->u.vtab.idxNum, iReg);
    sqlite3VdbeAddOp2(v, OP_Integer, nConstraint, iReg+1);
    sqlite3VdbeAddOp4(v, OP_VFilter, iCur, addrNotFound, iReg,
                      pLoop->u.vtab.idxStr,
                      pLoop->u.vtab.needFree ? P4_MPRINTF : P4_STATIC);
    VdbeCoverage(v);
    pLoop->u.vtab.needFree = 0;
    pLevel->p1 = iCur;
    pLevel->op = pWInfo->eOnePass ? OP_Noop : OP_VNext;
    pLevel->p2 = sqlite3VdbeCurrentAddr(v);
    iIn = pLevel->u.in.nIn;
    for(j=nConstraint-1; j>=0; j--){
      pTerm = pLoop->aLTerm[j];
      if( j<16 && (pLoop->u.vtab.omitMask>>j)&1 ){
        disableTerm(pLevel, pTerm);
      }else if( (pTerm->eOperator & WO_IN)!=0 ){
        Expr *pCompare;  /* The comparison operator */
        Expr *pRight;    /* RHS of the comparison */
        VdbeOp *pOp;     /* Opcode to access the value of the IN constraint */

        /* Reload the constraint value into reg[iReg+j+2].  The same value
        ** was loaded into the same register prior to the OP_VFilter, but
        ** the xFilter implementation might have changed the datatype or
        ** encoding of the value in the register, so it *must* be reloaded. */
        assert( pLevel->u.in.aInLoop!=0 || db->mallocFailed );
        if( !db->mallocFailed ){
          assert( iIn>0 );
          pOp = sqlite3VdbeGetOp(v, pLevel->u.in.aInLoop[--iIn].addrInTop);
          assert( pOp->opcode==OP_Column || pOp->opcode==OP_Rowid );
          assert( pOp->opcode!=OP_Column || pOp->p3==iReg+j+2 );
          assert( pOp->opcode!=OP_Rowid || pOp->p2==iReg+j+2 );
          testcase( pOp->opcode==OP_Rowid );
          sqlite3VdbeAddOp3(v, pOp->opcode, pOp->p1, pOp->p2, pOp->p3);
        }

        /* Generate code that will continue to the next row if 
        ** the IN constraint is not satisfied */
        pCompare = sqlite3PExpr(pParse, TK_EQ, 0, 0, 0);
        assert( pCompare!=0 || db->mallocFailed );
        if( pCompare ){
          pCompare->pLeft = pTerm->pExpr->pLeft;
          pCompare->pRight = pRight = sqlite3Expr(db, TK_REGISTER, 0);
          if( pRight ){
            pRight->iTable = iReg+j+2;
            sqlite3ExprIfFalse(pParse, pCompare, pLevel->addrCont, 0);
          }
          pCompare->pLeft = 0;
          sqlite3ExprDelete(db, pCompare);
        }
      }
    }
    /* These registers need to be preserved in case there is an IN operator
    ** loop.  So we could deallocate the registers here (and potentially
    ** reuse them later) if (pLoop->wsFlags & WHERE_IN_ABLE)==0.  But it seems
    ** simpler and safer to simply not reuse the registers.
    **
    **    sqlite3ReleaseTempRange(pParse, iReg, nConstraint+2);
    */
    sqlite3ExprCachePop(pParse);
  }else
#endif /* SQLITE_OMIT_VIRTUALTABLE */

  if( (pLoop->wsFlags & WHERE_IPK)!=0
   && (pLoop->wsFlags & (WHERE_COLUMN_IN|WHERE_COLUMN_EQ))!=0
  ){
    /* Case 2:  We can directly reference a single row using an
    **          equality comparison against the ROWID field.  Or
    **          we reference multiple rows using a "rowid IN (...)"
    **          construct.
    */
    assert( pLoop->u.btree.nEq==1 );
    pTerm = pLoop->aLTerm[0];
    assert( pTerm!=0 );
    assert( pTerm->pExpr!=0 );
    assert( omitTable==0 );
    testcase( pTerm->wtFlags & TERM_VIRTUAL );
    iReleaseReg = ++pParse->nMem;
    iRowidReg = codeEqualityTerm(pParse, pTerm, pLevel, 0, bRev, iReleaseReg);
    if( iRowidReg!=iReleaseReg ) sqlite3ReleaseTempReg(pParse, iReleaseReg);
    addrNxt = pLevel->addrNxt;
    sqlite3VdbeAddOp3(v, OP_SeekRowid, iCur, addrNxt, iRowidReg);
    VdbeCoverage(v);
    sqlite3ExprCacheAffinityChange(pParse, iRowidReg, 1);
    sqlite3ExprCacheStore(pParse, iCur, -1, iRowidReg);
    VdbeComment((v, "pk"));
    pLevel->op = OP_Noop;
  }else if( (pLoop->wsFlags & WHERE_IPK)!=0
         && (pLoop->wsFlags & WHERE_COLUMN_RANGE)!=0
  ){
    /* Case 3:  We have an inequality comparison against the ROWID field.
    */
    int testOp = OP_Noop;
    int start;
    int memEndValue = 0;
    WhereTerm *pStart, *pEnd;

    assert( omitTable==0 );
    j = 0;
    pStart = pEnd = 0;
    if( pLoop->wsFlags & WHERE_BTM_LIMIT ) pStart = pLoop->aLTerm[j++];
    if( pLoop->wsFlags & WHERE_TOP_LIMIT ) pEnd = pLoop->aLTerm[j++];
    assert( pStart!=0 || pEnd!=0 );
    if( bRev ){
      pTerm = pStart;
      pStart = pEnd;
      pEnd = pTerm;
    }
    codeCursorHint(pTabItem, pWInfo, pLevel, pEnd);
    if( pStart ){
      Expr *pX;             /* The expression that defines the start bound */
      int r1, rTemp;        /* Registers for holding the start boundary */

      /* The following constant maps TK_xx codes into corresponding 
      ** seek opcodes.  It depends on a particular ordering of TK_xx
      */
      const u8 aMoveOp[] = {
           /* TK_GT */  OP_SeekGT,
           /* TK_LE */  OP_SeekLE,
           /* TK_LT */  OP_SeekLT,
           /* TK_GE */  OP_SeekGE
      };
      assert( TK_LE==TK_GT+1 );      /* Make sure the ordering.. */
      assert( TK_LT==TK_GT+2 );      /*  ... of the TK_xx values... */
      assert( TK_GE==TK_GT+3 );      /*  ... is correcct. */

      assert( (pStart->wtFlags & TERM_VNULL)==0 );
      testcase( pStart->wtFlags & TERM_VIRTUAL );
      pX = pStart->pExpr;
      assert( pX!=0 );
      testcase( pStart->leftCursor!=iCur ); /* transitive constraints */
      r1 = sqlite3ExprCodeTemp(pParse, pX->pRight, &rTemp);
      sqlite3VdbeAddOp3(v, aMoveOp[pX->op-TK_GT], iCur, addrBrk, r1);
      VdbeComment((v, "pk"));
      VdbeCoverageIf(v, pX->op==TK_GT);
      VdbeCoverageIf(v, pX->op==TK_LE);
      VdbeCoverageIf(v, pX->op==TK_LT);
      VdbeCoverageIf(v, pX->op==TK_GE);
      sqlite3ExprCacheAffinityChange(pParse, r1, 1);
      sqlite3ReleaseTempReg(pParse, rTemp);
      disableTerm(pLevel, pStart);
    }else{
      sqlite3VdbeAddOp2(v, bRev ? OP_Last : OP_Rewind, iCur, addrBrk);
      VdbeCoverageIf(v, bRev==0);
      VdbeCoverageIf(v, bRev!=0);
    }
    if( pEnd ){
      Expr *pX;
      pX = pEnd->pExpr;
      assert( pX!=0 );
      assert( (pEnd->wtFlags & TERM_VNULL)==0 );
      testcase( pEnd->leftCursor!=iCur ); /* Transitive constraints */
      testcase( pEnd->wtFlags & TERM_VIRTUAL );
      memEndValue = ++pParse->nMem;
      sqlite3ExprCode(pParse, pX->pRight, memEndValue);
      if( pX->op==TK_LT || pX->op==TK_GT ){
        testOp = bRev ? OP_Le : OP_Ge;
      }else{
        testOp = bRev ? OP_Lt : OP_Gt;
      }
      disableTerm(pLevel, pEnd);
    }
    start = sqlite3VdbeCurrentAddr(v);
    pLevel->op = bRev ? OP_Prev : OP_Next;
    pLevel->p1 = iCur;
    pLevel->p2 = start;
    assert( pLevel->p5==0 );
    if( testOp!=OP_Noop ){
      iRowidReg = ++pParse->nMem;
      sqlite3VdbeAddOp2(v, OP_Rowid, iCur, iRowidReg);
      sqlite3ExprCacheStore(pParse, iCur, -1, iRowidReg);
      sqlite3VdbeAddOp3(v, testOp, memEndValue, addrBrk, iRowidReg);
      VdbeCoverageIf(v, testOp==OP_Le);
      VdbeCoverageIf(v, testOp==OP_Lt);
      VdbeCoverageIf(v, testOp==OP_Ge);
      VdbeCoverageIf(v, testOp==OP_Gt);
      sqlite3VdbeChangeP5(v, SQLITE_AFF_NUMERIC | SQLITE_JUMPIFNULL);
    }
  }else if( pLoop->wsFlags & WHERE_INDEXED ){
    /* Case 4: A scan using an index.
    **
    **         The WHERE clause may contain zero or more equality 
    **         terms ("==" or "IN" operators) that refer to the N
    **         left-most columns of the index. It may also contain
    **         inequality constraints (>, <, >= or <=) on the indexed
    **         column that immediately follows the N equalities. Only 
    **         the right-most column can be an inequality - the rest must
    **         use the "==" and "IN" operators. For example, if the 
    **         index is on (x,y,z), then the following clauses are all 
    **         optimized:
    **
    **            x=5
    **            x=5 AND y=10
    **            x=5 AND y<10
    **            x=5 AND y>5 AND y<10
    **            x=5 AND y=5 AND z<=10
    **
    **         The z<10 term of the following cannot be used, only
    **         the x=5 term:
    **
    **            x=5 AND z<10
    **
    **         N may be zero if there are inequality constraints.
    **         If there are no inequality constraints, then N is at
    **         least one.
    **
    **         This case is also used when there are no WHERE clause
    **         constraints but an index is selected anyway, in order
    **         to force the output order to conform to an ORDER BY.
    */  
    static const u8 aStartOp[] = {
      0,
      0,
      OP_Rewind,           /* 2: (!start_constraints && startEq &&  !bRev) */
      OP_Last,             /* 3: (!start_constraints && startEq &&   bRev) */
      OP_SeekGT,           /* 4: (start_constraints  && !startEq && !bRev) */
      OP_SeekLT,           /* 5: (start_constraints  && !startEq &&  bRev) */
      OP_SeekGE,           /* 6: (start_constraints  &&  startEq && !bRev) */
      OP_SeekLE            /* 7: (start_constraints  &&  startEq &&  bRev) */
    };
    static const u8 aEndOp[] = {
      OP_IdxGE,            /* 0: (end_constraints && !bRev && !endEq) */
      OP_IdxGT,            /* 1: (end_constraints && !bRev &&  endEq) */
      OP_IdxLE,            /* 2: (end_constraints &&  bRev && !endEq) */
      OP_IdxLT,            /* 3: (end_constraints &&  bRev &&  endEq) */
    };
    u16 nEq = pLoop->u.btree.nEq;     /* Number of == or IN terms */
    u16 nBtm = pLoop->u.btree.nBtm;   /* Length of BTM vector */
    u16 nTop = pLoop->u.btree.nTop;   /* Length of TOP vector */
    int regBase;                 /* Base register holding constraint values */
    WhereTerm *pRangeStart = 0;  /* Inequality constraint at range start */
    WhereTerm *pRangeEnd = 0;    /* Inequality constraint at range end */
    int startEq;                 /* True if range start uses ==, >= or <= */
    int endEq;                   /* True if range end uses ==, >= or <= */
    int start_constraints;       /* Start of range is constrained */
    int nConstraint;             /* Number of constraint terms */
    Index *pIdx;                 /* The index we will be using */
    int iIdxCur;                 /* The VDBE cursor for the index */
    int nExtraReg = 0;           /* Number of extra registers needed */
    int op;                      /* Instruction opcode */
    char *zStartAff;             /* Affinity for start of range constraint */
    char cEndAff = 0;            /* Affinity for end of range constraint */
    u8 bSeekPastNull = 0;        /* True to seek past initial nulls */
    u8 bStopAtNull = 0;          /* Add condition to terminate at NULLs */

    pIdx = pLoop->u.btree.pIndex;
    iIdxCur = pLevel->iIdxCur;
    assert( nEq>=pLoop->nSkip );

    /* If this loop satisfies a sort order (pOrderBy) request that 
    ** was passed to this function to implement a "SELECT min(x) ..." 
    ** query, then the caller will only allow the loop to run for
    ** a single iteration. This means that the first row returned
    ** should not have a NULL value stored in 'x'. If column 'x' is
    ** the first one after the nEq equality constraints in the index,
    ** this requires some special handling.
    */
    assert( pWInfo->pOrderBy==0
         || pWInfo->pOrderBy->nExpr==1
         || (pWInfo->wctrlFlags&WHERE_ORDERBY_MIN)==0 );
    if( (pWInfo->wctrlFlags&WHERE_ORDERBY_MIN)!=0
     && pWInfo->nOBSat>0
     && (pIdx->nKeyCol>nEq)
    ){
      assert( pLoop->nSkip==0 );
      bSeekPastNull = 1;
      nExtraReg = 1;
    }

    /* Find any inequality constraint terms for the start and end 
    ** of the range. 
    */
    j = nEq;
    if( pLoop->wsFlags & WHERE_BTM_LIMIT ){
      pRangeStart = pLoop->aLTerm[j++];
      nExtraReg = MAX(nExtraReg, pLoop->u.btree.nBtm);
      /* Like optimization range constraints always occur in pairs */
      assert( (pRangeStart->wtFlags & TERM_LIKEOPT)==0 || 
              (pLoop->wsFlags & WHERE_TOP_LIMIT)!=0 );
    }
    if( pLoop->wsFlags & WHERE_TOP_LIMIT ){
      pRangeEnd = pLoop->aLTerm[j++];
      nExtraReg = MAX(nExtraReg, pLoop->u.btree.nTop);
#ifndef SQLITE_LIKE_DOESNT_MATCH_BLOBS
      if( (pRangeEnd->wtFlags & TERM_LIKEOPT)!=0 ){
        assert( pRangeStart!=0 );                     /* LIKE opt constraints */
        assert( pRangeStart->wtFlags & TERM_LIKEOPT );   /* occur in pairs */
        pLevel->iLikeRepCntr = (u32)++pParse->nMem;
        sqlite3VdbeAddOp2(v, OP_Integer, 1, (int)pLevel->iLikeRepCntr);
        VdbeComment((v, "LIKE loop counter"));
        pLevel->addrLikeRep = sqlite3VdbeCurrentAddr(v);
        /* iLikeRepCntr actually stores 2x the counter register number.  The
        ** bottom bit indicates whether the search order is ASC or DESC. */
        testcase( bRev );
        testcase( pIdx->aSortOrder[nEq]==SQLITE_SO_DESC );
        assert( (bRev & ~1)==0 );
        pLevel->iLikeRepCntr <<=1;
        pLevel->iLikeRepCntr |= bRev ^ (pIdx->aSortOrder[nEq]==SQLITE_SO_DESC);
      }
#endif
      if( pRangeStart==0
       && (j = pIdx->aiColumn[nEq])>=0 
       && pIdx->pTable->aCol[j].notNull==0
      ){
        bSeekPastNull = 1;
      }
    }
    assert( pRangeEnd==0 || (pRangeEnd->wtFlags & TERM_VNULL)==0 );

    /* If we are doing a reverse order scan on an ascending index, or
    ** a forward order scan on a descending index, interchange the 
    ** start and end terms (pRangeStart and pRangeEnd).
    */
    if( (nEq<pIdx->nKeyCol && bRev==(pIdx->aSortOrder[nEq]==SQLITE_SO_ASC))
     || (bRev && pIdx->nKeyCol==nEq)
    ){
      SWAP(WhereTerm *, pRangeEnd, pRangeStart);
      SWAP(u8, bSeekPastNull, bStopAtNull);
      SWAP(u8, nBtm, nTop);
    }

    /* Generate code to evaluate all constraint terms using == or IN
    ** and store the values of those terms in an array of registers
    ** starting at regBase.
    */
    codeCursorHint(pTabItem, pWInfo, pLevel, pRangeEnd);
    regBase = codeAllEqualityTerms(pParse,pLevel,bRev,nExtraReg,&zStartAff);
    assert( zStartAff==0 || sqlite3Strlen30(zStartAff)>=nEq );
    if( zStartAff ) cEndAff = zStartAff[nEq];
    addrNxt = pLevel->addrNxt;

    testcase( pRangeStart && (pRangeStart->eOperator & WO_LE)!=0 );
    testcase( pRangeStart && (pRangeStart->eOperator & WO_GE)!=0 );
    testcase( pRangeEnd && (pRangeEnd->eOperator & WO_LE)!=0 );
    testcase( pRangeEnd && (pRangeEnd->eOperator & WO_GE)!=0 );
    startEq = !pRangeStart || pRangeStart->eOperator & (WO_LE|WO_GE);
    endEq =   !pRangeEnd || pRangeEnd->eOperator & (WO_LE|WO_GE);
    start_constraints = pRangeStart || nEq>0;

    /* Seek the index cursor to the start of the range. */
    nConstraint = nEq;
    if( pRangeStart ){
      Expr *pRight = pRangeStart->pExpr->pRight;
      codeExprOrVector(pParse, pRight, regBase+nEq, nBtm);
      whereLikeOptimizationStringFixup(v, pLevel, pRangeStart);
      if( (pRangeStart->wtFlags & TERM_VNULL)==0
       && sqlite3ExprCanBeNull(pRight)
      ){
        sqlite3VdbeAddOp2(v, OP_IsNull, regBase+nEq, addrNxt);
        VdbeCoverage(v);
      }
      if( zStartAff ){
        if( sqlite3CompareAffinity(pRight, zStartAff[nEq])==SQLITE_AFF_BLOB){
          /* Since the comparison is to be performed with no conversions
          ** applied to the operands, set the affinity to apply to pRight to 
          ** SQLITE_AFF_BLOB.  */
          zStartAff[nEq] = SQLITE_AFF_BLOB;
        }
        if( sqlite3ExprNeedsNoAffinityChange(pRight, zStartAff[nEq]) ){
          zStartAff[nEq] = SQLITE_AFF_BLOB;
        }
      }  
      nConstraint += nBtm;
      testcase( pRangeStart->wtFlags & TERM_VIRTUAL );
<<<<<<< HEAD
      if( (pRight->flags & EP_Vector)==0 ){
        disableTerm(pLevel, pRangeStart);
      }else{
        startEq = 1;
      }
=======
      bSeekPastNull = 0;
>>>>>>> 2900a622
    }else if( bSeekPastNull ){
      sqlite3VdbeAddOp2(v, OP_Null, 0, regBase+nEq);
      nConstraint++;
      startEq = 0;
      start_constraints = 1;
    }
    codeApplyAffinity(pParse, regBase, nConstraint - bSeekPastNull, zStartAff);
    if( pLoop->nSkip>0 && nConstraint==pLoop->nSkip ){
      /* The skip-scan logic inside the call to codeAllEqualityConstraints()
      ** above has already left the cursor sitting on the correct row,
      ** so no further seeking is needed */
    }else{
      op = aStartOp[(start_constraints<<2) + (startEq<<1) + bRev];
      assert( op!=0 );
      sqlite3VdbeAddOp4Int(v, op, iIdxCur, addrNxt, regBase, nConstraint);
      VdbeCoverage(v);
      VdbeCoverageIf(v, op==OP_Rewind);  testcase( op==OP_Rewind );
      VdbeCoverageIf(v, op==OP_Last);    testcase( op==OP_Last );
      VdbeCoverageIf(v, op==OP_SeekGT);  testcase( op==OP_SeekGT );
      VdbeCoverageIf(v, op==OP_SeekGE);  testcase( op==OP_SeekGE );
      VdbeCoverageIf(v, op==OP_SeekLE);  testcase( op==OP_SeekLE );
      VdbeCoverageIf(v, op==OP_SeekLT);  testcase( op==OP_SeekLT );
    }

    /* Load the value for the inequality constraint at the end of the
    ** range (if any).
    */
    nConstraint = nEq;
    if( pRangeEnd ){
      Expr *pRight = pRangeEnd->pExpr->pRight;
      sqlite3ExprCacheRemove(pParse, regBase+nEq, 1);
      codeExprOrVector(pParse, pRight, regBase+nEq, nTop);
      whereLikeOptimizationStringFixup(v, pLevel, pRangeEnd);
      if( (pRangeEnd->wtFlags & TERM_VNULL)==0
       && sqlite3ExprCanBeNull(pRight)
      ){
        sqlite3VdbeAddOp2(v, OP_IsNull, regBase+nEq, addrNxt);
        VdbeCoverage(v);
      }
      if( sqlite3CompareAffinity(pRight, cEndAff)!=SQLITE_AFF_BLOB
       && !sqlite3ExprNeedsNoAffinityChange(pRight, cEndAff)
      ){
        codeApplyAffinity(pParse, regBase+nEq, 1, &cEndAff);
      }
      nConstraint += nTop;
      testcase( pRangeEnd->wtFlags & TERM_VIRTUAL );

      if( (pRight->flags & EP_Vector)==0 ){
        disableTerm(pLevel, pRangeEnd);
      }else{
        endEq = 1;
      }
    }else if( bStopAtNull ){
      sqlite3VdbeAddOp2(v, OP_Null, 0, regBase+nEq);
      endEq = 0;
      nConstraint++;
    }
    sqlite3DbFree(db, zStartAff);

    /* Top of the loop body */
    pLevel->p2 = sqlite3VdbeCurrentAddr(v);

    /* Check if the index cursor is past the end of the range. */
    if( nConstraint ){
      op = aEndOp[bRev*2 + endEq];
      sqlite3VdbeAddOp4Int(v, op, iIdxCur, addrNxt, regBase, nConstraint);
      testcase( op==OP_IdxGT );  VdbeCoverageIf(v, op==OP_IdxGT );
      testcase( op==OP_IdxGE );  VdbeCoverageIf(v, op==OP_IdxGE );
      testcase( op==OP_IdxLT );  VdbeCoverageIf(v, op==OP_IdxLT );
      testcase( op==OP_IdxLE );  VdbeCoverageIf(v, op==OP_IdxLE );
    }

    /* Disable the start and end range terms if possible */
    /* disableTerm(pLevel, pRangeStart); */
    /* disableTerm(pLevel, pRangeEnd); */

    /* Seek the table cursor, if required */
    if( omitTable ){
      /* pIdx is a covering index.  No need to access the main table. */
    }else if( HasRowid(pIdx->pTable) ){
      if( (pWInfo->wctrlFlags & WHERE_SEEK_TABLE)!=0 ){
        iRowidReg = ++pParse->nMem;
        sqlite3VdbeAddOp2(v, OP_IdxRowid, iIdxCur, iRowidReg);
        sqlite3ExprCacheStore(pParse, iCur, -1, iRowidReg);
        sqlite3VdbeAddOp3(v, OP_NotExists, iCur, 0, iRowidReg);
        VdbeCoverage(v);
      }else{
        codeDeferredSeek(pWInfo, pIdx, iCur, iIdxCur);
      }
    }else if( iCur!=iIdxCur ){
      Index *pPk = sqlite3PrimaryKeyIndex(pIdx->pTable);
      iRowidReg = sqlite3GetTempRange(pParse, pPk->nKeyCol);
      for(j=0; j<pPk->nKeyCol; j++){
        k = sqlite3ColumnOfIndex(pIdx, pPk->aiColumn[j]);
        sqlite3VdbeAddOp3(v, OP_Column, iIdxCur, k, iRowidReg+j);
      }
      sqlite3VdbeAddOp4Int(v, OP_NotFound, iCur, addrCont,
                           iRowidReg, pPk->nKeyCol); VdbeCoverage(v);
    }

    /* Record the instruction used to terminate the loop. */
    if( pLoop->wsFlags & WHERE_ONEROW ){
      pLevel->op = OP_Noop;
    }else if( bRev ){
      pLevel->op = OP_Prev;
    }else{
      pLevel->op = OP_Next;
    }
    pLevel->p1 = iIdxCur;
    pLevel->p3 = (pLoop->wsFlags&WHERE_UNQ_WANTED)!=0 ? 1:0;
    if( (pLoop->wsFlags & WHERE_CONSTRAINT)==0 ){
      pLevel->p5 = SQLITE_STMTSTATUS_FULLSCAN_STEP;
    }else{
      assert( pLevel->p5==0 );
    }
  }else

#ifndef SQLITE_OMIT_OR_OPTIMIZATION
  if( pLoop->wsFlags & WHERE_MULTI_OR ){
    /* Case 5:  Two or more separately indexed terms connected by OR
    **
    ** Example:
    **
    **   CREATE TABLE t1(a,b,c,d);
    **   CREATE INDEX i1 ON t1(a);
    **   CREATE INDEX i2 ON t1(b);
    **   CREATE INDEX i3 ON t1(c);
    **
    **   SELECT * FROM t1 WHERE a=5 OR b=7 OR (c=11 AND d=13)
    **
    ** In the example, there are three indexed terms connected by OR.
    ** The top of the loop looks like this:
    **
    **          Null       1                # Zero the rowset in reg 1
    **
    ** Then, for each indexed term, the following. The arguments to
    ** RowSetTest are such that the rowid of the current row is inserted
    ** into the RowSet. If it is already present, control skips the
    ** Gosub opcode and jumps straight to the code generated by WhereEnd().
    **
    **        sqlite3WhereBegin(<term>)
    **          RowSetTest                  # Insert rowid into rowset
    **          Gosub      2 A
    **        sqlite3WhereEnd()
    **
    ** Following the above, code to terminate the loop. Label A, the target
    ** of the Gosub above, jumps to the instruction right after the Goto.
    **
    **          Null       1                # Zero the rowset in reg 1
    **          Goto       B                # The loop is finished.
    **
    **       A: <loop body>                 # Return data, whatever.
    **
    **          Return     2                # Jump back to the Gosub
    **
    **       B: <after the loop>
    **
    ** Added 2014-05-26: If the table is a WITHOUT ROWID table, then
    ** use an ephemeral index instead of a RowSet to record the primary
    ** keys of the rows we have already seen.
    **
    */
    WhereClause *pOrWc;    /* The OR-clause broken out into subterms */
    SrcList *pOrTab;       /* Shortened table list or OR-clause generation */
    Index *pCov = 0;             /* Potential covering index (or NULL) */
    int iCovCur = pParse->nTab++;  /* Cursor used for index scans (if any) */

    int regReturn = ++pParse->nMem;           /* Register used with OP_Gosub */
    int regRowset = 0;                        /* Register for RowSet object */
    int regRowid = 0;                         /* Register holding rowid */
    int iLoopBody = sqlite3VdbeMakeLabel(v);  /* Start of loop body */
    int iRetInit;                             /* Address of regReturn init */
    int untestedTerms = 0;             /* Some terms not completely tested */
    int ii;                            /* Loop counter */
    u16 wctrlFlags;                    /* Flags for sub-WHERE clause */
    Expr *pAndExpr = 0;                /* An ".. AND (...)" expression */
    Table *pTab = pTabItem->pTab;
   
    pTerm = pLoop->aLTerm[0];
    assert( pTerm!=0 );
    assert( pTerm->eOperator & WO_OR );
    assert( (pTerm->wtFlags & TERM_ORINFO)!=0 );
    pOrWc = &pTerm->u.pOrInfo->wc;
    pLevel->op = OP_Return;
    pLevel->p1 = regReturn;

    /* Set up a new SrcList in pOrTab containing the table being scanned
    ** by this loop in the a[0] slot and all notReady tables in a[1..] slots.
    ** This becomes the SrcList in the recursive call to sqlite3WhereBegin().
    */
    if( pWInfo->nLevel>1 ){
      int nNotReady;                 /* The number of notReady tables */
      struct SrcList_item *origSrc;     /* Original list of tables */
      nNotReady = pWInfo->nLevel - iLevel - 1;
      pOrTab = sqlite3StackAllocRaw(db,
                            sizeof(*pOrTab)+ nNotReady*sizeof(pOrTab->a[0]));
      if( pOrTab==0 ) return notReady;
      pOrTab->nAlloc = (u8)(nNotReady + 1);
      pOrTab->nSrc = pOrTab->nAlloc;
      memcpy(pOrTab->a, pTabItem, sizeof(*pTabItem));
      origSrc = pWInfo->pTabList->a;
      for(k=1; k<=nNotReady; k++){
        memcpy(&pOrTab->a[k], &origSrc[pLevel[k].iFrom], sizeof(pOrTab->a[k]));
      }
    }else{
      pOrTab = pWInfo->pTabList;
    }

    /* Initialize the rowset register to contain NULL. An SQL NULL is 
    ** equivalent to an empty rowset.  Or, create an ephemeral index
    ** capable of holding primary keys in the case of a WITHOUT ROWID.
    **
    ** Also initialize regReturn to contain the address of the instruction 
    ** immediately following the OP_Return at the bottom of the loop. This
    ** is required in a few obscure LEFT JOIN cases where control jumps
    ** over the top of the loop into the body of it. In this case the 
    ** correct response for the end-of-loop code (the OP_Return) is to 
    ** fall through to the next instruction, just as an OP_Next does if
    ** called on an uninitialized cursor.
    */
    if( (pWInfo->wctrlFlags & WHERE_DUPLICATES_OK)==0 ){
      if( HasRowid(pTab) ){
        regRowset = ++pParse->nMem;
        sqlite3VdbeAddOp2(v, OP_Null, 0, regRowset);
      }else{
        Index *pPk = sqlite3PrimaryKeyIndex(pTab);
        regRowset = pParse->nTab++;
        sqlite3VdbeAddOp2(v, OP_OpenEphemeral, regRowset, pPk->nKeyCol);
        sqlite3VdbeSetP4KeyInfo(pParse, pPk);
      }
      regRowid = ++pParse->nMem;
    }
    iRetInit = sqlite3VdbeAddOp2(v, OP_Integer, 0, regReturn);

    /* If the original WHERE clause is z of the form:  (x1 OR x2 OR ...) AND y
    ** Then for every term xN, evaluate as the subexpression: xN AND z
    ** That way, terms in y that are factored into the disjunction will
    ** be picked up by the recursive calls to sqlite3WhereBegin() below.
    **
    ** Actually, each subexpression is converted to "xN AND w" where w is
    ** the "interesting" terms of z - terms that did not originate in the
    ** ON or USING clause of a LEFT JOIN, and terms that are usable as 
    ** indices.
    **
    ** This optimization also only applies if the (x1 OR x2 OR ...) term
    ** is not contained in the ON clause of a LEFT JOIN.
    ** See ticket http://www.sqlite.org/src/info/f2369304e4
    */
    if( pWC->nTerm>1 ){
      int iTerm;
      for(iTerm=0; iTerm<pWC->nTerm; iTerm++){
        Expr *pExpr = pWC->a[iTerm].pExpr;
        if( &pWC->a[iTerm] == pTerm ) continue;
        if( ExprHasProperty(pExpr, EP_FromJoin) ) continue;
        testcase( pWC->a[iTerm].wtFlags & TERM_VIRTUAL );
        testcase( pWC->a[iTerm].wtFlags & TERM_CODED );
        if( (pWC->a[iTerm].wtFlags & (TERM_VIRTUAL|TERM_CODED))!=0 ) continue;
        if( (pWC->a[iTerm].eOperator & WO_ALL)==0 ) continue;
        testcase( pWC->a[iTerm].wtFlags & TERM_ORINFO );
        pExpr = sqlite3ExprDup(db, pExpr, 0);
        pAndExpr = sqlite3ExprAnd(db, pAndExpr, pExpr);
      }
      if( pAndExpr ){
        pAndExpr = sqlite3PExpr(pParse, TK_AND|TKFLG_DONTFOLD, 0, pAndExpr, 0);
      }
    }

    /* Run a separate WHERE clause for each term of the OR clause.  After
    ** eliminating duplicates from other WHERE clauses, the action for each
    ** sub-WHERE clause is to to invoke the main loop body as a subroutine.
    */
    wctrlFlags =  WHERE_OR_SUBCLAUSE | (pWInfo->wctrlFlags & WHERE_SEEK_TABLE);
    for(ii=0; ii<pOrWc->nTerm; ii++){
      WhereTerm *pOrTerm = &pOrWc->a[ii];
      if( pOrTerm->leftCursor==iCur || (pOrTerm->eOperator & WO_AND)!=0 ){
        WhereInfo *pSubWInfo;           /* Info for single OR-term scan */
        Expr *pOrExpr = pOrTerm->pExpr; /* Current OR clause term */
        int jmp1 = 0;                   /* Address of jump operation */
        if( pAndExpr && !ExprHasProperty(pOrExpr, EP_FromJoin) ){
          pAndExpr->pLeft = pOrExpr;
          pOrExpr = pAndExpr;
        }
        /* Loop through table entries that match term pOrTerm. */
        WHERETRACE(0xffff, ("Subplan for OR-clause:\n"));
        pSubWInfo = sqlite3WhereBegin(pParse, pOrTab, pOrExpr, 0, 0,
                                      wctrlFlags, iCovCur);
        assert( pSubWInfo || pParse->nErr || db->mallocFailed );
        if( pSubWInfo ){
          WhereLoop *pSubLoop;
          int addrExplain = sqlite3WhereExplainOneScan(
              pParse, pOrTab, &pSubWInfo->a[0], iLevel, pLevel->iFrom, 0
          );
          sqlite3WhereAddScanStatus(v, pOrTab, &pSubWInfo->a[0], addrExplain);

          /* This is the sub-WHERE clause body.  First skip over
          ** duplicate rows from prior sub-WHERE clauses, and record the
          ** rowid (or PRIMARY KEY) for the current row so that the same
          ** row will be skipped in subsequent sub-WHERE clauses.
          */
          if( (pWInfo->wctrlFlags & WHERE_DUPLICATES_OK)==0 ){
            int r;
            int iSet = ((ii==pOrWc->nTerm-1)?-1:ii);
            if( HasRowid(pTab) ){
              r = sqlite3ExprCodeGetColumn(pParse, pTab, -1, iCur, regRowid, 0);
              jmp1 = sqlite3VdbeAddOp4Int(v, OP_RowSetTest, regRowset, 0,
                                           r,iSet);
              VdbeCoverage(v);
            }else{
              Index *pPk = sqlite3PrimaryKeyIndex(pTab);
              int nPk = pPk->nKeyCol;
              int iPk;

              /* Read the PK into an array of temp registers. */
              r = sqlite3GetTempRange(pParse, nPk);
              for(iPk=0; iPk<nPk; iPk++){
                int iCol = pPk->aiColumn[iPk];
                sqlite3ExprCodeGetColumnToReg(pParse, pTab, iCol, iCur, r+iPk);
              }

              /* Check if the temp table already contains this key. If so,
              ** the row has already been included in the result set and
              ** can be ignored (by jumping past the Gosub below). Otherwise,
              ** insert the key into the temp table and proceed with processing
              ** the row.
              **
              ** Use some of the same optimizations as OP_RowSetTest: If iSet
              ** is zero, assume that the key cannot already be present in
              ** the temp table. And if iSet is -1, assume that there is no 
              ** need to insert the key into the temp table, as it will never 
              ** be tested for.  */ 
              if( iSet ){
                jmp1 = sqlite3VdbeAddOp4Int(v, OP_Found, regRowset, 0, r, nPk);
                VdbeCoverage(v);
              }
              if( iSet>=0 ){
                sqlite3VdbeAddOp3(v, OP_MakeRecord, r, nPk, regRowid);
                sqlite3VdbeAddOp3(v, OP_IdxInsert, regRowset, regRowid, 0);
                if( iSet ) sqlite3VdbeChangeP5(v, OPFLAG_USESEEKRESULT);
              }

              /* Release the array of temp registers */
              sqlite3ReleaseTempRange(pParse, r, nPk);
            }
          }

          /* Invoke the main loop body as a subroutine */
          sqlite3VdbeAddOp2(v, OP_Gosub, regReturn, iLoopBody);

          /* Jump here (skipping the main loop body subroutine) if the
          ** current sub-WHERE row is a duplicate from prior sub-WHEREs. */
          if( jmp1 ) sqlite3VdbeJumpHere(v, jmp1);

          /* The pSubWInfo->untestedTerms flag means that this OR term
          ** contained one or more AND term from a notReady table.  The
          ** terms from the notReady table could not be tested and will
          ** need to be tested later.
          */
          if( pSubWInfo->untestedTerms ) untestedTerms = 1;

          /* If all of the OR-connected terms are optimized using the same
          ** index, and the index is opened using the same cursor number
          ** by each call to sqlite3WhereBegin() made by this loop, it may
          ** be possible to use that index as a covering index.
          **
          ** If the call to sqlite3WhereBegin() above resulted in a scan that
          ** uses an index, and this is either the first OR-connected term
          ** processed or the index is the same as that used by all previous
          ** terms, set pCov to the candidate covering index. Otherwise, set 
          ** pCov to NULL to indicate that no candidate covering index will 
          ** be available.
          */
          pSubLoop = pSubWInfo->a[0].pWLoop;
          assert( (pSubLoop->wsFlags & WHERE_AUTO_INDEX)==0 );
          if( (pSubLoop->wsFlags & WHERE_INDEXED)!=0
           && (ii==0 || pSubLoop->u.btree.pIndex==pCov)
           && (HasRowid(pTab) || !IsPrimaryKeyIndex(pSubLoop->u.btree.pIndex))
          ){
            assert( pSubWInfo->a[0].iIdxCur==iCovCur );
            pCov = pSubLoop->u.btree.pIndex;
          }else{
            pCov = 0;
          }

          /* Finish the loop through table entries that match term pOrTerm. */
          sqlite3WhereEnd(pSubWInfo);
        }
      }
    }
    pLevel->u.pCovidx = pCov;
    if( pCov ) pLevel->iIdxCur = iCovCur;
    if( pAndExpr ){
      pAndExpr->pLeft = 0;
      sqlite3ExprDelete(db, pAndExpr);
    }
    sqlite3VdbeChangeP1(v, iRetInit, sqlite3VdbeCurrentAddr(v));
    sqlite3VdbeGoto(v, pLevel->addrBrk);
    sqlite3VdbeResolveLabel(v, iLoopBody);

    if( pWInfo->nLevel>1 ) sqlite3StackFree(db, pOrTab);
    if( !untestedTerms ) disableTerm(pLevel, pTerm);
  }else
#endif /* SQLITE_OMIT_OR_OPTIMIZATION */

  {
    /* Case 6:  There is no usable index.  We must do a complete
    **          scan of the entire table.
    */
    static const u8 aStep[] = { OP_Next, OP_Prev };
    static const u8 aStart[] = { OP_Rewind, OP_Last };
    assert( bRev==0 || bRev==1 );
    if( pTabItem->fg.isRecursive ){
      /* Tables marked isRecursive have only a single row that is stored in
      ** a pseudo-cursor.  No need to Rewind or Next such cursors. */
      pLevel->op = OP_Noop;
    }else{
      codeCursorHint(pTabItem, pWInfo, pLevel, 0);
      pLevel->op = aStep[bRev];
      pLevel->p1 = iCur;
      pLevel->p2 = 1 + sqlite3VdbeAddOp2(v, aStart[bRev], iCur, addrBrk);
      VdbeCoverageIf(v, bRev==0);
      VdbeCoverageIf(v, bRev!=0);
      pLevel->p5 = SQLITE_STMTSTATUS_FULLSCAN_STEP;
    }
  }

#ifdef SQLITE_ENABLE_STMT_SCANSTATUS
  pLevel->addrVisit = sqlite3VdbeCurrentAddr(v);
#endif

  /* Insert code to test every subexpression that can be completely
  ** computed using the current set of tables.
  */
  for(pTerm=pWC->a, j=pWC->nTerm; j>0; j--, pTerm++){
    Expr *pE;
    int skipLikeAddr = 0;
    testcase( pTerm->wtFlags & TERM_VIRTUAL );
    testcase( pTerm->wtFlags & TERM_CODED );
    if( pTerm->wtFlags & (TERM_VIRTUAL|TERM_CODED) ) continue;
    if( (pTerm->prereqAll & pLevel->notReady)!=0 ){
      testcase( pWInfo->untestedTerms==0
               && (pWInfo->wctrlFlags & WHERE_OR_SUBCLAUSE)!=0 );
      pWInfo->untestedTerms = 1;
      continue;
    }
    pE = pTerm->pExpr;
    assert( pE!=0 );
    if( pLevel->iLeftJoin && !ExprHasProperty(pE, EP_FromJoin) ){
      continue;
    }
    if( pTerm->wtFlags & TERM_LIKECOND ){
      /* If the TERM_LIKECOND flag is set, that means that the range search
      ** is sufficient to guarantee that the LIKE operator is true, so we
      ** can skip the call to the like(A,B) function.  But this only works
      ** for strings.  So do not skip the call to the function on the pass
      ** that compares BLOBs. */
#ifdef SQLITE_LIKE_DOESNT_MATCH_BLOBS
      continue;
#else
      u32 x = pLevel->iLikeRepCntr;
      assert( x>0 );
      skipLikeAddr = sqlite3VdbeAddOp1(v, (x&1)? OP_IfNot : OP_If, (int)(x>>1));
      VdbeCoverage(v);
#endif
    }
    sqlite3ExprIfFalse(pParse, pE, addrCont, SQLITE_JUMPIFNULL);
    if( skipLikeAddr ) sqlite3VdbeJumpHere(v, skipLikeAddr);
    pTerm->wtFlags |= TERM_CODED;
  }

  /* Insert code to test for implied constraints based on transitivity
  ** of the "==" operator.
  **
  ** Example: If the WHERE clause contains "t1.a=t2.b" and "t2.b=123"
  ** and we are coding the t1 loop and the t2 loop has not yet coded,
  ** then we cannot use the "t1.a=t2.b" constraint, but we can code
  ** the implied "t1.a=123" constraint.
  */
  for(pTerm=pWC->a, j=pWC->nTerm; j>0; j--, pTerm++){
    Expr *pE, *pEAlt;
    WhereTerm *pAlt;
    if( pTerm->wtFlags & (TERM_VIRTUAL|TERM_CODED) ) continue;
    if( (pTerm->eOperator & (WO_EQ|WO_IS))==0 ) continue;
    if( (pTerm->eOperator & WO_EQUIV)==0 ) continue;
    if( pTerm->leftCursor!=iCur ) continue;
    if( pLevel->iLeftJoin ) continue;
    pE = pTerm->pExpr;
    assert( !ExprHasProperty(pE, EP_FromJoin) );
    assert( (pTerm->prereqRight & pLevel->notReady)!=0 );
    pAlt = sqlite3WhereFindTerm(pWC, iCur, pTerm->u.leftColumn, notReady,
                    WO_EQ|WO_IN|WO_IS, 0);
    if( pAlt==0 ) continue;
    if( pAlt->wtFlags & (TERM_CODED) ) continue;
    testcase( pAlt->eOperator & WO_EQ );
    testcase( pAlt->eOperator & WO_IS );
    testcase( pAlt->eOperator & WO_IN );
    VdbeModuleComment((v, "begin transitive constraint"));
    pEAlt = sqlite3StackAllocRaw(db, sizeof(*pEAlt));
    if( pEAlt ){
      *pEAlt = *pAlt->pExpr;
      pEAlt->pLeft = pE->pLeft;
      sqlite3ExprIfFalse(pParse, pEAlt, addrCont, SQLITE_JUMPIFNULL);
      sqlite3StackFree(db, pEAlt);
    }
  }

  /* For a LEFT OUTER JOIN, generate code that will record the fact that
  ** at least one row of the right table has matched the left table.  
  */
  if( pLevel->iLeftJoin ){
    pLevel->addrFirst = sqlite3VdbeCurrentAddr(v);
    sqlite3VdbeAddOp2(v, OP_Integer, 1, pLevel->iLeftJoin);
    VdbeComment((v, "record LEFT JOIN hit"));
    sqlite3ExprCacheClear(pParse);
    for(pTerm=pWC->a, j=0; j<pWC->nTerm; j++, pTerm++){
      testcase( pTerm->wtFlags & TERM_VIRTUAL );
      testcase( pTerm->wtFlags & TERM_CODED );
      if( pTerm->wtFlags & (TERM_VIRTUAL|TERM_CODED) ) continue;
      if( (pTerm->prereqAll & pLevel->notReady)!=0 ){
        assert( pWInfo->untestedTerms );
        continue;
      }
      assert( pTerm->pExpr );
      sqlite3ExprIfFalse(pParse, pTerm->pExpr, addrCont, SQLITE_JUMPIFNULL);
      pTerm->wtFlags |= TERM_CODED;
    }
  }

  return pLevel->notReady;
}<|MERGE_RESOLUTION|>--- conflicted
+++ resolved
@@ -1411,15 +1411,12 @@
       }  
       nConstraint += nBtm;
       testcase( pRangeStart->wtFlags & TERM_VIRTUAL );
-<<<<<<< HEAD
       if( (pRight->flags & EP_Vector)==0 ){
         disableTerm(pLevel, pRangeStart);
       }else{
         startEq = 1;
       }
-=======
       bSeekPastNull = 0;
->>>>>>> 2900a622
     }else if( bSeekPastNull ){
       sqlite3VdbeAddOp2(v, OP_Null, 0, regBase+nEq);
       nConstraint++;
