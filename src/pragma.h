--- conflicted
+++ resolved
@@ -258,11 +258,7 @@
 #if !defined(SQLITE_OMIT_SCHEMA_PRAGMAS)
  {/* zName:     */ "database_list",
   /* ePragTyp:  */ PragTyp_DATABASE_LIST,
-<<<<<<< HEAD
-  /* ePragFlg:  */ PragFlg_NeedSchema|PragFlg_Result0|PragFlg_OneSchema,
-=======
-  /* ePragFlg:  */ PragFlg_Result0,
->>>>>>> f2a777fa
+  /* ePragFlg:  */ PragFlg_Result0,
   /* ColNames:  */ 47, 3,
   /* iArg:      */ 0 },
 #endif
