--- conflicted
+++ resolved
@@ -2099,17 +2099,7 @@
 */
 static int closeUnixFile(sqlite3_file *id){
   unixFile *pFile = (unixFile*)id;
-<<<<<<< HEAD
 #if OSCLOSE_CHECK_CLOSE_IOERR
-  if( pFile->dirfd>=0 ){
-    int err = close(pFile->dirfd);
-    if( err ){
-      pFile->lastErrno = errno;
-      return SQLITE_IOERR_DIR_CLOSE;
-    }else{
-      pFile->dirfd=-1;
-    }
-  }
   if( pFile->h>=0 ){
     int err = close(pFile->h);
     if( err ){
@@ -2120,12 +2110,6 @@
     }
   }
 #else
-  if( pFile->dirfd>=0 ){
-    robust_close(pFile, pFile->dirfd, __LINE__);
-    pFile->dirfd=-1;
-  }
-=======
->>>>>>> 67e10d1f
   if( pFile->h>=0 ){
     robust_close(pFile, pFile->h, __LINE__);
     pFile->h = -1;
@@ -3747,25 +3731,17 @@
     rc = osOpenDirectory(pFile->zPath, &dirfd);
     if( rc==SQLITE_OK && dirfd>=0 ){
       full_fsync(dirfd, 0, 0);
+#if OSCLOSE_CHECK_CLOSE_IOERR
+      if( close(pFile->dirfd) ){
+        pFile->lastErrno = errno;
+        rc = SQLITE_IOERR_DIR_CLOSE;
+      }
+#else
       robust_close(pFile, dirfd, __LINE__);
-    }
-<<<<<<< HEAD
-#endif
-  /* Only need to sync once, so close the  directory when we are done */
-#if OSCLOSE_CHECK_CLOSE_IOERR
-    if( close(pFile->dirfd)==0 ){
-      pFile->dirfd = -1;
-    }else{
-      pFile->lastErrno = errno;
-      rc = SQLITE_IOERR_DIR_CLOSE;
-    }
-#else
-    robust_close(pFile, pFile->dirfd, __LINE__);
-    pFile->dirfd = -1;
-#endif
-=======
+#endif
+    }
     pFile->ctrlFlags &= ~UNIXFILE_DIRSYNC;
->>>>>>> 67e10d1f
+
   }
   return rc;
 }
@@ -5838,8 +5814,6 @@
     if( envforce!=NULL ){
       useProxy = atoi(envforce)>0;
     }else{
-<<<<<<< HEAD
-=======
       struct statfs fsInfo;
       if( statfs(zPath, &fsInfo) == -1 ){
         /* In theory, the close(fd) call is sub-optimal. If the file opened
@@ -5854,7 +5828,6 @@
         rc = SQLITE_IOERR_ACCESS;
         goto open_finished;
       }
->>>>>>> 67e10d1f
       useProxy = !(fsInfo.f_flags&MNT_LOCAL);
     }
     if( useProxy ){
