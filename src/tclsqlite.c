/*
** 2001 September 15
**
** The author disclaims copyright to this source code.  In place of
** a legal notice, here is a blessing:
**
**    May you do good and not evil.
**    May you find forgiveness for yourself and forgive others.
**    May you share freely, never taking more than you give.
**
*************************************************************************
** A TCL Interface to SQLite.  Append this file to sqlite3.c and
** compile the whole thing to build a TCL-enabled version of SQLite.
**
** Compile-time options:
**
**  -DTCLSH         Add a "main()" routine that works as a tclsh.
**
**  -DTCLSH_INIT_PROC=name
**
**                  Invoke name(interp) to initialize the Tcl interpreter.
**                  If name(interp) returns a non-NULL string, then run
**                  that string as a Tcl script to launch the application.
**                  If name(interp) returns NULL, then run the regular
**                  tclsh-emulator code.
*/
#ifdef TCLSH_INIT_PROC
# define TCLSH 1
#endif

/*
** If requested, include the SQLite compiler options file for MSVC.
*/
#if defined(INCLUDE_MSVC_H)
# include "msvc.h"
#endif

#if defined(INCLUDE_SQLITE_TCL_H)
# include "sqlite_tcl.h"
#else
# include "tcl.h"
# ifndef SQLITE_TCLAPI
#  define SQLITE_TCLAPI
# endif
#endif
#include <errno.h>

/*
** Some additional include files are needed if this file is not
** appended to the amalgamation.
*/
#ifndef SQLITE_AMALGAMATION
# include "sqlite3.h"
# include <stdlib.h>
# include <string.h>
# include <assert.h>
  typedef unsigned char u8;
#endif
#include <ctype.h>

/* Used to get the current process ID */
#if !defined(_WIN32)
# include <signal.h>
# include <unistd.h>
# define GETPID getpid
#elif !defined(_WIN32_WCE)
# ifndef SQLITE_AMALGAMATION
#  ifndef WIN32_LEAN_AND_MEAN
#   define WIN32_LEAN_AND_MEAN
#  endif
#  include <windows.h>
# endif
# include <io.h>
# define isatty(h) _isatty(h)
# define GETPID (int)GetCurrentProcessId
#endif

/*
 * Windows needs to know which symbols to export.  Unix does not.
 * BUILD_sqlite should be undefined for Unix.
 */
#ifdef BUILD_sqlite
#undef TCL_STORAGE_CLASS
#define TCL_STORAGE_CLASS DLLEXPORT
#endif /* BUILD_sqlite */

#define NUM_PREPARED_STMTS 10
#define MAX_PREPARED_STMTS 100

/* Forward declaration */
typedef struct SqliteDb SqliteDb;

/*
** New SQL functions can be created as TCL scripts.  Each such function
** is described by an instance of the following structure.
**
** Variable eType may be set to SQLITE_INTEGER, SQLITE_FLOAT, SQLITE_TEXT,
** SQLITE_BLOB or SQLITE_NULL. If it is SQLITE_NULL, then the implementation
** attempts to determine the type of the result based on the Tcl object.
** If it is SQLITE_TEXT or SQLITE_BLOB, then a text (sqlite3_result_text())
** or blob (sqlite3_result_blob()) is returned. If it is SQLITE_INTEGER
** or SQLITE_FLOAT, then an attempt is made to return an integer or float
** value, falling back to float and then text if this is not possible.
*/
typedef struct SqlFunc SqlFunc;
struct SqlFunc {
  Tcl_Interp *interp;   /* The TCL interpret to execute the function */
  Tcl_Obj *pScript;     /* The Tcl_Obj representation of the script */
  SqliteDb *pDb;        /* Database connection that owns this function */
  int useEvalObjv;      /* True if it is safe to use Tcl_EvalObjv */
  int eType;            /* Type of value to return */
  char *zName;          /* Name of this function */
  SqlFunc *pNext;       /* Next function on the list of them all */
};

/*
** New collation sequences function can be created as TCL scripts.  Each such
** function is described by an instance of the following structure.
*/
typedef struct SqlCollate SqlCollate;
struct SqlCollate {
  Tcl_Interp *interp;   /* The TCL interpret to execute the function */
  char *zScript;        /* The script to be run */
  SqlCollate *pNext;    /* Next function on the list of them all */
};

/*
** Prepared statements are cached for faster execution.  Each prepared
** statement is described by an instance of the following structure.
*/
typedef struct SqlPreparedStmt SqlPreparedStmt;
struct SqlPreparedStmt {
  SqlPreparedStmt *pNext;  /* Next in linked list */
  SqlPreparedStmt *pPrev;  /* Previous on the list */
  sqlite3_stmt *pStmt;     /* The prepared statement */
  int nSql;                /* chars in zSql[] */
  const char *zSql;        /* Text of the SQL statement */
  int nParm;               /* Size of apParm array */
  Tcl_Obj **apParm;        /* Array of referenced object pointers */
};

typedef struct IncrblobChannel IncrblobChannel;

/*
** There is one instance of this structure for each SQLite database
** that has been opened by the SQLite TCL interface.
**
** If this module is built with SQLITE_TEST defined (to create the SQLite
** testfixture executable), then it may be configured to use either
** sqlite3_prepare_v2() or sqlite3_prepare() to prepare SQL statements.
** If SqliteDb.bLegacyPrepare is true, sqlite3_prepare() is used.
*/
struct SqliteDb {
  sqlite3 *db;               /* The "real" database structure. MUST BE FIRST */
  Tcl_Interp *interp;        /* The interpreter used for this database */
  char *zBusy;               /* The busy callback routine */
  char *zCommit;             /* The commit hook callback routine */
  char *zTrace;              /* The trace callback routine */
  char *zTraceV2;            /* The trace_v2 callback routine */
  char *zProfile;            /* The profile callback routine */
  char *zProgress;           /* The progress callback routine */
  char *zBindFallback;       /* Callback to invoke on a binding miss */
  char *zAuth;               /* The authorization callback routine */
  int disableAuth;           /* Disable the authorizer if it exists */
  char *zNull;               /* Text to substitute for an SQL NULL value */
  SqlFunc *pFunc;            /* List of SQL functions */
  Tcl_Obj *pUpdateHook;      /* Update hook script (if any) */
  Tcl_Obj *pPreUpdateHook;   /* Pre-update hook script (if any) */
  Tcl_Obj *pRollbackHook;    /* Rollback hook script (if any) */
  Tcl_Obj *pWalHook;         /* WAL hook script (if any) */
  Tcl_Obj *pUnlockNotify;    /* Unlock notify script (if any) */
  SqlCollate *pCollate;      /* List of SQL collation functions */
  int rc;                    /* Return code of most recent sqlite3_exec() */
  Tcl_Obj *pCollateNeeded;   /* Collation needed script */
  SqlPreparedStmt *stmtList; /* List of prepared statements*/
  SqlPreparedStmt *stmtLast; /* Last statement in the list */
  int maxStmt;               /* The next maximum number of stmtList */
  int nStmt;                 /* Number of statements in stmtList */
  IncrblobChannel *pIncrblob;/* Linked list of open incrblob channels */
  int nStep, nSort, nIndex;  /* Statistics for most recent operation */
  int nVMStep;               /* Another statistic for most recent operation */
  int nTransaction;          /* Number of nested [transaction] methods */
  int openFlags;             /* Flags used to open.  (SQLITE_OPEN_URI) */
#ifdef SQLITE_TEST
  int bLegacyPrepare;        /* True to use sqlite3_prepare() */
#endif
};

struct IncrblobChannel {
  sqlite3_blob *pBlob;      /* sqlite3 blob handle */
  SqliteDb *pDb;            /* Associated database connection */
  int iSeek;                /* Current seek offset */
  Tcl_Channel channel;      /* Channel identifier */
  IncrblobChannel *pNext;   /* Linked list of all open incrblob channels */
  IncrblobChannel *pPrev;   /* Linked list of all open incrblob channels */
};

/*
** Compute a string length that is limited to what can be stored in
** lower 30 bits of a 32-bit signed integer.
*/
static int strlen30(const char *z){
  const char *z2 = z;
  while( *z2 ){ z2++; }
  return 0x3fffffff & (int)(z2 - z);
}


#ifndef SQLITE_OMIT_INCRBLOB
/*
** Close all incrblob channels opened using database connection pDb.
** This is called when shutting down the database connection.
*/
static void closeIncrblobChannels(SqliteDb *pDb){
  IncrblobChannel *p;
  IncrblobChannel *pNext;

  for(p=pDb->pIncrblob; p; p=pNext){
    pNext = p->pNext;

    /* Note: Calling unregister here call Tcl_Close on the incrblob channel,
    ** which deletes the IncrblobChannel structure at *p. So do not
    ** call Tcl_Free() here.
    */
    Tcl_UnregisterChannel(pDb->interp, p->channel);
  }
}

/*
** Close an incremental blob channel.
*/
static int SQLITE_TCLAPI incrblobClose(
  ClientData instanceData,
  Tcl_Interp *interp
){
  IncrblobChannel *p = (IncrblobChannel *)instanceData;
  int rc = sqlite3_blob_close(p->pBlob);
  sqlite3 *db = p->pDb->db;

  /* Remove the channel from the SqliteDb.pIncrblob list. */
  if( p->pNext ){
    p->pNext->pPrev = p->pPrev;
  }
  if( p->pPrev ){
    p->pPrev->pNext = p->pNext;
  }
  if( p->pDb->pIncrblob==p ){
    p->pDb->pIncrblob = p->pNext;
  }

  /* Free the IncrblobChannel structure */
  Tcl_Free((char *)p);

  if( rc!=SQLITE_OK ){
    Tcl_SetResult(interp, (char *)sqlite3_errmsg(db), TCL_VOLATILE);
    return TCL_ERROR;
  }
  return TCL_OK;
}

/*
** Read data from an incremental blob channel.
*/
static int SQLITE_TCLAPI incrblobInput(
  ClientData instanceData,
  char *buf,
  int bufSize,
  int *errorCodePtr
){
  IncrblobChannel *p = (IncrblobChannel *)instanceData;
  int nRead = bufSize;         /* Number of bytes to read */
  int nBlob;                   /* Total size of the blob */
  int rc;                      /* sqlite error code */

  nBlob = sqlite3_blob_bytes(p->pBlob);
  if( (p->iSeek+nRead)>nBlob ){
    nRead = nBlob-p->iSeek;
  }
  if( nRead<=0 ){
    return 0;
  }

  rc = sqlite3_blob_read(p->pBlob, (void *)buf, nRead, p->iSeek);
  if( rc!=SQLITE_OK ){
    *errorCodePtr = rc;
    return -1;
  }

  p->iSeek += nRead;
  return nRead;
}

/*
** Write data to an incremental blob channel.
*/
static int SQLITE_TCLAPI incrblobOutput(
  ClientData instanceData,
  CONST char *buf,
  int toWrite,
  int *errorCodePtr
){
  IncrblobChannel *p = (IncrblobChannel *)instanceData;
  int nWrite = toWrite;        /* Number of bytes to write */
  int nBlob;                   /* Total size of the blob */
  int rc;                      /* sqlite error code */

  nBlob = sqlite3_blob_bytes(p->pBlob);
  if( (p->iSeek+nWrite)>nBlob ){
    *errorCodePtr = EINVAL;
    return -1;
  }
  if( nWrite<=0 ){
    return 0;
  }

  rc = sqlite3_blob_write(p->pBlob, (void *)buf, nWrite, p->iSeek);
  if( rc!=SQLITE_OK ){
    *errorCodePtr = EIO;
    return -1;
  }

  p->iSeek += nWrite;
  return nWrite;
}

/*
** Seek an incremental blob channel.
*/
static int SQLITE_TCLAPI incrblobSeek(
  ClientData instanceData,
  long offset,
  int seekMode,
  int *errorCodePtr
){
  IncrblobChannel *p = (IncrblobChannel *)instanceData;

  switch( seekMode ){
    case SEEK_SET:
      p->iSeek = offset;
      break;
    case SEEK_CUR:
      p->iSeek += offset;
      break;
    case SEEK_END:
      p->iSeek = sqlite3_blob_bytes(p->pBlob) + offset;
      break;

    default: assert(!"Bad seekMode");
  }

  return p->iSeek;
}


static void SQLITE_TCLAPI incrblobWatch(
  ClientData instanceData,
  int mode
){
  /* NO-OP */
}
static int SQLITE_TCLAPI incrblobHandle(
  ClientData instanceData,
  int dir,
  ClientData *hPtr
){
  return TCL_ERROR;
}

static Tcl_ChannelType IncrblobChannelType = {
  "incrblob",                        /* typeName                             */
  TCL_CHANNEL_VERSION_2,             /* version                              */
  incrblobClose,                     /* closeProc                            */
  incrblobInput,                     /* inputProc                            */
  incrblobOutput,                    /* outputProc                           */
  incrblobSeek,                      /* seekProc                             */
  0,                                 /* setOptionProc                        */
  0,                                 /* getOptionProc                        */
  incrblobWatch,                     /* watchProc (this is a no-op)          */
  incrblobHandle,                    /* getHandleProc (always returns error) */
  0,                                 /* close2Proc                           */
  0,                                 /* blockModeProc                        */
  0,                                 /* flushProc                            */
  0,                                 /* handlerProc                          */
  0,                                 /* wideSeekProc                         */
};

/*
** Create a new incrblob channel.
*/
static int createIncrblobChannel(
  Tcl_Interp *interp,
  SqliteDb *pDb,
  const char *zDb,
  const char *zTable,
  const char *zColumn,
  sqlite_int64 iRow,
  int isReadonly
){
  IncrblobChannel *p;
  sqlite3 *db = pDb->db;
  sqlite3_blob *pBlob;
  int rc;
  int flags = TCL_READABLE|(isReadonly ? 0 : TCL_WRITABLE);

  /* This variable is used to name the channels: "incrblob_[incr count]" */
  static int count = 0;
  char zChannel[64];

  rc = sqlite3_blob_open(db, zDb, zTable, zColumn, iRow, !isReadonly, &pBlob);
  if( rc!=SQLITE_OK ){
    Tcl_SetResult(interp, (char *)sqlite3_errmsg(pDb->db), TCL_VOLATILE);
    return TCL_ERROR;
  }

  p = (IncrblobChannel *)Tcl_Alloc(sizeof(IncrblobChannel));
  p->iSeek = 0;
  p->pBlob = pBlob;

  sqlite3_snprintf(sizeof(zChannel), zChannel, "incrblob_%d", ++count);
  p->channel = Tcl_CreateChannel(&IncrblobChannelType, zChannel, p, flags);
  Tcl_RegisterChannel(interp, p->channel);

  /* Link the new channel into the SqliteDb.pIncrblob list. */
  p->pNext = pDb->pIncrblob;
  p->pPrev = 0;
  if( p->pNext ){
    p->pNext->pPrev = p;
  }
  pDb->pIncrblob = p;
  p->pDb = pDb;

  Tcl_SetResult(interp, (char *)Tcl_GetChannelName(p->channel), TCL_VOLATILE);
  return TCL_OK;
}
#else  /* else clause for "#ifndef SQLITE_OMIT_INCRBLOB" */
  #define closeIncrblobChannels(pDb)
#endif

/*
** Look at the script prefix in pCmd.  We will be executing this script
** after first appending one or more arguments.  This routine analyzes
** the script to see if it is safe to use Tcl_EvalObjv() on the script
** rather than the more general Tcl_EvalEx().  Tcl_EvalObjv() is much
** faster.
**
** Scripts that are safe to use with Tcl_EvalObjv() consists of a
** command name followed by zero or more arguments with no [...] or $
** or {...} or ; to be seen anywhere.  Most callback scripts consist
** of just a single procedure name and they meet this requirement.
*/
static int safeToUseEvalObjv(Tcl_Interp *interp, Tcl_Obj *pCmd){
  /* We could try to do something with Tcl_Parse().  But we will instead
  ** just do a search for forbidden characters.  If any of the forbidden
  ** characters appear in pCmd, we will report the string as unsafe.
  */
  const char *z;
  int n;
  z = Tcl_GetStringFromObj(pCmd, &n);
  while( n-- > 0 ){
    int c = *(z++);
    if( c=='$' || c=='[' || c==';' ) return 0;
  }
  return 1;
}

/*
** Find an SqlFunc structure with the given name.  Or create a new
** one if an existing one cannot be found.  Return a pointer to the
** structure.
*/
static SqlFunc *findSqlFunc(SqliteDb *pDb, const char *zName){
  SqlFunc *p, *pNew;
  int nName = strlen30(zName);
  pNew = (SqlFunc*)Tcl_Alloc( sizeof(*pNew) + nName + 1 );
  pNew->zName = (char*)&pNew[1];
  memcpy(pNew->zName, zName, nName+1);
  for(p=pDb->pFunc; p; p=p->pNext){
    if( sqlite3_stricmp(p->zName, pNew->zName)==0 ){
      Tcl_Free((char*)pNew);
      return p;
    }
  }
  pNew->interp = pDb->interp;
  pNew->pDb = pDb;
  pNew->pScript = 0;
  pNew->pNext = pDb->pFunc;
  pDb->pFunc = pNew;
  return pNew;
}

/*
** Free a single SqlPreparedStmt object.
*/
static void dbFreeStmt(SqlPreparedStmt *pStmt){
#ifdef SQLITE_TEST
  if( sqlite3_sql(pStmt->pStmt)==0 ){
    Tcl_Free((char *)pStmt->zSql);
  }
#endif
  sqlite3_finalize(pStmt->pStmt);
  Tcl_Free((char *)pStmt);
}

/*
** Finalize and free a list of prepared statements
*/
static void flushStmtCache(SqliteDb *pDb){
  SqlPreparedStmt *pPreStmt;
  SqlPreparedStmt *pNext;

  for(pPreStmt = pDb->stmtList; pPreStmt; pPreStmt=pNext){
    pNext = pPreStmt->pNext;
    dbFreeStmt(pPreStmt);
  }
  pDb->nStmt = 0;
  pDb->stmtLast = 0;
  pDb->stmtList = 0;
}

/*
** TCL calls this procedure when an sqlite3 database command is
** deleted.
*/
static void SQLITE_TCLAPI DbDeleteCmd(void *db){
  SqliteDb *pDb = (SqliteDb*)db;
  flushStmtCache(pDb);
  closeIncrblobChannels(pDb);
  sqlite3_close(pDb->db);
  while( pDb->pFunc ){
    SqlFunc *pFunc = pDb->pFunc;
    pDb->pFunc = pFunc->pNext;
    assert( pFunc->pDb==pDb );
    Tcl_DecrRefCount(pFunc->pScript);
    Tcl_Free((char*)pFunc);
  }
  while( pDb->pCollate ){
    SqlCollate *pCollate = pDb->pCollate;
    pDb->pCollate = pCollate->pNext;
    Tcl_Free((char*)pCollate);
  }
  if( pDb->zBusy ){
    Tcl_Free(pDb->zBusy);
  }
  if( pDb->zTrace ){
    Tcl_Free(pDb->zTrace);
  }
  if( pDb->zTraceV2 ){
    Tcl_Free(pDb->zTraceV2);
  }
  if( pDb->zProfile ){
    Tcl_Free(pDb->zProfile);
  }
  if( pDb->zBindFallback ){
    Tcl_Free(pDb->zBindFallback);
  }
  if( pDb->zAuth ){
    Tcl_Free(pDb->zAuth);
  }
  if( pDb->zNull ){
    Tcl_Free(pDb->zNull);
  }
  if( pDb->pUpdateHook ){
    Tcl_DecrRefCount(pDb->pUpdateHook);
  }
  if( pDb->pPreUpdateHook ){
    Tcl_DecrRefCount(pDb->pPreUpdateHook);
  }
  if( pDb->pRollbackHook ){
    Tcl_DecrRefCount(pDb->pRollbackHook);
  }
  if( pDb->pWalHook ){
    Tcl_DecrRefCount(pDb->pWalHook);
  }
  if( pDb->pCollateNeeded ){
    Tcl_DecrRefCount(pDb->pCollateNeeded);
  }
  Tcl_Free((char*)pDb);
}

/*
** This routine is called when a database file is locked while trying
** to execute SQL.
*/
static int DbBusyHandler(void *cd, int nTries){
  SqliteDb *pDb = (SqliteDb*)cd;
  int rc;
  char zVal[30];

  sqlite3_snprintf(sizeof(zVal), zVal, "%d", nTries);
  rc = Tcl_VarEval(pDb->interp, pDb->zBusy, " ", zVal, (char*)0);
  if( rc!=TCL_OK || atoi(Tcl_GetStringResult(pDb->interp)) ){
    return 0;
  }
  return 1;
}

#ifndef SQLITE_OMIT_PROGRESS_CALLBACK
/*
** This routine is invoked as the 'progress callback' for the database.
*/
static int DbProgressHandler(void *cd){
  SqliteDb *pDb = (SqliteDb*)cd;
  int rc;

  assert( pDb->zProgress );
  rc = Tcl_Eval(pDb->interp, pDb->zProgress);
  if( rc!=TCL_OK || atoi(Tcl_GetStringResult(pDb->interp)) ){
    return 1;
  }
  return 0;
}
#endif

#if !defined(SQLITE_OMIT_TRACE) && !defined(SQLITE_OMIT_FLOATING_POINT) && \
    !defined(SQLITE_OMIT_DEPRECATED)
/*
** This routine is called by the SQLite trace handler whenever a new
** block of SQL is executed.  The TCL script in pDb->zTrace is executed.
*/
static void DbTraceHandler(void *cd, const char *zSql){
  SqliteDb *pDb = (SqliteDb*)cd;
  Tcl_DString str;

  Tcl_DStringInit(&str);
  Tcl_DStringAppend(&str, pDb->zTrace, -1);
  Tcl_DStringAppendElement(&str, zSql);
  Tcl_Eval(pDb->interp, Tcl_DStringValue(&str));
  Tcl_DStringFree(&str);
  Tcl_ResetResult(pDb->interp);
}
#endif

#ifndef SQLITE_OMIT_TRACE
/*
** This routine is called by the SQLite trace_v2 handler whenever a new
** supported event is generated.  Unsupported event types are ignored.
** The TCL script in pDb->zTraceV2 is executed, with the arguments for
** the event appended to it (as list elements).
*/
static int DbTraceV2Handler(
  unsigned type, /* One of the SQLITE_TRACE_* event types. */
  void *cd,      /* The original context data pointer. */
  void *pd,      /* Primary event data, depends on event type. */
  void *xd       /* Extra event data, depends on event type. */
){
  SqliteDb *pDb = (SqliteDb*)cd;
  Tcl_Obj *pCmd;

  switch( type ){
    case SQLITE_TRACE_STMT: {
      sqlite3_stmt *pStmt = (sqlite3_stmt *)pd;
      char *zSql = (char *)xd;

      pCmd = Tcl_NewStringObj(pDb->zTraceV2, -1);
      Tcl_IncrRefCount(pCmd);
      Tcl_ListObjAppendElement(pDb->interp, pCmd,
                               Tcl_NewWideIntObj((Tcl_WideInt)pStmt));
      Tcl_ListObjAppendElement(pDb->interp, pCmd,
                               Tcl_NewStringObj(zSql, -1));
      Tcl_EvalObjEx(pDb->interp, pCmd, TCL_EVAL_DIRECT);
      Tcl_DecrRefCount(pCmd);
      Tcl_ResetResult(pDb->interp);
      break;
    }
    case SQLITE_TRACE_PROFILE: {
      sqlite3_stmt *pStmt = (sqlite3_stmt *)pd;
      sqlite3_int64 ns = *(sqlite3_int64*)xd;

      pCmd = Tcl_NewStringObj(pDb->zTraceV2, -1);
      Tcl_IncrRefCount(pCmd);
      Tcl_ListObjAppendElement(pDb->interp, pCmd,
                               Tcl_NewWideIntObj((Tcl_WideInt)pStmt));
      Tcl_ListObjAppendElement(pDb->interp, pCmd,
                               Tcl_NewWideIntObj((Tcl_WideInt)ns));
      Tcl_EvalObjEx(pDb->interp, pCmd, TCL_EVAL_DIRECT);
      Tcl_DecrRefCount(pCmd);
      Tcl_ResetResult(pDb->interp);
      break;
    }
    case SQLITE_TRACE_ROW: {
      sqlite3_stmt *pStmt = (sqlite3_stmt *)pd;

      pCmd = Tcl_NewStringObj(pDb->zTraceV2, -1);
      Tcl_IncrRefCount(pCmd);
      Tcl_ListObjAppendElement(pDb->interp, pCmd,
                               Tcl_NewWideIntObj((Tcl_WideInt)pStmt));
      Tcl_EvalObjEx(pDb->interp, pCmd, TCL_EVAL_DIRECT);
      Tcl_DecrRefCount(pCmd);
      Tcl_ResetResult(pDb->interp);
      break;
    }
    case SQLITE_TRACE_CLOSE: {
      sqlite3 *db = (sqlite3 *)pd;

      pCmd = Tcl_NewStringObj(pDb->zTraceV2, -1);
      Tcl_IncrRefCount(pCmd);
      Tcl_ListObjAppendElement(pDb->interp, pCmd,
                               Tcl_NewWideIntObj((Tcl_WideInt)db));
      Tcl_EvalObjEx(pDb->interp, pCmd, TCL_EVAL_DIRECT);
      Tcl_DecrRefCount(pCmd);
      Tcl_ResetResult(pDb->interp);
      break;
    }
  }
  return SQLITE_OK;
}
#endif

#if !defined(SQLITE_OMIT_TRACE) && !defined(SQLITE_OMIT_FLOATING_POINT) && \
    !defined(SQLITE_OMIT_DEPRECATED)
/*
** This routine is called by the SQLite profile handler after a statement
** SQL has executed.  The TCL script in pDb->zProfile is evaluated.
*/
static void DbProfileHandler(void *cd, const char *zSql, sqlite_uint64 tm){
  SqliteDb *pDb = (SqliteDb*)cd;
  Tcl_DString str;
  char zTm[100];

  sqlite3_snprintf(sizeof(zTm)-1, zTm, "%lld", tm);
  Tcl_DStringInit(&str);
  Tcl_DStringAppend(&str, pDb->zProfile, -1);
  Tcl_DStringAppendElement(&str, zSql);
  Tcl_DStringAppendElement(&str, zTm);
  Tcl_Eval(pDb->interp, Tcl_DStringValue(&str));
  Tcl_DStringFree(&str);
  Tcl_ResetResult(pDb->interp);
}
#endif

/*
** This routine is called when a transaction is committed.  The
** TCL script in pDb->zCommit is executed.  If it returns non-zero or
** if it throws an exception, the transaction is rolled back instead
** of being committed.
*/
static int DbCommitHandler(void *cd){
  SqliteDb *pDb = (SqliteDb*)cd;
  int rc;

  rc = Tcl_Eval(pDb->interp, pDb->zCommit);
  if( rc!=TCL_OK || atoi(Tcl_GetStringResult(pDb->interp)) ){
    return 1;
  }
  return 0;
}

static void DbRollbackHandler(void *clientData){
  SqliteDb *pDb = (SqliteDb*)clientData;
  assert(pDb->pRollbackHook);
  if( TCL_OK!=Tcl_EvalObjEx(pDb->interp, pDb->pRollbackHook, 0) ){
    Tcl_BackgroundError(pDb->interp);
  }
}

/*
** This procedure handles wal_hook callbacks.
*/
static int DbWalHandler(
  void *clientData,
  sqlite3 *db,
  const char *zDb,
  int nEntry
){
  int ret = SQLITE_OK;
  Tcl_Obj *p;
  SqliteDb *pDb = (SqliteDb*)clientData;
  Tcl_Interp *interp = pDb->interp;
  assert(pDb->pWalHook);

  assert( db==pDb->db );
  p = Tcl_DuplicateObj(pDb->pWalHook);
  Tcl_IncrRefCount(p);
  Tcl_ListObjAppendElement(interp, p, Tcl_NewStringObj(zDb, -1));
  Tcl_ListObjAppendElement(interp, p, Tcl_NewIntObj(nEntry));
  if( TCL_OK!=Tcl_EvalObjEx(interp, p, 0)
   || TCL_OK!=Tcl_GetIntFromObj(interp, Tcl_GetObjResult(interp), &ret)
  ){
    Tcl_BackgroundError(interp);
  }
  Tcl_DecrRefCount(p);

  return ret;
}

#if defined(SQLITE_TEST) && defined(SQLITE_ENABLE_UNLOCK_NOTIFY)
static void setTestUnlockNotifyVars(Tcl_Interp *interp, int iArg, int nArg){
  char zBuf[64];
  sqlite3_snprintf(sizeof(zBuf), zBuf, "%d", iArg);
  Tcl_SetVar(interp, "sqlite_unlock_notify_arg", zBuf, TCL_GLOBAL_ONLY);
  sqlite3_snprintf(sizeof(zBuf), zBuf, "%d", nArg);
  Tcl_SetVar(interp, "sqlite_unlock_notify_argcount", zBuf, TCL_GLOBAL_ONLY);
}
#else
# define setTestUnlockNotifyVars(x,y,z)
#endif

#ifdef SQLITE_ENABLE_UNLOCK_NOTIFY
static void DbUnlockNotify(void **apArg, int nArg){
  int i;
  for(i=0; i<nArg; i++){
    const int flags = (TCL_EVAL_GLOBAL|TCL_EVAL_DIRECT);
    SqliteDb *pDb = (SqliteDb *)apArg[i];
    setTestUnlockNotifyVars(pDb->interp, i, nArg);
    assert( pDb->pUnlockNotify);
    Tcl_EvalObjEx(pDb->interp, pDb->pUnlockNotify, flags);
    Tcl_DecrRefCount(pDb->pUnlockNotify);
    pDb->pUnlockNotify = 0;
  }
}
#endif

#ifdef SQLITE_ENABLE_PREUPDATE_HOOK
/*
** Pre-update hook callback.
*/
static void DbPreUpdateHandler(
  void *p,
  sqlite3 *db,
  int op,
  const char *zDb,
  const char *zTbl,
  sqlite_int64 iKey1,
  sqlite_int64 iKey2
){
  SqliteDb *pDb = (SqliteDb *)p;
  Tcl_Obj *pCmd;
  static const char *azStr[] = {"DELETE", "INSERT", "UPDATE"};

  assert( (SQLITE_DELETE-1)/9 == 0 );
  assert( (SQLITE_INSERT-1)/9 == 1 );
  assert( (SQLITE_UPDATE-1)/9 == 2 );
  assert( pDb->pPreUpdateHook );
  assert( db==pDb->db );
  assert( op==SQLITE_INSERT || op==SQLITE_UPDATE || op==SQLITE_DELETE );

  pCmd = Tcl_DuplicateObj(pDb->pPreUpdateHook);
  Tcl_IncrRefCount(pCmd);
  Tcl_ListObjAppendElement(0, pCmd, Tcl_NewStringObj(azStr[(op-1)/9], -1));
  Tcl_ListObjAppendElement(0, pCmd, Tcl_NewStringObj(zDb, -1));
  Tcl_ListObjAppendElement(0, pCmd, Tcl_NewStringObj(zTbl, -1));
  Tcl_ListObjAppendElement(0, pCmd, Tcl_NewWideIntObj(iKey1));
  Tcl_ListObjAppendElement(0, pCmd, Tcl_NewWideIntObj(iKey2));
  Tcl_EvalObjEx(pDb->interp, pCmd, TCL_EVAL_DIRECT);
  Tcl_DecrRefCount(pCmd);
}
#endif /* SQLITE_ENABLE_PREUPDATE_HOOK */

static void DbUpdateHandler(
  void *p,
  int op,
  const char *zDb,
  const char *zTbl,
  sqlite_int64 rowid
){
  SqliteDb *pDb = (SqliteDb *)p;
  Tcl_Obj *pCmd;
  static const char *azStr[] = {"DELETE", "INSERT", "UPDATE"};

  assert( (SQLITE_DELETE-1)/9 == 0 );
  assert( (SQLITE_INSERT-1)/9 == 1 );
  assert( (SQLITE_UPDATE-1)/9 == 2 );

  assert( pDb->pUpdateHook );
  assert( op==SQLITE_INSERT || op==SQLITE_UPDATE || op==SQLITE_DELETE );

  pCmd = Tcl_DuplicateObj(pDb->pUpdateHook);
  Tcl_IncrRefCount(pCmd);
  Tcl_ListObjAppendElement(0, pCmd, Tcl_NewStringObj(azStr[(op-1)/9], -1));
  Tcl_ListObjAppendElement(0, pCmd, Tcl_NewStringObj(zDb, -1));
  Tcl_ListObjAppendElement(0, pCmd, Tcl_NewStringObj(zTbl, -1));
  Tcl_ListObjAppendElement(0, pCmd, Tcl_NewWideIntObj(rowid));
  Tcl_EvalObjEx(pDb->interp, pCmd, TCL_EVAL_DIRECT);
  Tcl_DecrRefCount(pCmd);
}

static void tclCollateNeeded(
  void *pCtx,
  sqlite3 *db,
  int enc,
  const char *zName
){
  SqliteDb *pDb = (SqliteDb *)pCtx;
  Tcl_Obj *pScript = Tcl_DuplicateObj(pDb->pCollateNeeded);
  Tcl_IncrRefCount(pScript);
  Tcl_ListObjAppendElement(0, pScript, Tcl_NewStringObj(zName, -1));
  Tcl_EvalObjEx(pDb->interp, pScript, 0);
  Tcl_DecrRefCount(pScript);
}

/*
** This routine is called to evaluate an SQL collation function implemented
** using TCL script.
*/
static int tclSqlCollate(
  void *pCtx,
  int nA,
  const void *zA,
  int nB,
  const void *zB
){
  SqlCollate *p = (SqlCollate *)pCtx;
  Tcl_Obj *pCmd;

  pCmd = Tcl_NewStringObj(p->zScript, -1);
  Tcl_IncrRefCount(pCmd);
  Tcl_ListObjAppendElement(p->interp, pCmd, Tcl_NewStringObj(zA, nA));
  Tcl_ListObjAppendElement(p->interp, pCmd, Tcl_NewStringObj(zB, nB));
  Tcl_EvalObjEx(p->interp, pCmd, TCL_EVAL_DIRECT);
  Tcl_DecrRefCount(pCmd);
  return (atoi(Tcl_GetStringResult(p->interp)));
}

/*
** This routine is called to evaluate an SQL function implemented
** using TCL script.
*/
static void tclSqlFunc(sqlite3_context *context, int argc, sqlite3_value**argv){
  SqlFunc *p = sqlite3_user_data(context);
  Tcl_Obj *pCmd;
  int i;
  int rc;

  if( argc==0 ){
    /* If there are no arguments to the function, call Tcl_EvalObjEx on the
    ** script object directly.  This allows the TCL compiler to generate
    ** bytecode for the command on the first invocation and thus make
    ** subsequent invocations much faster. */
    pCmd = p->pScript;
    Tcl_IncrRefCount(pCmd);
    rc = Tcl_EvalObjEx(p->interp, pCmd, 0);
    Tcl_DecrRefCount(pCmd);
  }else{
    /* If there are arguments to the function, make a shallow copy of the
    ** script object, lappend the arguments, then evaluate the copy.
    **
    ** By "shallow" copy, we mean only the outer list Tcl_Obj is duplicated.
    ** The new Tcl_Obj contains pointers to the original list elements.
    ** That way, when Tcl_EvalObjv() is run and shimmers the first element
    ** of the list to tclCmdNameType, that alternate representation will
    ** be preserved and reused on the next invocation.
    */
    Tcl_Obj **aArg;
    int nArg;
    if( Tcl_ListObjGetElements(p->interp, p->pScript, &nArg, &aArg) ){
      sqlite3_result_error(context, Tcl_GetStringResult(p->interp), -1);
      return;
    }
    pCmd = Tcl_NewListObj(nArg, aArg);
    Tcl_IncrRefCount(pCmd);
    for(i=0; i<argc; i++){
      sqlite3_value *pIn = argv[i];
      Tcl_Obj *pVal;

      /* Set pVal to contain the i'th column of this row. */
      switch( sqlite3_value_type(pIn) ){
        case SQLITE_BLOB: {
          int bytes = sqlite3_value_bytes(pIn);
          pVal = Tcl_NewByteArrayObj(sqlite3_value_blob(pIn), bytes);
          break;
        }
        case SQLITE_INTEGER: {
          sqlite_int64 v = sqlite3_value_int64(pIn);
          if( v>=-2147483647 && v<=2147483647 ){
            pVal = Tcl_NewIntObj((int)v);
          }else{
            pVal = Tcl_NewWideIntObj(v);
          }
          break;
        }
        case SQLITE_FLOAT: {
          double r = sqlite3_value_double(pIn);
          pVal = Tcl_NewDoubleObj(r);
          break;
        }
        case SQLITE_NULL: {
          pVal = Tcl_NewStringObj(p->pDb->zNull, -1);
          break;
        }
        default: {
          int bytes = sqlite3_value_bytes(pIn);
          pVal = Tcl_NewStringObj((char *)sqlite3_value_text(pIn), bytes);
          break;
        }
      }
      rc = Tcl_ListObjAppendElement(p->interp, pCmd, pVal);
      if( rc ){
        Tcl_DecrRefCount(pCmd);
        sqlite3_result_error(context, Tcl_GetStringResult(p->interp), -1);
        return;
      }
    }
    if( !p->useEvalObjv ){
      /* Tcl_EvalObjEx() will automatically call Tcl_EvalObjv() if pCmd
      ** is a list without a string representation.  To prevent this from
      ** happening, make sure pCmd has a valid string representation */
      Tcl_GetString(pCmd);
    }
    rc = Tcl_EvalObjEx(p->interp, pCmd, TCL_EVAL_DIRECT);
    Tcl_DecrRefCount(pCmd);
  }

  if( rc && rc!=TCL_RETURN ){
    sqlite3_result_error(context, Tcl_GetStringResult(p->interp), -1);
  }else{
    Tcl_Obj *pVar = Tcl_GetObjResult(p->interp);
    int n;
    u8 *data;
    const char *zType = (pVar->typePtr ? pVar->typePtr->name : "");
    char c = zType[0];
    int eType = p->eType;

    if( eType==SQLITE_NULL ){
      if( c=='b' && strcmp(zType,"bytearray")==0 && pVar->bytes==0 ){
        /* Only return a BLOB type if the Tcl variable is a bytearray and
        ** has no string representation. */
        eType = SQLITE_BLOB;
      }else if( (c=='b' && strcmp(zType,"boolean")==0)
             || (c=='w' && strcmp(zType,"wideInt")==0)
             || (c=='i' && strcmp(zType,"int")==0) 
      ){
        eType = SQLITE_INTEGER;
      }else if( c=='d' && strcmp(zType,"double")==0 ){
        eType = SQLITE_FLOAT;
      }else{
        eType = SQLITE_TEXT;
      }
    }

    switch( eType ){
      case SQLITE_BLOB: {
        data = Tcl_GetByteArrayFromObj(pVar, &n);
        sqlite3_result_blob(context, data, n, SQLITE_TRANSIENT);
        break;
      }
      case SQLITE_INTEGER: {
        Tcl_WideInt v;
        if( TCL_OK==Tcl_GetWideIntFromObj(0, pVar, &v) ){
          sqlite3_result_int64(context, v);
          break;
        }
        /* fall-through */
      }
      case SQLITE_FLOAT: {
        double r;
        if( TCL_OK==Tcl_GetDoubleFromObj(0, pVar, &r) ){
          sqlite3_result_double(context, r);
          break;
        }
        /* fall-through */
      }
      default: {
        data = (unsigned char *)Tcl_GetStringFromObj(pVar, &n);
        sqlite3_result_text(context, (char *)data, n, SQLITE_TRANSIENT);
        break;
      }
    }

  }
}

#ifndef SQLITE_OMIT_AUTHORIZATION
/*
** This is the authentication function.  It appends the authentication
** type code and the two arguments to zCmd[] then invokes the result
** on the interpreter.  The reply is examined to determine if the
** authentication fails or succeeds.
*/
static int auth_callback(
  void *pArg,
  int code,
  const char *zArg1,
  const char *zArg2,
  const char *zArg3,
  const char *zArg4
#ifdef SQLITE_USER_AUTHENTICATION
  ,const char *zArg5
#endif
){
  const char *zCode;
  Tcl_DString str;
  int rc;
  const char *zReply;
  /* EVIDENCE-OF: R-38590-62769 The first parameter to the authorizer
  ** callback is a copy of the third parameter to the
  ** sqlite3_set_authorizer() interface.
  */
  SqliteDb *pDb = (SqliteDb*)pArg;
  if( pDb->disableAuth ) return SQLITE_OK;

  /* EVIDENCE-OF: R-56518-44310 The second parameter to the callback is an
  ** integer action code that specifies the particular action to be
  ** authorized. */
  switch( code ){
    case SQLITE_COPY              : zCode="SQLITE_COPY"; break;
    case SQLITE_CREATE_INDEX      : zCode="SQLITE_CREATE_INDEX"; break;
    case SQLITE_CREATE_TABLE      : zCode="SQLITE_CREATE_TABLE"; break;
    case SQLITE_CREATE_TEMP_INDEX : zCode="SQLITE_CREATE_TEMP_INDEX"; break;
    case SQLITE_CREATE_TEMP_TABLE : zCode="SQLITE_CREATE_TEMP_TABLE"; break;
    case SQLITE_CREATE_TEMP_TRIGGER: zCode="SQLITE_CREATE_TEMP_TRIGGER"; break;
    case SQLITE_CREATE_TEMP_VIEW  : zCode="SQLITE_CREATE_TEMP_VIEW"; break;
    case SQLITE_CREATE_TRIGGER    : zCode="SQLITE_CREATE_TRIGGER"; break;
    case SQLITE_CREATE_VIEW       : zCode="SQLITE_CREATE_VIEW"; break;
    case SQLITE_DELETE            : zCode="SQLITE_DELETE"; break;
    case SQLITE_DROP_INDEX        : zCode="SQLITE_DROP_INDEX"; break;
    case SQLITE_DROP_TABLE        : zCode="SQLITE_DROP_TABLE"; break;
    case SQLITE_DROP_TEMP_INDEX   : zCode="SQLITE_DROP_TEMP_INDEX"; break;
    case SQLITE_DROP_TEMP_TABLE   : zCode="SQLITE_DROP_TEMP_TABLE"; break;
    case SQLITE_DROP_TEMP_TRIGGER : zCode="SQLITE_DROP_TEMP_TRIGGER"; break;
    case SQLITE_DROP_TEMP_VIEW    : zCode="SQLITE_DROP_TEMP_VIEW"; break;
    case SQLITE_DROP_TRIGGER      : zCode="SQLITE_DROP_TRIGGER"; break;
    case SQLITE_DROP_VIEW         : zCode="SQLITE_DROP_VIEW"; break;
    case SQLITE_INSERT            : zCode="SQLITE_INSERT"; break;
    case SQLITE_PRAGMA            : zCode="SQLITE_PRAGMA"; break;
    case SQLITE_READ              : zCode="SQLITE_READ"; break;
    case SQLITE_SELECT            : zCode="SQLITE_SELECT"; break;
    case SQLITE_TRANSACTION       : zCode="SQLITE_TRANSACTION"; break;
    case SQLITE_UPDATE            : zCode="SQLITE_UPDATE"; break;
    case SQLITE_ATTACH            : zCode="SQLITE_ATTACH"; break;
    case SQLITE_DETACH            : zCode="SQLITE_DETACH"; break;
    case SQLITE_ALTER_TABLE       : zCode="SQLITE_ALTER_TABLE"; break;
    case SQLITE_REINDEX           : zCode="SQLITE_REINDEX"; break;
    case SQLITE_ANALYZE           : zCode="SQLITE_ANALYZE"; break;
    case SQLITE_CREATE_VTABLE     : zCode="SQLITE_CREATE_VTABLE"; break;
    case SQLITE_DROP_VTABLE       : zCode="SQLITE_DROP_VTABLE"; break;
    case SQLITE_FUNCTION          : zCode="SQLITE_FUNCTION"; break;
    case SQLITE_SAVEPOINT         : zCode="SQLITE_SAVEPOINT"; break;
    case SQLITE_RECURSIVE         : zCode="SQLITE_RECURSIVE"; break;
    default                       : zCode="????"; break;
  }
  Tcl_DStringInit(&str);
  Tcl_DStringAppend(&str, pDb->zAuth, -1);
  Tcl_DStringAppendElement(&str, zCode);
  Tcl_DStringAppendElement(&str, zArg1 ? zArg1 : "");
  Tcl_DStringAppendElement(&str, zArg2 ? zArg2 : "");
  Tcl_DStringAppendElement(&str, zArg3 ? zArg3 : "");
  Tcl_DStringAppendElement(&str, zArg4 ? zArg4 : "");
#ifdef SQLITE_USER_AUTHENTICATION
  Tcl_DStringAppendElement(&str, zArg5 ? zArg5 : "");
#endif
  rc = Tcl_GlobalEval(pDb->interp, Tcl_DStringValue(&str));
  Tcl_DStringFree(&str);
  zReply = rc==TCL_OK ? Tcl_GetStringResult(pDb->interp) : "SQLITE_DENY";
  if( strcmp(zReply,"SQLITE_OK")==0 ){
    rc = SQLITE_OK;
  }else if( strcmp(zReply,"SQLITE_DENY")==0 ){
    rc = SQLITE_DENY;
  }else if( strcmp(zReply,"SQLITE_IGNORE")==0 ){
    rc = SQLITE_IGNORE;
  }else{
    rc = 999;
  }
  return rc;
}
#endif /* SQLITE_OMIT_AUTHORIZATION */

/*
** This routine reads a line of text from FILE in, stores
** the text in memory obtained from malloc() and returns a pointer
** to the text.  NULL is returned at end of file, or if malloc()
** fails.
**
** The interface is like "readline" but no command-line editing
** is done.
**
** copied from shell.c from '.import' command
*/
static char *local_getline(char *zPrompt, FILE *in){
  char *zLine;
  int nLine;
  int n;

  nLine = 100;
  zLine = malloc( nLine );
  if( zLine==0 ) return 0;
  n = 0;
  while( 1 ){
    if( n+100>nLine ){
      nLine = nLine*2 + 100;
      zLine = realloc(zLine, nLine);
      if( zLine==0 ) return 0;
    }
    if( fgets(&zLine[n], nLine - n, in)==0 ){
      if( n==0 ){
        free(zLine);
        return 0;
      }
      zLine[n] = 0;
      break;
    }
    while( zLine[n] ){ n++; }
    if( n>0 && zLine[n-1]=='\n' ){
      n--;
      zLine[n] = 0;
      break;
    }
  }
  zLine = realloc( zLine, n+1 );
  return zLine;
}


/*
** This function is part of the implementation of the command:
**
**   $db transaction [-deferred|-immediate|-exclusive] SCRIPT
**
** It is invoked after evaluating the script SCRIPT to commit or rollback
** the transaction or savepoint opened by the [transaction] command.
*/
static int SQLITE_TCLAPI DbTransPostCmd(
  ClientData data[],                   /* data[0] is the Sqlite3Db* for $db */
  Tcl_Interp *interp,                  /* Tcl interpreter */
  int result                           /* Result of evaluating SCRIPT */
){
  static const char *const azEnd[] = {
    "RELEASE _tcl_transaction",        /* rc==TCL_ERROR, nTransaction!=0 */
    "COMMIT",                          /* rc!=TCL_ERROR, nTransaction==0 */
    "ROLLBACK TO _tcl_transaction ; RELEASE _tcl_transaction",
    "ROLLBACK"                         /* rc==TCL_ERROR, nTransaction==0 */
  };
  SqliteDb *pDb = (SqliteDb*)data[0];
  int rc = result;
  const char *zEnd;

  pDb->nTransaction--;
  zEnd = azEnd[(rc==TCL_ERROR)*2 + (pDb->nTransaction==0)];

  pDb->disableAuth++;
  if( sqlite3_exec(pDb->db, zEnd, 0, 0, 0) ){
      /* This is a tricky scenario to handle. The most likely cause of an
      ** error is that the exec() above was an attempt to commit the
      ** top-level transaction that returned SQLITE_BUSY. Or, less likely,
      ** that an IO-error has occurred. In either case, throw a Tcl exception
      ** and try to rollback the transaction.
      **
      ** But it could also be that the user executed one or more BEGIN,
      ** COMMIT, SAVEPOINT, RELEASE or ROLLBACK commands that are confusing
      ** this method's logic. Not clear how this would be best handled.
      */
    if( rc!=TCL_ERROR ){
      Tcl_AppendResult(interp, sqlite3_errmsg(pDb->db), (char*)0);
      rc = TCL_ERROR;
    }
    sqlite3_exec(pDb->db, "ROLLBACK", 0, 0, 0);
  }
  pDb->disableAuth--;

  return rc;
}

/*
** Unless SQLITE_TEST is defined, this function is a simple wrapper around
** sqlite3_prepare_v2(). If SQLITE_TEST is defined, then it uses either
** sqlite3_prepare_v2() or legacy interface sqlite3_prepare(), depending
** on whether or not the [db_use_legacy_prepare] command has been used to
** configure the connection.
*/
static int dbPrepare(
  SqliteDb *pDb,                  /* Database object */
  const char *zSql,               /* SQL to compile */
  sqlite3_stmt **ppStmt,          /* OUT: Prepared statement */
  const char **pzOut              /* OUT: Pointer to next SQL statement */
){
  unsigned int prepFlags = 0;
#ifdef SQLITE_TEST
  if( pDb->bLegacyPrepare ){
    return sqlite3_prepare(pDb->db, zSql, -1, ppStmt, pzOut);
  }
#endif
  /* If the statement cache is large, use the SQLITE_PREPARE_PERSISTENT
  ** flags, which uses less lookaside memory.  But if the cache is small,
  ** omit that flag to make full use of lookaside */
  if( pDb->maxStmt>5 ) prepFlags = SQLITE_PREPARE_PERSISTENT;

  return sqlite3_prepare_v3(pDb->db, zSql, -1, prepFlags, ppStmt, pzOut);
}

/*
** Search the cache for a prepared-statement object that implements the
** first SQL statement in the buffer pointed to by parameter zIn. If
** no such prepared-statement can be found, allocate and prepare a new
** one. In either case, bind the current values of the relevant Tcl
** variables to any $var, :var or @var variables in the statement. Before
** returning, set *ppPreStmt to point to the prepared-statement object.
**
** Output parameter *pzOut is set to point to the next SQL statement in
** buffer zIn, or to the '\0' byte at the end of zIn if there is no
** next statement.
**
** If successful, TCL_OK is returned. Otherwise, TCL_ERROR is returned
** and an error message loaded into interpreter pDb->interp.
*/
static int dbPrepareAndBind(
  SqliteDb *pDb,                  /* Database object */
  char const *zIn,                /* SQL to compile */
  char const **pzOut,             /* OUT: Pointer to next SQL statement */
  SqlPreparedStmt **ppPreStmt     /* OUT: Object used to cache statement */
){
  const char *zSql = zIn;         /* Pointer to first SQL statement in zIn */
  sqlite3_stmt *pStmt = 0;        /* Prepared statement object */
  SqlPreparedStmt *pPreStmt;      /* Pointer to cached statement */
  int nSql;                       /* Length of zSql in bytes */
  int nVar = 0;                   /* Number of variables in statement */
  int iParm = 0;                  /* Next free entry in apParm */
  char c;
  int i;
  int needResultReset = 0;        /* Need to invoke Tcl_ResetResult() */
  int rc = SQLITE_OK;             /* Value to return */
  Tcl_Interp *interp = pDb->interp;

  *ppPreStmt = 0;

  /* Trim spaces from the start of zSql and calculate the remaining length. */
  while( (c = zSql[0])==' ' || c=='\t' || c=='\r' || c=='\n' ){ zSql++; }
  nSql = strlen30(zSql);

  for(pPreStmt = pDb->stmtList; pPreStmt; pPreStmt=pPreStmt->pNext){
    int n = pPreStmt->nSql;
    if( nSql>=n
        && memcmp(pPreStmt->zSql, zSql, n)==0
        && (zSql[n]==0 || zSql[n-1]==';')
    ){
      pStmt = pPreStmt->pStmt;
      *pzOut = &zSql[pPreStmt->nSql];

      /* When a prepared statement is found, unlink it from the
      ** cache list.  It will later be added back to the beginning
      ** of the cache list in order to implement LRU replacement.
      */
      if( pPreStmt->pPrev ){
        pPreStmt->pPrev->pNext = pPreStmt->pNext;
      }else{
        pDb->stmtList = pPreStmt->pNext;
      }
      if( pPreStmt->pNext ){
        pPreStmt->pNext->pPrev = pPreStmt->pPrev;
      }else{
        pDb->stmtLast = pPreStmt->pPrev;
      }
      pDb->nStmt--;
      nVar = sqlite3_bind_parameter_count(pStmt);
      break;
    }
  }

  /* If no prepared statement was found. Compile the SQL text. Also allocate
  ** a new SqlPreparedStmt structure.  */
  if( pPreStmt==0 ){
    int nByte;

    if( SQLITE_OK!=dbPrepare(pDb, zSql, &pStmt, pzOut) ){
      Tcl_SetObjResult(interp, Tcl_NewStringObj(sqlite3_errmsg(pDb->db), -1));
      return TCL_ERROR;
    }
    if( pStmt==0 ){
      if( SQLITE_OK!=sqlite3_errcode(pDb->db) ){
        /* A compile-time error in the statement. */
        Tcl_SetObjResult(interp, Tcl_NewStringObj(sqlite3_errmsg(pDb->db), -1));
        return TCL_ERROR;
      }else{
        /* The statement was a no-op.  Continue to the next statement
        ** in the SQL string.
        */
        return TCL_OK;
      }
    }

    assert( pPreStmt==0 );
    nVar = sqlite3_bind_parameter_count(pStmt);
    nByte = sizeof(SqlPreparedStmt) + nVar*sizeof(Tcl_Obj *);
    pPreStmt = (SqlPreparedStmt*)Tcl_Alloc(nByte);
    memset(pPreStmt, 0, nByte);

    pPreStmt->pStmt = pStmt;
    pPreStmt->nSql = (int)(*pzOut - zSql);
    pPreStmt->zSql = sqlite3_sql(pStmt);
    pPreStmt->apParm = (Tcl_Obj **)&pPreStmt[1];
#ifdef SQLITE_TEST
    if( pPreStmt->zSql==0 ){
      char *zCopy = Tcl_Alloc(pPreStmt->nSql + 1);
      memcpy(zCopy, zSql, pPreStmt->nSql);
      zCopy[pPreStmt->nSql] = '\0';
      pPreStmt->zSql = zCopy;
    }
#endif
  }
  assert( pPreStmt );
  assert( strlen30(pPreStmt->zSql)==pPreStmt->nSql );
  assert( 0==memcmp(pPreStmt->zSql, zSql, pPreStmt->nSql) );

  /* Bind values to parameters that begin with $ or : */
  for(i=1; i<=nVar; i++){
    const char *zVar = sqlite3_bind_parameter_name(pStmt, i);
    if( zVar!=0 && (zVar[0]=='$' || zVar[0]==':' || zVar[0]=='@') ){
      Tcl_Obj *pVar = Tcl_GetVar2Ex(interp, &zVar[1], 0, 0);
      if( pVar==0 && pDb->zBindFallback!=0 ){
        Tcl_Obj *pCmd;
        int rx;
        pCmd = Tcl_NewStringObj(pDb->zBindFallback, -1);
        Tcl_IncrRefCount(pCmd);
        Tcl_ListObjAppendElement(interp, pCmd, Tcl_NewStringObj(zVar,-1));
        if( needResultReset ) Tcl_ResetResult(interp);
        needResultReset = 1;
        rx = Tcl_EvalObjEx(interp, pCmd, TCL_EVAL_DIRECT);
        Tcl_DecrRefCount(pCmd);
        if( rx==TCL_OK ){
          pVar = Tcl_GetObjResult(interp);
        }else if( rx==TCL_ERROR ){
          rc = TCL_ERROR;
          break;
        }else{
          pVar = 0;
        }
      }
      if( pVar ){
        int n;
        u8 *data;
        const char *zType = (pVar->typePtr ? pVar->typePtr->name : "");
        c = zType[0];
        if( zVar[0]=='@' ||
           (c=='b' && strcmp(zType,"bytearray")==0 && pVar->bytes==0) ){
          /* Load a BLOB type if the Tcl variable is a bytearray and
          ** it has no string representation or the host
          ** parameter name begins with "@". */
          data = Tcl_GetByteArrayFromObj(pVar, &n);
          sqlite3_bind_blob(pStmt, i, data, n, SQLITE_STATIC);
          Tcl_IncrRefCount(pVar);
          pPreStmt->apParm[iParm++] = pVar;
        }else if( c=='b' && strcmp(zType,"boolean")==0 ){
          Tcl_GetIntFromObj(interp, pVar, &n);
          sqlite3_bind_int(pStmt, i, n);
        }else if( c=='d' && strcmp(zType,"double")==0 ){
          double r;
          Tcl_GetDoubleFromObj(interp, pVar, &r);
          sqlite3_bind_double(pStmt, i, r);
        }else if( (c=='w' && strcmp(zType,"wideInt")==0) ||
              (c=='i' && strcmp(zType,"int")==0) ){
          Tcl_WideInt v;
          Tcl_GetWideIntFromObj(interp, pVar, &v);
          sqlite3_bind_int64(pStmt, i, v);
        }else{
          data = (unsigned char *)Tcl_GetStringFromObj(pVar, &n);
          sqlite3_bind_text(pStmt, i, (char *)data, n, SQLITE_STATIC);
          Tcl_IncrRefCount(pVar);
          pPreStmt->apParm[iParm++] = pVar;
        }
      }else{
        sqlite3_bind_null(pStmt, i);
      }
      if( needResultReset ) Tcl_ResetResult(pDb->interp);
    }
  }
  pPreStmt->nParm = iParm;
  *ppPreStmt = pPreStmt;
  if( needResultReset && rc==TCL_OK ) Tcl_ResetResult(pDb->interp);

  return rc;
}

/*
** Release a statement reference obtained by calling dbPrepareAndBind().
** There should be exactly one call to this function for each call to
** dbPrepareAndBind().
**
** If the discard parameter is non-zero, then the statement is deleted
** immediately. Otherwise it is added to the LRU list and may be returned
** by a subsequent call to dbPrepareAndBind().
*/
static void dbReleaseStmt(
  SqliteDb *pDb,                  /* Database handle */
  SqlPreparedStmt *pPreStmt,      /* Prepared statement handle to release */
  int discard                     /* True to delete (not cache) the pPreStmt */
){
  int i;

  /* Free the bound string and blob parameters */
  for(i=0; i<pPreStmt->nParm; i++){
    Tcl_DecrRefCount(pPreStmt->apParm[i]);
  }
  pPreStmt->nParm = 0;

  if( pDb->maxStmt<=0 || discard ){
    /* If the cache is turned off, deallocated the statement */
    dbFreeStmt(pPreStmt);
  }else{
    /* Add the prepared statement to the beginning of the cache list. */
    pPreStmt->pNext = pDb->stmtList;
    pPreStmt->pPrev = 0;
    if( pDb->stmtList ){
     pDb->stmtList->pPrev = pPreStmt;
    }
    pDb->stmtList = pPreStmt;
    if( pDb->stmtLast==0 ){
      assert( pDb->nStmt==0 );
      pDb->stmtLast = pPreStmt;
    }else{
      assert( pDb->nStmt>0 );
    }
    pDb->nStmt++;

    /* If we have too many statement in cache, remove the surplus from
    ** the end of the cache list.  */
    while( pDb->nStmt>pDb->maxStmt ){
      SqlPreparedStmt *pLast = pDb->stmtLast;
      pDb->stmtLast = pLast->pPrev;
      pDb->stmtLast->pNext = 0;
      pDb->nStmt--;
      dbFreeStmt(pLast);
    }
  }
}

/*
** Structure used with dbEvalXXX() functions:
**
**   dbEvalInit()
**   dbEvalStep()
**   dbEvalFinalize()
**   dbEvalRowInfo()
**   dbEvalColumnValue()
*/
typedef struct DbEvalContext DbEvalContext;
struct DbEvalContext {
  SqliteDb *pDb;                  /* Database handle */
  Tcl_Obj *pSql;                  /* Object holding string zSql */
  const char *zSql;               /* Remaining SQL to execute */
  SqlPreparedStmt *pPreStmt;      /* Current statement */
  int nCol;                       /* Number of columns returned by pStmt */
  int evalFlags;                  /* Flags used */
  Tcl_Obj *pArray;                /* Name of array variable */
  Tcl_Obj **apColName;            /* Array of column names */
};

#define SQLITE_EVAL_WITHOUTNULLS  0x00001  /* Unset array(*) for NULL */

/*
** Release any cache of column names currently held as part of
** the DbEvalContext structure passed as the first argument.
*/
static void dbReleaseColumnNames(DbEvalContext *p){
  if( p->apColName ){
    int i;
    for(i=0; i<p->nCol; i++){
      Tcl_DecrRefCount(p->apColName[i]);
    }
    Tcl_Free((char *)p->apColName);
    p->apColName = 0;
  }
  p->nCol = 0;
}

/*
** Initialize a DbEvalContext structure.
**
** If pArray is not NULL, then it contains the name of a Tcl array
** variable. The "*" member of this array is set to a list containing
** the names of the columns returned by the statement as part of each
** call to dbEvalStep(), in order from left to right. e.g. if the names
** of the returned columns are a, b and c, it does the equivalent of the
** tcl command:
**
**     set ${pArray}(*) {a b c}
*/
static void dbEvalInit(
  DbEvalContext *p,               /* Pointer to structure to initialize */
  SqliteDb *pDb,                  /* Database handle */
  Tcl_Obj *pSql,                  /* Object containing SQL script */
  Tcl_Obj *pArray,                /* Name of Tcl array to set (*) element of */
  int evalFlags                   /* Flags controlling evaluation */
){
  memset(p, 0, sizeof(DbEvalContext));
  p->pDb = pDb;
  p->zSql = Tcl_GetString(pSql);
  p->pSql = pSql;
  Tcl_IncrRefCount(pSql);
  if( pArray ){
    p->pArray = pArray;
    Tcl_IncrRefCount(pArray);
  }
  p->evalFlags = evalFlags;
}

/*
** Obtain information about the row that the DbEvalContext passed as the
** first argument currently points to.
*/
static void dbEvalRowInfo(
  DbEvalContext *p,               /* Evaluation context */
  int *pnCol,                     /* OUT: Number of column names */
  Tcl_Obj ***papColName           /* OUT: Array of column names */
){
  /* Compute column names */
  if( 0==p->apColName ){
    sqlite3_stmt *pStmt = p->pPreStmt->pStmt;
    int i;                        /* Iterator variable */
    int nCol;                     /* Number of columns returned by pStmt */
    Tcl_Obj **apColName = 0;      /* Array of column names */

    p->nCol = nCol = sqlite3_column_count(pStmt);
    if( nCol>0 && (papColName || p->pArray) ){
      apColName = (Tcl_Obj**)Tcl_Alloc( sizeof(Tcl_Obj*)*nCol );
      for(i=0; i<nCol; i++){
        apColName[i] = Tcl_NewStringObj(sqlite3_column_name(pStmt,i), -1);
        Tcl_IncrRefCount(apColName[i]);
      }
      p->apColName = apColName;
    }

    /* If results are being stored in an array variable, then create
    ** the array(*) entry for that array
    */
    if( p->pArray ){
      Tcl_Interp *interp = p->pDb->interp;
      Tcl_Obj *pColList = Tcl_NewObj();
      Tcl_Obj *pStar = Tcl_NewStringObj("*", -1);

      for(i=0; i<nCol; i++){
        Tcl_ListObjAppendElement(interp, pColList, apColName[i]);
      }
      Tcl_IncrRefCount(pStar);
      Tcl_ObjSetVar2(interp, p->pArray, pStar, pColList, 0);
      Tcl_DecrRefCount(pStar);
    }
  }

  if( papColName ){
    *papColName = p->apColName;
  }
  if( pnCol ){
    *pnCol = p->nCol;
  }
}

/*
** Return one of TCL_OK, TCL_BREAK or TCL_ERROR. If TCL_ERROR is
** returned, then an error message is stored in the interpreter before
** returning.
**
** A return value of TCL_OK means there is a row of data available. The
** data may be accessed using dbEvalRowInfo() and dbEvalColumnValue(). This
** is analogous to a return of SQLITE_ROW from sqlite3_step(). If TCL_BREAK
** is returned, then the SQL script has finished executing and there are
** no further rows available. This is similar to SQLITE_DONE.
*/
static int dbEvalStep(DbEvalContext *p){
  const char *zPrevSql = 0;       /* Previous value of p->zSql */

  while( p->zSql[0] || p->pPreStmt ){
    int rc;
    if( p->pPreStmt==0 ){
      zPrevSql = (p->zSql==zPrevSql ? 0 : p->zSql);
      rc = dbPrepareAndBind(p->pDb, p->zSql, &p->zSql, &p->pPreStmt);
      if( rc!=TCL_OK ) return rc;
    }else{
      int rcs;
      SqliteDb *pDb = p->pDb;
      SqlPreparedStmt *pPreStmt = p->pPreStmt;
      sqlite3_stmt *pStmt = pPreStmt->pStmt;

      rcs = sqlite3_step(pStmt);
      if( rcs==SQLITE_ROW ){
        return TCL_OK;
      }
      if( p->pArray ){
        dbEvalRowInfo(p, 0, 0);
      }
      rcs = sqlite3_reset(pStmt);

      pDb->nStep = sqlite3_stmt_status(pStmt,SQLITE_STMTSTATUS_FULLSCAN_STEP,1);
      pDb->nSort = sqlite3_stmt_status(pStmt,SQLITE_STMTSTATUS_SORT,1);
      pDb->nIndex = sqlite3_stmt_status(pStmt,SQLITE_STMTSTATUS_AUTOINDEX,1);
      pDb->nVMStep = sqlite3_stmt_status(pStmt,SQLITE_STMTSTATUS_VM_STEP,1);
      dbReleaseColumnNames(p);
      p->pPreStmt = 0;

      if( rcs!=SQLITE_OK ){
        /* If a run-time error occurs, report the error and stop reading
        ** the SQL.  */
        dbReleaseStmt(pDb, pPreStmt, 1);
#if SQLITE_TEST
        if( p->pDb->bLegacyPrepare && rcs==SQLITE_SCHEMA && zPrevSql ){
          /* If the runtime error was an SQLITE_SCHEMA, and the database
          ** handle is configured to use the legacy sqlite3_prepare()
          ** interface, retry prepare()/step() on the same SQL statement.
          ** This only happens once. If there is a second SQLITE_SCHEMA
          ** error, the error will be returned to the caller. */
          p->zSql = zPrevSql;
          continue;
        }
#endif
        Tcl_SetObjResult(pDb->interp,
                         Tcl_NewStringObj(sqlite3_errmsg(pDb->db), -1));
        return TCL_ERROR;
      }else{
        dbReleaseStmt(pDb, pPreStmt, 0);
      }
    }
  }

  /* Finished */
  return TCL_BREAK;
}

/*
** Free all resources currently held by the DbEvalContext structure passed
** as the first argument. There should be exactly one call to this function
** for each call to dbEvalInit().
*/
static void dbEvalFinalize(DbEvalContext *p){
  if( p->pPreStmt ){
    sqlite3_reset(p->pPreStmt->pStmt);
    dbReleaseStmt(p->pDb, p->pPreStmt, 0);
    p->pPreStmt = 0;
  }
  if( p->pArray ){
    Tcl_DecrRefCount(p->pArray);
    p->pArray = 0;
  }
  Tcl_DecrRefCount(p->pSql);
  dbReleaseColumnNames(p);
}

/*
** Return a pointer to a Tcl_Obj structure with ref-count 0 that contains
** the value for the iCol'th column of the row currently pointed to by
** the DbEvalContext structure passed as the first argument.
*/
static Tcl_Obj *dbEvalColumnValue(DbEvalContext *p, int iCol){
  sqlite3_stmt *pStmt = p->pPreStmt->pStmt;
  switch( sqlite3_column_type(pStmt, iCol) ){
    case SQLITE_BLOB: {
      int bytes = sqlite3_column_bytes(pStmt, iCol);
      const char *zBlob = sqlite3_column_blob(pStmt, iCol);
      if( !zBlob ) bytes = 0;
      return Tcl_NewByteArrayObj((u8*)zBlob, bytes);
    }
    case SQLITE_INTEGER: {
      sqlite_int64 v = sqlite3_column_int64(pStmt, iCol);
      if( v>=-2147483647 && v<=2147483647 ){
        return Tcl_NewIntObj((int)v);
      }else{
        return Tcl_NewWideIntObj(v);
      }
    }
    case SQLITE_FLOAT: {
      return Tcl_NewDoubleObj(sqlite3_column_double(pStmt, iCol));
    }
    case SQLITE_NULL: {
      return Tcl_NewStringObj(p->pDb->zNull, -1);
    }
  }

  return Tcl_NewStringObj((char*)sqlite3_column_text(pStmt, iCol), -1);
}

/*
** If using Tcl version 8.6 or greater, use the NR functions to avoid
** recursive evalution of scripts by the [db eval] and [db trans]
** commands. Even if the headers used while compiling the extension
** are 8.6 or newer, the code still tests the Tcl version at runtime.
** This allows stubs-enabled builds to be used with older Tcl libraries.
*/
#if TCL_MAJOR_VERSION>8 || (TCL_MAJOR_VERSION==8 && TCL_MINOR_VERSION>=6)
# define SQLITE_TCL_NRE 1
static int DbUseNre(void){
  int major, minor;
  Tcl_GetVersion(&major, &minor, 0, 0);
  return( (major==8 && minor>=6) || major>8 );
}
#else
/*
** Compiling using headers earlier than 8.6. In this case NR cannot be
** used, so DbUseNre() to always return zero. Add #defines for the other
** Tcl_NRxxx() functions to prevent them from causing compilation errors,
** even though the only invocations of them are within conditional blocks
** of the form:
**
**   if( DbUseNre() ) { ... }
*/
# define SQLITE_TCL_NRE 0
# define DbUseNre() 0
# define Tcl_NRAddCallback(a,b,c,d,e,f) (void)0
# define Tcl_NREvalObj(a,b,c) 0
# define Tcl_NRCreateCommand(a,b,c,d,e,f) (void)0
#endif

/*
** This function is part of the implementation of the command:
**
**   $db eval SQL ?ARRAYNAME? SCRIPT
*/
static int SQLITE_TCLAPI DbEvalNextCmd(
  ClientData data[],                   /* data[0] is the (DbEvalContext*) */
  Tcl_Interp *interp,                  /* Tcl interpreter */
  int result                           /* Result so far */
){
  int rc = result;                     /* Return code */

  /* The first element of the data[] array is a pointer to a DbEvalContext
  ** structure allocated using Tcl_Alloc(). The second element of data[]
  ** is a pointer to a Tcl_Obj containing the script to run for each row
  ** returned by the queries encapsulated in data[0]. */
  DbEvalContext *p = (DbEvalContext *)data[0];
  Tcl_Obj *pScript = (Tcl_Obj *)data[1];
  Tcl_Obj *pArray = p->pArray;

  while( (rc==TCL_OK || rc==TCL_CONTINUE) && TCL_OK==(rc = dbEvalStep(p)) ){
    int i;
    int nCol;
    Tcl_Obj **apColName;
    dbEvalRowInfo(p, &nCol, &apColName);
    for(i=0; i<nCol; i++){
      if( pArray==0 ){
        Tcl_ObjSetVar2(interp, apColName[i], 0, dbEvalColumnValue(p,i), 0);
      }else if( (p->evalFlags & SQLITE_EVAL_WITHOUTNULLS)!=0
             && sqlite3_column_type(p->pPreStmt->pStmt, i)==SQLITE_NULL 
      ){
        Tcl_UnsetVar2(interp, Tcl_GetString(pArray), 
                      Tcl_GetString(apColName[i]), 0);
      }else{
        Tcl_ObjSetVar2(interp, pArray, apColName[i], dbEvalColumnValue(p,i), 0);
      }
    }

    /* The required interpreter variables are now populated with the data
    ** from the current row. If using NRE, schedule callbacks to evaluate
    ** script pScript, then to invoke this function again to fetch the next
    ** row (or clean up if there is no next row or the script throws an
    ** exception). After scheduling the callbacks, return control to the
    ** caller.
    **
    ** If not using NRE, evaluate pScript directly and continue with the
    ** next iteration of this while(...) loop.  */
    if( DbUseNre() ){
      Tcl_NRAddCallback(interp, DbEvalNextCmd, (void*)p, (void*)pScript, 0, 0);
      return Tcl_NREvalObj(interp, pScript, 0);
    }else{
      rc = Tcl_EvalObjEx(interp, pScript, 0);
    }
  }

  Tcl_DecrRefCount(pScript);
  dbEvalFinalize(p);
  Tcl_Free((char *)p);

  if( rc==TCL_OK || rc==TCL_BREAK ){
    Tcl_ResetResult(interp);
    rc = TCL_OK;
  }
  return rc;
}

/*
** This function is used by the implementations of the following database
** handle sub-commands:
**
**   $db update_hook ?SCRIPT?
**   $db wal_hook ?SCRIPT?
**   $db commit_hook ?SCRIPT?
**   $db preupdate hook ?SCRIPT?
*/
static void DbHookCmd(
  Tcl_Interp *interp,             /* Tcl interpreter */
  SqliteDb *pDb,                  /* Database handle */
  Tcl_Obj *pArg,                  /* SCRIPT argument (or NULL) */
  Tcl_Obj **ppHook                /* Pointer to member of SqliteDb */
){
  sqlite3 *db = pDb->db;

  if( *ppHook ){
    Tcl_SetObjResult(interp, *ppHook);
    if( pArg ){
      Tcl_DecrRefCount(*ppHook);
      *ppHook = 0;
    }
  }
  if( pArg ){
    assert( !(*ppHook) );
    if( Tcl_GetCharLength(pArg)>0 ){
      *ppHook = pArg;
      Tcl_IncrRefCount(*ppHook);
    }
  }

#ifdef SQLITE_ENABLE_PREUPDATE_HOOK
  sqlite3_preupdate_hook(db, (pDb->pPreUpdateHook?DbPreUpdateHandler:0), pDb);
#endif
  sqlite3_update_hook(db, (pDb->pUpdateHook?DbUpdateHandler:0), pDb);
  sqlite3_rollback_hook(db, (pDb->pRollbackHook?DbRollbackHandler:0), pDb);
  sqlite3_wal_hook(db, (pDb->pWalHook?DbWalHandler:0), pDb);
}

/*
** The "sqlite" command below creates a new Tcl command for each
** connection it opens to an SQLite database.  This routine is invoked
** whenever one of those connection-specific commands is executed
** in Tcl.  For example, if you run Tcl code like this:
**
**       sqlite3 db1  "my_database"
**       db1 close
**
** The first command opens a connection to the "my_database" database
** and calls that connection "db1".  The second command causes this
** subroutine to be invoked.
*/
static int SQLITE_TCLAPI DbObjCmd(
  void *cd,
  Tcl_Interp *interp,
  int objc,
  Tcl_Obj *const*objv
){
  SqliteDb *pDb = (SqliteDb*)cd;
  int choice;
  int rc = TCL_OK;
  static const char *DB_strs[] = {
    "authorizer",             "backup",                "bind_fallback",
    "busy",                   "cache",                 "changes",
    "close",                  "collate",               "collation_needed",
    "commit_hook",            "complete",              "config",
    "copy",                   "deserialize",           "enable_load_extension",
    "errorcode",              "eval",                  "exists",
    "function",               "incrblob",              "interrupt",
    "last_insert_rowid",      "nullvalue",             "onecolumn",
    "preupdate",              "profile",               "progress",
    "rekey",                  "restore",               "rollback_hook",
    "serialize",              "status",                "timeout",
    "total_changes",          "trace",                 "trace_v2",
    "transaction",            "unlock_notify",         "update_hook",
    "version",                "wal_hook",              0
  };
  enum DB_enum {
    DB_AUTHORIZER,            DB_BACKUP,               DB_BIND_FALLBACK,
    DB_BUSY,                  DB_CACHE,                DB_CHANGES,
    DB_CLOSE,                 DB_COLLATE,              DB_COLLATION_NEEDED,
    DB_COMMIT_HOOK,           DB_COMPLETE,             DB_CONFIG,
    DB_COPY,                  DB_DESERIALIZE,          DB_ENABLE_LOAD_EXTENSION,
    DB_ERRORCODE,             DB_EVAL,                 DB_EXISTS,
    DB_FUNCTION,              DB_INCRBLOB,             DB_INTERRUPT,
    DB_LAST_INSERT_ROWID,     DB_NULLVALUE,            DB_ONECOLUMN,
    DB_PREUPDATE,             DB_PROFILE,              DB_PROGRESS,
    DB_REKEY,                 DB_RESTORE,              DB_ROLLBACK_HOOK,
    DB_SERIALIZE,             DB_STATUS,               DB_TIMEOUT,
    DB_TOTAL_CHANGES,         DB_TRACE,                DB_TRACE_V2,
    DB_TRANSACTION,           DB_UNLOCK_NOTIFY,        DB_UPDATE_HOOK,
    DB_VERSION,               DB_WAL_HOOK             
  };
  /* don't leave trailing commas on DB_enum, it confuses the AIX xlc compiler */

  if( objc<2 ){
    Tcl_WrongNumArgs(interp, 1, objv, "SUBCOMMAND ...");
    return TCL_ERROR;
  }
  if( Tcl_GetIndexFromObj(interp, objv[1], DB_strs, "option", 0, &choice) ){
    return TCL_ERROR;
  }

  switch( (enum DB_enum)choice ){

  /*    $db authorizer ?CALLBACK?
  **
  ** Invoke the given callback to authorize each SQL operation as it is
  ** compiled.  5 arguments are appended to the callback before it is
  ** invoked:
  **
  **   (1) The authorization type (ex: SQLITE_CREATE_TABLE, SQLITE_INSERT, ...)
  **   (2) First descriptive name (depends on authorization type)
  **   (3) Second descriptive name
  **   (4) Name of the database (ex: "main", "temp")
  **   (5) Name of trigger that is doing the access
  **
  ** The callback should return on of the following strings: SQLITE_OK,
  ** SQLITE_IGNORE, or SQLITE_DENY.  Any other return value is an error.
  **
  ** If this method is invoked with no arguments, the current authorization
  ** callback string is returned.
  */
  case DB_AUTHORIZER: {
#ifdef SQLITE_OMIT_AUTHORIZATION
    Tcl_AppendResult(interp, "authorization not available in this build",
                     (char*)0);
    return TCL_ERROR;
#else
    if( objc>3 ){
      Tcl_WrongNumArgs(interp, 2, objv, "?CALLBACK?");
      return TCL_ERROR;
    }else if( objc==2 ){
      if( pDb->zAuth ){
        Tcl_AppendResult(interp, pDb->zAuth, (char*)0);
      }
    }else{
      char *zAuth;
      int len;
      if( pDb->zAuth ){
        Tcl_Free(pDb->zAuth);
      }
      zAuth = Tcl_GetStringFromObj(objv[2], &len);
      if( zAuth && len>0 ){
        pDb->zAuth = Tcl_Alloc( len + 1 );
        memcpy(pDb->zAuth, zAuth, len+1);
      }else{
        pDb->zAuth = 0;
      }
      if( pDb->zAuth ){
        typedef int (*sqlite3_auth_cb)(
           void*,int,const char*,const char*,
           const char*,const char*);
        pDb->interp = interp;
        sqlite3_set_authorizer(pDb->db,(sqlite3_auth_cb)auth_callback,pDb);
      }else{
        sqlite3_set_authorizer(pDb->db, 0, 0);
      }
    }
#endif
    break;
  }

  /*    $db backup ?DATABASE? FILENAME
  **
  ** Open or create a database file named FILENAME.  Transfer the
  ** content of local database DATABASE (default: "main") into the
  ** FILENAME database.
  */
  case DB_BACKUP: {
    const char *zDestFile;
    const char *zSrcDb;
    sqlite3 *pDest;
    sqlite3_backup *pBackup;

    if( objc==3 ){
      zSrcDb = "main";
      zDestFile = Tcl_GetString(objv[2]);
    }else if( objc==4 ){
      zSrcDb = Tcl_GetString(objv[2]);
      zDestFile = Tcl_GetString(objv[3]);
    }else{
      Tcl_WrongNumArgs(interp, 2, objv, "?DATABASE? FILENAME");
      return TCL_ERROR;
    }
    rc = sqlite3_open_v2(zDestFile, &pDest,
               SQLITE_OPEN_READWRITE | SQLITE_OPEN_CREATE| pDb->openFlags, 0);
    if( rc!=SQLITE_OK ){
      Tcl_AppendResult(interp, "cannot open target database: ",
           sqlite3_errmsg(pDest), (char*)0);
      sqlite3_close(pDest);
      return TCL_ERROR;
    }
    pBackup = sqlite3_backup_init(pDest, "main", pDb->db, zSrcDb);
    if( pBackup==0 ){
      Tcl_AppendResult(interp, "backup failed: ",
           sqlite3_errmsg(pDest), (char*)0);
      sqlite3_close(pDest);
      return TCL_ERROR;
    }
    while(  (rc = sqlite3_backup_step(pBackup,100))==SQLITE_OK ){}
    sqlite3_backup_finish(pBackup);
    if( rc==SQLITE_DONE ){
      rc = TCL_OK;
    }else{
      Tcl_AppendResult(interp, "backup failed: ",
           sqlite3_errmsg(pDest), (char*)0);
      rc = TCL_ERROR;
    }
    sqlite3_close(pDest);
    break;
  }

  /*    $db bind_fallback ?CALLBACK?
  **
  ** When resolving bind parameters in an SQL statement, if the parameter
  ** cannot be associated with a TCL variable then invoke CALLBACK with a
  ** single argument that is the name of the parameter and use the return
  ** value of the CALLBACK as the binding.  If CALLBACK returns something
  ** other than TCL_OK or TCL_ERROR then bind a NULL.
  **
  ** If CALLBACK is an empty string, then revert to the default behavior 
  ** which is to set the binding to NULL.
  **
  ** If CALLBACK returns an error, that causes the statement execution to
  ** abort.  Hence, to configure a connection so that it throws an error
  ** on an attempt to bind an unknown variable, do something like this:
  **
  **     proc bind_error {name} {error "no such variable: $name"}
  **     db bind_fallback bind_error
  */
  case DB_BIND_FALLBACK: {
    if( objc>3 ){
      Tcl_WrongNumArgs(interp, 2, objv, "?CALLBACK?");
      return TCL_ERROR;
    }else if( objc==2 ){
      if( pDb->zBindFallback ){
        Tcl_AppendResult(interp, pDb->zBindFallback, (char*)0);
      }
    }else{
      char *zCallback;
      int len;
      if( pDb->zBindFallback ){
        Tcl_Free(pDb->zBindFallback);
      }
      zCallback = Tcl_GetStringFromObj(objv[2], &len);
      if( zCallback && len>0 ){
        pDb->zBindFallback = Tcl_Alloc( len + 1 );
        memcpy(pDb->zBindFallback, zCallback, len+1);
      }else{
        pDb->zBindFallback = 0;
      }
    }
    break;
  }

  /*    $db busy ?CALLBACK?
  **
  ** Invoke the given callback if an SQL statement attempts to open
  ** a locked database file.
  */
  case DB_BUSY: {
    if( objc>3 ){
      Tcl_WrongNumArgs(interp, 2, objv, "CALLBACK");
      return TCL_ERROR;
    }else if( objc==2 ){
      if( pDb->zBusy ){
        Tcl_AppendResult(interp, pDb->zBusy, (char*)0);
      }
    }else{
      char *zBusy;
      int len;
      if( pDb->zBusy ){
        Tcl_Free(pDb->zBusy);
      }
      zBusy = Tcl_GetStringFromObj(objv[2], &len);
      if( zBusy && len>0 ){
        pDb->zBusy = Tcl_Alloc( len + 1 );
        memcpy(pDb->zBusy, zBusy, len+1);
      }else{
        pDb->zBusy = 0;
      }
      if( pDb->zBusy ){
        pDb->interp = interp;
        sqlite3_busy_handler(pDb->db, DbBusyHandler, pDb);
      }else{
        sqlite3_busy_handler(pDb->db, 0, 0);
      }
    }
    break;
  }

  /*     $db cache flush
  **     $db cache size n
  **
  ** Flush the prepared statement cache, or set the maximum number of
  ** cached statements.
  */
  case DB_CACHE: {
    char *subCmd;
    int n;

    if( objc<=2 ){
      Tcl_WrongNumArgs(interp, 1, objv, "cache option ?arg?");
      return TCL_ERROR;
    }
    subCmd = Tcl_GetStringFromObj( objv[2], 0 );
    if( *subCmd=='f' && strcmp(subCmd,"flush")==0 ){
      if( objc!=3 ){
        Tcl_WrongNumArgs(interp, 2, objv, "flush");
        return TCL_ERROR;
      }else{
        flushStmtCache( pDb );
      }
    }else if( *subCmd=='s' && strcmp(subCmd,"size")==0 ){
      if( objc!=4 ){
        Tcl_WrongNumArgs(interp, 2, objv, "size n");
        return TCL_ERROR;
      }else{
        if( TCL_ERROR==Tcl_GetIntFromObj(interp, objv[3], &n) ){
          Tcl_AppendResult( interp, "cannot convert \"",
               Tcl_GetStringFromObj(objv[3],0), "\" to integer", (char*)0);
          return TCL_ERROR;
        }else{
          if( n<0 ){
            flushStmtCache( pDb );
            n = 0;
          }else if( n>MAX_PREPARED_STMTS ){
            n = MAX_PREPARED_STMTS;
          }
          pDb->maxStmt = n;
        }
      }
    }else{
      Tcl_AppendResult( interp, "bad option \"",
          Tcl_GetStringFromObj(objv[2],0), "\": must be flush or size",
          (char*)0);
      return TCL_ERROR;
    }
    break;
  }

  /*     $db changes
  **
  ** Return the number of rows that were modified, inserted, or deleted by
  ** the most recent INSERT, UPDATE or DELETE statement, not including
  ** any changes made by trigger programs.
  */
  case DB_CHANGES: {
    Tcl_Obj *pResult;
    if( objc!=2 ){
      Tcl_WrongNumArgs(interp, 2, objv, "");
      return TCL_ERROR;
    }
    pResult = Tcl_GetObjResult(interp);
    Tcl_SetIntObj(pResult, sqlite3_changes(pDb->db));
    break;
  }

  /*    $db close
  **
  ** Shutdown the database
  */
  case DB_CLOSE: {
    Tcl_DeleteCommand(interp, Tcl_GetStringFromObj(objv[0], 0));
    break;
  }

  /*
  **     $db collate NAME SCRIPT
  **
  ** Create a new SQL collation function called NAME.  Whenever
  ** that function is called, invoke SCRIPT to evaluate the function.
  */
  case DB_COLLATE: {
    SqlCollate *pCollate;
    char *zName;
    char *zScript;
    int nScript;
    if( objc!=4 ){
      Tcl_WrongNumArgs(interp, 2, objv, "NAME SCRIPT");
      return TCL_ERROR;
    }
    zName = Tcl_GetStringFromObj(objv[2], 0);
    zScript = Tcl_GetStringFromObj(objv[3], &nScript);
    pCollate = (SqlCollate*)Tcl_Alloc( sizeof(*pCollate) + nScript + 1 );
    if( pCollate==0 ) return TCL_ERROR;
    pCollate->interp = interp;
    pCollate->pNext = pDb->pCollate;
    pCollate->zScript = (char*)&pCollate[1];
    pDb->pCollate = pCollate;
    memcpy(pCollate->zScript, zScript, nScript+1);
    if( sqlite3_create_collation(pDb->db, zName, SQLITE_UTF8,
        pCollate, tclSqlCollate) ){
      Tcl_SetResult(interp, (char *)sqlite3_errmsg(pDb->db), TCL_VOLATILE);
      return TCL_ERROR;
    }
    break;
  }

  /*
  **     $db collation_needed SCRIPT
  **
  ** Create a new SQL collation function called NAME.  Whenever
  ** that function is called, invoke SCRIPT to evaluate the function.
  */
  case DB_COLLATION_NEEDED: {
    if( objc!=3 ){
      Tcl_WrongNumArgs(interp, 2, objv, "SCRIPT");
      return TCL_ERROR;
    }
    if( pDb->pCollateNeeded ){
      Tcl_DecrRefCount(pDb->pCollateNeeded);
    }
    pDb->pCollateNeeded = Tcl_DuplicateObj(objv[2]);
    Tcl_IncrRefCount(pDb->pCollateNeeded);
    sqlite3_collation_needed(pDb->db, pDb, tclCollateNeeded);
    break;
  }

  /*    $db commit_hook ?CALLBACK?
  **
  ** Invoke the given callback just before committing every SQL transaction.
  ** If the callback throws an exception or returns non-zero, then the
  ** transaction is aborted.  If CALLBACK is an empty string, the callback
  ** is disabled.
  */
  case DB_COMMIT_HOOK: {
    if( objc>3 ){
      Tcl_WrongNumArgs(interp, 2, objv, "?CALLBACK?");
      return TCL_ERROR;
    }else if( objc==2 ){
      if( pDb->zCommit ){
        Tcl_AppendResult(interp, pDb->zCommit, (char*)0);
      }
    }else{
      const char *zCommit;
      int len;
      if( pDb->zCommit ){
        Tcl_Free(pDb->zCommit);
      }
      zCommit = Tcl_GetStringFromObj(objv[2], &len);
      if( zCommit && len>0 ){
        pDb->zCommit = Tcl_Alloc( len + 1 );
        memcpy(pDb->zCommit, zCommit, len+1);
      }else{
        pDb->zCommit = 0;
      }
      if( pDb->zCommit ){
        pDb->interp = interp;
        sqlite3_commit_hook(pDb->db, DbCommitHandler, pDb);
      }else{
        sqlite3_commit_hook(pDb->db, 0, 0);
      }
    }
    break;
  }

  /*    $db complete SQL
  **
  ** Return TRUE if SQL is a complete SQL statement.  Return FALSE if
  ** additional lines of input are needed.  This is similar to the
  ** built-in "info complete" command of Tcl.
  */
  case DB_COMPLETE: {
#ifndef SQLITE_OMIT_COMPLETE
    Tcl_Obj *pResult;
    int isComplete;
    if( objc!=3 ){
      Tcl_WrongNumArgs(interp, 2, objv, "SQL");
      return TCL_ERROR;
    }
    isComplete = sqlite3_complete( Tcl_GetStringFromObj(objv[2], 0) );
    pResult = Tcl_GetObjResult(interp);
    Tcl_SetBooleanObj(pResult, isComplete);
#endif
    break;
  }

  /*    $db config ?OPTION? ?BOOLEAN?
  **
  ** Configure the database connection using the sqlite3_db_config()
  ** interface.
  */
  case DB_CONFIG: {
    static const struct DbConfigChoices {
      const char *zName;
      int op;
    } aDbConfig[] = {
        { "defensive",          SQLITE_DBCONFIG_DEFENSIVE             },
        { "dqs_ddl",            SQLITE_DBCONFIG_DQS_DDL               },
        { "dqs_dml",            SQLITE_DBCONFIG_DQS_DML               },
        { "enable_fkey",        SQLITE_DBCONFIG_ENABLE_FKEY           },
        { "enable_qpsg",        SQLITE_DBCONFIG_ENABLE_QPSG           },
        { "enable_trigger",     SQLITE_DBCONFIG_ENABLE_TRIGGER        },
        { "enable_view",        SQLITE_DBCONFIG_ENABLE_VIEW           },
        { "fts3_tokenizer",     SQLITE_DBCONFIG_ENABLE_FTS3_TOKENIZER },
        { "legacy_alter_table", SQLITE_DBCONFIG_LEGACY_ALTER_TABLE    },
        { "legacy_file_format", SQLITE_DBCONFIG_LEGACY_FILE_FORMAT    },
        { "load_extension",     SQLITE_DBCONFIG_ENABLE_LOAD_EXTENSION },
        { "no_ckpt_on_close",   SQLITE_DBCONFIG_NO_CKPT_ON_CLOSE      },
        { "reset_database",     SQLITE_DBCONFIG_RESET_DATABASE        },
        { "trigger_eqp",        SQLITE_DBCONFIG_TRIGGER_EQP           },
        { "trusted_schema",     SQLITE_DBCONFIG_TRUSTED_SCHEMA        },
        { "writable_schema",    SQLITE_DBCONFIG_WRITABLE_SCHEMA       },
    };
    Tcl_Obj *pResult;
    int ii;
    if( objc>4 ){
      Tcl_WrongNumArgs(interp, 2, objv, "?OPTION? ?BOOLEAN?");
      return TCL_ERROR;
    }
    if( objc==2 ){
      /* With no arguments, list all configuration options and with the
      ** current value */
      pResult = Tcl_NewListObj(0,0);
      for(ii=0; ii<sizeof(aDbConfig)/sizeof(aDbConfig[0]); ii++){
        int v = 0;
        sqlite3_db_config(pDb->db, aDbConfig[ii].op, -1, &v);
        Tcl_ListObjAppendElement(interp, pResult,
           Tcl_NewStringObj(aDbConfig[ii].zName,-1));
        Tcl_ListObjAppendElement(interp, pResult,
           Tcl_NewIntObj(v));
      }
    }else{
      const char *zOpt = Tcl_GetString(objv[2]);
      int onoff = -1;
      int v = 0;
      if( zOpt[0]=='-' ) zOpt++;
      for(ii=0; ii<sizeof(aDbConfig)/sizeof(aDbConfig[0]); ii++){
        if( strcmp(aDbConfig[ii].zName, zOpt)==0 ) break;
      }
      if( ii>=sizeof(aDbConfig)/sizeof(aDbConfig[0]) ){
        Tcl_AppendResult(interp, "unknown config option: \"", zOpt,
                                "\"", (void*)0);
        return TCL_ERROR;
      }
      if( objc==4 ){
        if( Tcl_GetBooleanFromObj(interp, objv[3], &onoff) ){
          return TCL_ERROR;
        }
      }
      sqlite3_db_config(pDb->db, aDbConfig[ii].op, onoff, &v);
      pResult = Tcl_NewIntObj(v);
    }
    Tcl_SetObjResult(interp, pResult);
    break;
  }

  /*    $db copy conflict-algorithm table filename ?SEPARATOR? ?NULLINDICATOR?
  **
  ** Copy data into table from filename, optionally using SEPARATOR
  ** as column separators.  If a column contains a null string, or the
  ** value of NULLINDICATOR, a NULL is inserted for the column.
  ** conflict-algorithm is one of the sqlite conflict algorithms:
  **    rollback, abort, fail, ignore, replace
  ** On success, return the number of lines processed, not necessarily same
  ** as 'db changes' due to conflict-algorithm selected.
  **
  ** This code is basically an implementation/enhancement of
  ** the sqlite3 shell.c ".import" command.
  **
  ** This command usage is equivalent to the sqlite2.x COPY statement,
  ** which imports file data into a table using the PostgreSQL COPY file format:
  **   $db copy $conflit_algo $table_name $filename \t \\N
  */
  case DB_COPY: {
    char *zTable;               /* Insert data into this table */
    char *zFile;                /* The file from which to extract data */
    char *zConflict;            /* The conflict algorithm to use */
    sqlite3_stmt *pStmt;        /* A statement */
    int nCol;                   /* Number of columns in the table */
    int nByte;                  /* Number of bytes in an SQL string */
    int i, j;                   /* Loop counters */
    int nSep;                   /* Number of bytes in zSep[] */
    int nNull;                  /* Number of bytes in zNull[] */
    char *zSql;                 /* An SQL statement */
    char *zLine;                /* A single line of input from the file */
    char **azCol;               /* zLine[] broken up into columns */
    const char *zCommit;        /* How to commit changes */
    FILE *in;                   /* The input file */
    int lineno = 0;             /* Line number of input file */
    char zLineNum[80];          /* Line number print buffer */
    Tcl_Obj *pResult;           /* interp result */

    const char *zSep;
    const char *zNull;
    if( objc<5 || objc>7 ){
      Tcl_WrongNumArgs(interp, 2, objv,
         "CONFLICT-ALGORITHM TABLE FILENAME ?SEPARATOR? ?NULLINDICATOR?");
      return TCL_ERROR;
    }
    if( objc>=6 ){
      zSep = Tcl_GetStringFromObj(objv[5], 0);
    }else{
      zSep = "\t";
    }
    if( objc>=7 ){
      zNull = Tcl_GetStringFromObj(objv[6], 0);
    }else{
      zNull = "";
    }
    zConflict = Tcl_GetStringFromObj(objv[2], 0);
    zTable = Tcl_GetStringFromObj(objv[3], 0);
    zFile = Tcl_GetStringFromObj(objv[4], 0);
    nSep = strlen30(zSep);
    nNull = strlen30(zNull);
    if( nSep==0 ){
      Tcl_AppendResult(interp,"Error: non-null separator required for copy",
                       (char*)0);
      return TCL_ERROR;
    }
    if(strcmp(zConflict, "rollback") != 0 &&
       strcmp(zConflict, "abort"   ) != 0 &&
       strcmp(zConflict, "fail"    ) != 0 &&
       strcmp(zConflict, "ignore"  ) != 0 &&
       strcmp(zConflict, "replace" ) != 0 ) {
      Tcl_AppendResult(interp, "Error: \"", zConflict,
            "\", conflict-algorithm must be one of: rollback, "
            "abort, fail, ignore, or replace", (char*)0);
      return TCL_ERROR;
    }
    zSql = sqlite3_mprintf("SELECT * FROM '%q'", zTable);
    if( zSql==0 ){
      Tcl_AppendResult(interp, "Error: no such table: ", zTable, (char*)0);
      return TCL_ERROR;
    }
    nByte = strlen30(zSql);
    rc = sqlite3_prepare(pDb->db, zSql, -1, &pStmt, 0);
    sqlite3_free(zSql);
    if( rc ){
      Tcl_AppendResult(interp, "Error: ", sqlite3_errmsg(pDb->db), (char*)0);
      nCol = 0;
    }else{
      nCol = sqlite3_column_count(pStmt);
    }
    sqlite3_finalize(pStmt);
    if( nCol==0 ) {
      return TCL_ERROR;
    }
    zSql = malloc( nByte + 50 + nCol*2 );
    if( zSql==0 ) {
      Tcl_AppendResult(interp, "Error: can't malloc()", (char*)0);
      return TCL_ERROR;
    }
    sqlite3_snprintf(nByte+50, zSql, "INSERT OR %q INTO '%q' VALUES(?",
         zConflict, zTable);
    j = strlen30(zSql);
    for(i=1; i<nCol; i++){
      zSql[j++] = ',';
      zSql[j++] = '?';
    }
    zSql[j++] = ')';
    zSql[j] = 0;
    rc = sqlite3_prepare(pDb->db, zSql, -1, &pStmt, 0);
    free(zSql);
    if( rc ){
      Tcl_AppendResult(interp, "Error: ", sqlite3_errmsg(pDb->db), (char*)0);
      sqlite3_finalize(pStmt);
      return TCL_ERROR;
    }
    in = fopen(zFile, "rb");
    if( in==0 ){
      Tcl_AppendResult(interp, "Error: cannot open file: ", zFile, (char*)0);
      sqlite3_finalize(pStmt);
      return TCL_ERROR;
    }
    azCol = malloc( sizeof(azCol[0])*(nCol+1) );
    if( azCol==0 ) {
      Tcl_AppendResult(interp, "Error: can't malloc()", (char*)0);
      fclose(in);
      return TCL_ERROR;
    }
    (void)sqlite3_exec(pDb->db, "BEGIN", 0, 0, 0);
    zCommit = "COMMIT";
    while( (zLine = local_getline(0, in))!=0 ){
      char *z;
      lineno++;
      azCol[0] = zLine;
      for(i=0, z=zLine; *z; z++){
        if( *z==zSep[0] && strncmp(z, zSep, nSep)==0 ){
          *z = 0;
          i++;
          if( i<nCol ){
            azCol[i] = &z[nSep];
            z += nSep-1;
          }
        }
      }
      if( i+1!=nCol ){
        char *zErr;
        int nErr = strlen30(zFile) + 200;
        zErr = malloc(nErr);
        if( zErr ){
          sqlite3_snprintf(nErr, zErr,
             "Error: %s line %d: expected %d columns of data but found %d",
             zFile, lineno, nCol, i+1);
          Tcl_AppendResult(interp, zErr, (char*)0);
          free(zErr);
        }
        zCommit = "ROLLBACK";
        break;
      }
      for(i=0; i<nCol; i++){
        /* check for null data, if so, bind as null */
        if( (nNull>0 && strcmp(azCol[i], zNull)==0)
          || strlen30(azCol[i])==0
        ){
          sqlite3_bind_null(pStmt, i+1);
        }else{
          sqlite3_bind_text(pStmt, i+1, azCol[i], -1, SQLITE_STATIC);
        }
      }
      sqlite3_step(pStmt);
      rc = sqlite3_reset(pStmt);
      free(zLine);
      if( rc!=SQLITE_OK ){
        Tcl_AppendResult(interp,"Error: ", sqlite3_errmsg(pDb->db), (char*)0);
        zCommit = "ROLLBACK";
        break;
      }
    }
    free(azCol);
    fclose(in);
    sqlite3_finalize(pStmt);
    (void)sqlite3_exec(pDb->db, zCommit, 0, 0, 0);

    if( zCommit[0] == 'C' ){
      /* success, set result as number of lines processed */
      pResult = Tcl_GetObjResult(interp);
      Tcl_SetIntObj(pResult, lineno);
      rc = TCL_OK;
    }else{
      /* failure, append lineno where failed */
      sqlite3_snprintf(sizeof(zLineNum), zLineNum,"%d",lineno);
      Tcl_AppendResult(interp,", failed while processing line: ",zLineNum,
                       (char*)0);
      rc = TCL_ERROR;
    }
    break;
  }

  /*
  **     $db deserialize ?-maxsize N? ?-readonly BOOL? ?DATABASE? VALUE
  **
  ** Reopen DATABASE (default "main") using the content in $VALUE
  */
  case DB_DESERIALIZE: {
#ifndef SQLITE_ENABLE_DESERIALIZE
    Tcl_AppendResult(interp, "MEMDB not available in this build",
                     (char*)0);
    rc = TCL_ERROR;
#else
    const char *zSchema = 0;
    Tcl_Obj *pValue = 0;
    unsigned char *pBA;
    unsigned char *pData;
    int len, xrc;
    sqlite3_int64 mxSize = 0;
    int i;
    int isReadonly = 0;


    if( objc<3 ){
      Tcl_WrongNumArgs(interp, 2, objv, "?DATABASE? VALUE");
      rc = TCL_ERROR;
      break;
    }
    for(i=2; i<objc-1; i++){
      const char *z = Tcl_GetString(objv[i]);
      if( strcmp(z,"-maxsize")==0 && i<objc-2 ){
        rc = Tcl_GetWideIntFromObj(interp, objv[++i], &mxSize);
        if( rc ) goto deserialize_error;
        continue;
      }
      if( strcmp(z,"-readonly")==0 && i<objc-2 ){
        rc = Tcl_GetBooleanFromObj(interp, objv[++i], &isReadonly);
        if( rc ) goto deserialize_error;
        continue;
      }
      if( zSchema==0 && i==objc-2 && z[0]!='-' ){
        zSchema = z;
        continue;
      }
      Tcl_AppendResult(interp, "unknown option: ", z, (char*)0);
      rc = TCL_ERROR;
      goto deserialize_error;
    }
    pValue = objv[objc-1];
    pBA = Tcl_GetByteArrayFromObj(pValue, &len);
    pData = sqlite3_malloc64( len );
    if( pData==0 && len>0 ){
      Tcl_AppendResult(interp, "out of memory", (char*)0);
      rc = TCL_ERROR;
    }else{
      int flags;
      if( len>0 ) memcpy(pData, pBA, len);
      if( isReadonly ){
        flags = SQLITE_DESERIALIZE_FREEONCLOSE | SQLITE_DESERIALIZE_READONLY;
      }else{
        flags = SQLITE_DESERIALIZE_FREEONCLOSE | SQLITE_DESERIALIZE_RESIZEABLE;
      }
      xrc = sqlite3_deserialize(pDb->db, zSchema, pData, len, len, flags);
      if( xrc ){
        Tcl_AppendResult(interp, "unable to set MEMDB content", (char*)0);
        rc = TCL_ERROR;
      }
      if( mxSize>0 ){
        sqlite3_file_control(pDb->db, zSchema,SQLITE_FCNTL_SIZE_LIMIT,&mxSize);
      }
    }
deserialize_error:
#endif
    break; 
  }

  /*
  **    $db enable_load_extension BOOLEAN
  **
  ** Turn the extension loading feature on or off.  It if off by
  ** default.
  */
  case DB_ENABLE_LOAD_EXTENSION: {
#ifndef SQLITE_OMIT_LOAD_EXTENSION
    int onoff;
    if( objc!=3 ){
      Tcl_WrongNumArgs(interp, 2, objv, "BOOLEAN");
      return TCL_ERROR;
    }
    if( Tcl_GetBooleanFromObj(interp, objv[2], &onoff) ){
      return TCL_ERROR;
    }
    sqlite3_enable_load_extension(pDb->db, onoff);
    break;
#else
    Tcl_AppendResult(interp, "extension loading is turned off at compile-time",
                     (char*)0);
    return TCL_ERROR;
#endif
  }

  /*
  **    $db errorcode
  **
  ** Return the numeric error code that was returned by the most recent
  ** call to sqlite3_exec().
  */
  case DB_ERRORCODE: {
    Tcl_SetObjResult(interp, Tcl_NewIntObj(sqlite3_errcode(pDb->db)));
    break;
  }

  /*
  **    $db exists $sql
  **    $db onecolumn $sql
  **
  ** The onecolumn method is the equivalent of:
  **     lindex [$db eval $sql] 0
  */
  case DB_EXISTS:
  case DB_ONECOLUMN: {
    Tcl_Obj *pResult = 0;
    DbEvalContext sEval;
    if( objc!=3 ){
      Tcl_WrongNumArgs(interp, 2, objv, "SQL");
      return TCL_ERROR;
    }

    dbEvalInit(&sEval, pDb, objv[2], 0, 0);
    rc = dbEvalStep(&sEval);
    if( choice==DB_ONECOLUMN ){
      if( rc==TCL_OK ){
        pResult = dbEvalColumnValue(&sEval, 0);
      }else if( rc==TCL_BREAK ){
        Tcl_ResetResult(interp);
      }
    }else if( rc==TCL_BREAK || rc==TCL_OK ){
      pResult = Tcl_NewBooleanObj(rc==TCL_OK);
    }
    dbEvalFinalize(&sEval);
    if( pResult ) Tcl_SetObjResult(interp, pResult);

    if( rc==TCL_BREAK ){
      rc = TCL_OK;
    }
    break;
  }

  /*
  **    $db eval ?options? $sql ?array? ?{  ...code... }?
  **
  ** The SQL statement in $sql is evaluated.  For each row, the values are
  ** placed in elements of the array named "array" and ...code... is executed.
  ** If "array" and "code" are omitted, then no callback is every invoked.
  ** If "array" is an empty string, then the values are placed in variables
  ** that have the same name as the fields extracted by the query.
  */
  case DB_EVAL: {
    int evalFlags = 0;
    const char *zOpt;
    while( objc>3 && (zOpt = Tcl_GetString(objv[2]))!=0 && zOpt[0]=='-' ){
      if( strcmp(zOpt, "-withoutnulls")==0 ){
        evalFlags |= SQLITE_EVAL_WITHOUTNULLS;
      }
      else{
        Tcl_AppendResult(interp, "unknown option: \"", zOpt, "\"", (void*)0);
        return TCL_ERROR;
      }
      objc--;
      objv++;
    }
    if( objc<3 || objc>5 ){
      Tcl_WrongNumArgs(interp, 2, objv, 
          "?OPTIONS? SQL ?ARRAY-NAME? ?SCRIPT?");
      return TCL_ERROR;
    }

    if( objc==3 ){
      DbEvalContext sEval;
      Tcl_Obj *pRet = Tcl_NewObj();
      Tcl_IncrRefCount(pRet);
      dbEvalInit(&sEval, pDb, objv[2], 0, 0);
      while( TCL_OK==(rc = dbEvalStep(&sEval)) ){
        int i;
        int nCol;
        dbEvalRowInfo(&sEval, &nCol, 0);
        for(i=0; i<nCol; i++){
          Tcl_ListObjAppendElement(interp, pRet, dbEvalColumnValue(&sEval, i));
        }
      }
      dbEvalFinalize(&sEval);
      if( rc==TCL_BREAK ){
        Tcl_SetObjResult(interp, pRet);
        rc = TCL_OK;
      }
      Tcl_DecrRefCount(pRet);
    }else{
      ClientData cd2[2];
      DbEvalContext *p;
      Tcl_Obj *pArray = 0;
      Tcl_Obj *pScript;

      if( objc>=5 && *(char *)Tcl_GetString(objv[3]) ){
        pArray = objv[3];
      }
      pScript = objv[objc-1];
      Tcl_IncrRefCount(pScript);

      p = (DbEvalContext *)Tcl_Alloc(sizeof(DbEvalContext));
      dbEvalInit(p, pDb, objv[2], pArray, evalFlags);

      cd2[0] = (void *)p;
      cd2[1] = (void *)pScript;
      rc = DbEvalNextCmd(cd2, interp, TCL_OK);
    }
    break;
  }

  /*
  **     $db function NAME [OPTIONS] SCRIPT
  **
  ** Create a new SQL function called NAME.  Whenever that function is
  ** called, invoke SCRIPT to evaluate the function.
  **
  ** Options:
  **         --argcount N           Function has exactly N arguments
  **         --deterministic        The function is pure
  **         --directonly           Prohibit use inside triggers and views
  **         --innocuous            Has no side effects or information leaks
  **         --returntype TYPE      Specify the return type of the function
  */
  case DB_FUNCTION: {
    int flags = SQLITE_UTF8;
    SqlFunc *pFunc;
    Tcl_Obj *pScript;
    char *zName;
    int nArg = -1;
    int i;
    int eType = SQLITE_NULL;
    if( objc<4 ){
      Tcl_WrongNumArgs(interp, 2, objv, "NAME ?SWITCHES? SCRIPT");
      return TCL_ERROR;
    }
    for(i=3; i<(objc-1); i++){
      const char *z = Tcl_GetString(objv[i]);
      int n = strlen30(z);
      if( n>1 && strncmp(z, "-argcount",n)==0 ){
        if( i==(objc-2) ){
          Tcl_AppendResult(interp, "option requires an argument: ", z,(char*)0);
          return TCL_ERROR;
        }
        if( Tcl_GetIntFromObj(interp, objv[i+1], &nArg) ) return TCL_ERROR;
        if( nArg<0 ){
          Tcl_AppendResult(interp, "number of arguments must be non-negative",
                           (char*)0);
          return TCL_ERROR;
        }
        i++;
      }else
      if( n>1 && strncmp(z, "-deterministic",n)==0 ){
        flags |= SQLITE_DETERMINISTIC;
      }else
      if( n>1 && strncmp(z, "-directonly",n)==0 ){
        flags |= SQLITE_DIRECTONLY;
      }else
      if( n>1 && strncmp(z, "-innocuous",n)==0 ){
        flags |= SQLITE_INNOCUOUS;
      }else
      if( n>1 && strncmp(z, "-returntype", n)==0 ){
        const char *azType[] = {"integer", "real", "text", "blob", "any", 0};
        assert( SQLITE_INTEGER==1 && SQLITE_FLOAT==2 && SQLITE_TEXT==3 );
        assert( SQLITE_BLOB==4 && SQLITE_NULL==5 );
        if( i==(objc-2) ){
          Tcl_AppendResult(interp, "option requires an argument: ", z,(char*)0);
          return TCL_ERROR;
        }
        i++;
        if( Tcl_GetIndexFromObj(interp, objv[i], azType, "type", 0, &eType) ){
          return TCL_ERROR;
        }
        eType++;
      }else{
        Tcl_AppendResult(interp, "bad option \"", z,
            "\": must be -argcount, -deterministic, -directonly,"
            " -innocuous, or -returntype", (char*)0
        );
        return TCL_ERROR;
      }
    }

    pScript = objv[objc-1];
    zName = Tcl_GetStringFromObj(objv[2], 0);
    pFunc = findSqlFunc(pDb, zName);
    if( pFunc==0 ) return TCL_ERROR;
    if( pFunc->pScript ){
      Tcl_DecrRefCount(pFunc->pScript);
    }
    pFunc->pScript = pScript;
    Tcl_IncrRefCount(pScript);
    pFunc->useEvalObjv = safeToUseEvalObjv(interp, pScript);
    pFunc->eType = eType;
    rc = sqlite3_create_function(pDb->db, zName, nArg, flags,
        pFunc, tclSqlFunc, 0, 0);
    if( rc!=SQLITE_OK ){
      rc = TCL_ERROR;
      Tcl_SetResult(interp, (char *)sqlite3_errmsg(pDb->db), TCL_VOLATILE);
    }
    break;
  }

  /*
  **     $db incrblob ?-readonly? ?DB? TABLE COLUMN ROWID
  */
  case DB_INCRBLOB: {
#ifdef SQLITE_OMIT_INCRBLOB
    Tcl_AppendResult(interp, "incrblob not available in this build", (char*)0);
    return TCL_ERROR;
#else
    int isReadonly = 0;
    const char *zDb = "main";
    const char *zTable;
    const char *zColumn;
    Tcl_WideInt iRow;

    /* Check for the -readonly option */
    if( objc>3 && strcmp(Tcl_GetString(objv[2]), "-readonly")==0 ){
      isReadonly = 1;
    }

    if( objc!=(5+isReadonly) && objc!=(6+isReadonly) ){
      Tcl_WrongNumArgs(interp, 2, objv, "?-readonly? ?DB? TABLE COLUMN ROWID");
      return TCL_ERROR;
    }

    if( objc==(6+isReadonly) ){
      zDb = Tcl_GetString(objv[2]);
    }
    zTable = Tcl_GetString(objv[objc-3]);
    zColumn = Tcl_GetString(objv[objc-2]);
    rc = Tcl_GetWideIntFromObj(interp, objv[objc-1], &iRow);

    if( rc==TCL_OK ){
      rc = createIncrblobChannel(
          interp, pDb, zDb, zTable, zColumn, (sqlite3_int64)iRow, isReadonly
      );
    }
#endif
    break;
  }

  /*
  **     $db interrupt
  **
  ** Interrupt the execution of the inner-most SQL interpreter.  This
  ** causes the SQL statement to return an error of SQLITE_INTERRUPT.
  */
  case DB_INTERRUPT: {
    sqlite3_interrupt(pDb->db);
    break;
  }

  /*
  **     $db nullvalue ?STRING?
  **
  ** Change text used when a NULL comes back from the database. If ?STRING?
  ** is not present, then the current string used for NULL is returned.
  ** If STRING is present, then STRING is returned.
  **
  */
  case DB_NULLVALUE: {
    if( objc!=2 && objc!=3 ){
      Tcl_WrongNumArgs(interp, 2, objv, "NULLVALUE");
      return TCL_ERROR;
    }
    if( objc==3 ){
      int len;
      char *zNull = Tcl_GetStringFromObj(objv[2], &len);
      if( pDb->zNull ){
        Tcl_Free(pDb->zNull);
      }
      if( zNull && len>0 ){
        pDb->zNull = Tcl_Alloc( len + 1 );
        memcpy(pDb->zNull, zNull, len);
        pDb->zNull[len] = '\0';
      }else{
        pDb->zNull = 0;
      }
    }
    Tcl_SetObjResult(interp, Tcl_NewStringObj(pDb->zNull, -1));
    break;
  }

  /*
  **     $db last_insert_rowid
  **
  ** Return an integer which is the ROWID for the most recent insert.
  */
  case DB_LAST_INSERT_ROWID: {
    Tcl_Obj *pResult;
    Tcl_WideInt rowid;
    if( objc!=2 ){
      Tcl_WrongNumArgs(interp, 2, objv, "");
      return TCL_ERROR;
    }
    rowid = sqlite3_last_insert_rowid(pDb->db);
    pResult = Tcl_GetObjResult(interp);
    Tcl_SetWideIntObj(pResult, rowid);
    break;
  }

  /*
  ** The DB_ONECOLUMN method is implemented together with DB_EXISTS.
  */

  /*    $db progress ?N CALLBACK?
  **
  ** Invoke the given callback every N virtual machine opcodes while executing
  ** queries.
  */
  case DB_PROGRESS: {
    if( objc==2 ){
      if( pDb->zProgress ){
        Tcl_AppendResult(interp, pDb->zProgress, (char*)0);
      }
    }else if( objc==4 ){
      char *zProgress;
      int len;
      int N;
      if( TCL_OK!=Tcl_GetIntFromObj(interp, objv[2], &N) ){
        return TCL_ERROR;
      };
      if( pDb->zProgress ){
        Tcl_Free(pDb->zProgress);
      }
      zProgress = Tcl_GetStringFromObj(objv[3], &len);
      if( zProgress && len>0 ){
        pDb->zProgress = Tcl_Alloc( len + 1 );
        memcpy(pDb->zProgress, zProgress, len+1);
      }else{
        pDb->zProgress = 0;
      }
#ifndef SQLITE_OMIT_PROGRESS_CALLBACK
      if( pDb->zProgress ){
        pDb->interp = interp;
        sqlite3_progress_handler(pDb->db, N, DbProgressHandler, pDb);
      }else{
        sqlite3_progress_handler(pDb->db, 0, 0, 0);
      }
#endif
    }else{
      Tcl_WrongNumArgs(interp, 2, objv, "N CALLBACK");
      return TCL_ERROR;
    }
    break;
  }

  /*    $db profile ?CALLBACK?
  **
  ** Make arrangements to invoke the CALLBACK routine after each SQL statement
  ** that has run.  The text of the SQL and the amount of elapse time are
  ** appended to CALLBACK before the script is run.
  */
  case DB_PROFILE: {
    if( objc>3 ){
      Tcl_WrongNumArgs(interp, 2, objv, "?CALLBACK?");
      return TCL_ERROR;
    }else if( objc==2 ){
      if( pDb->zProfile ){
        Tcl_AppendResult(interp, pDb->zProfile, (char*)0);
      }
    }else{
      char *zProfile;
      int len;
      if( pDb->zProfile ){
        Tcl_Free(pDb->zProfile);
      }
      zProfile = Tcl_GetStringFromObj(objv[2], &len);
      if( zProfile && len>0 ){
        pDb->zProfile = Tcl_Alloc( len + 1 );
        memcpy(pDb->zProfile, zProfile, len+1);
      }else{
        pDb->zProfile = 0;
      }
#if !defined(SQLITE_OMIT_TRACE) && !defined(SQLITE_OMIT_FLOATING_POINT) && \
    !defined(SQLITE_OMIT_DEPRECATED)
      if( pDb->zProfile ){
        pDb->interp = interp;
        sqlite3_profile(pDb->db, DbProfileHandler, pDb);
      }else{
        sqlite3_profile(pDb->db, 0, 0);
      }
#endif
    }
    break;
  }

  /*
  **     $db rekey KEY
  **
  ** Change the encryption key on the currently open database.
  */
  case DB_REKEY: {
    if( objc!=3 ){
      Tcl_WrongNumArgs(interp, 2, objv, "KEY");
      return TCL_ERROR;
    }
    break;
  }

  /*    $db restore ?DATABASE? FILENAME
  **
  ** Open a database file named FILENAME.  Transfer the content
  ** of FILENAME into the local database DATABASE (default: "main").
  */
  case DB_RESTORE: {
    const char *zSrcFile;
    const char *zDestDb;
    sqlite3 *pSrc;
    sqlite3_backup *pBackup;
    int nTimeout = 0;

    if( objc==3 ){
      zDestDb = "main";
      zSrcFile = Tcl_GetString(objv[2]);
    }else if( objc==4 ){
      zDestDb = Tcl_GetString(objv[2]);
      zSrcFile = Tcl_GetString(objv[3]);
    }else{
      Tcl_WrongNumArgs(interp, 2, objv, "?DATABASE? FILENAME");
      return TCL_ERROR;
    }
    rc = sqlite3_open_v2(zSrcFile, &pSrc,
                         SQLITE_OPEN_READONLY | pDb->openFlags, 0);
    if( rc!=SQLITE_OK ){
      Tcl_AppendResult(interp, "cannot open source database: ",
           sqlite3_errmsg(pSrc), (char*)0);
      sqlite3_close(pSrc);
      return TCL_ERROR;
    }
    pBackup = sqlite3_backup_init(pDb->db, zDestDb, pSrc, "main");
    if( pBackup==0 ){
      Tcl_AppendResult(interp, "restore failed: ",
           sqlite3_errmsg(pDb->db), (char*)0);
      sqlite3_close(pSrc);
      return TCL_ERROR;
    }
    while( (rc = sqlite3_backup_step(pBackup,100))==SQLITE_OK
              || rc==SQLITE_BUSY ){
      if( rc==SQLITE_BUSY ){
        if( nTimeout++ >= 3 ) break;
        sqlite3_sleep(100);
      }
    }
    sqlite3_backup_finish(pBackup);
    if( rc==SQLITE_DONE ){
      rc = TCL_OK;
    }else if( rc==SQLITE_BUSY || rc==SQLITE_LOCKED ){
      Tcl_AppendResult(interp, "restore failed: source database busy",
                       (char*)0);
      rc = TCL_ERROR;
    }else{
      Tcl_AppendResult(interp, "restore failed: ",
           sqlite3_errmsg(pDb->db), (char*)0);
      rc = TCL_ERROR;
    }
    sqlite3_close(pSrc);
    break;
  }

  /*
  **     $db serialize ?DATABASE?
  **
  ** Return a serialization of a database.  
  */
  case DB_SERIALIZE: {
#ifndef SQLITE_ENABLE_DESERIALIZE
    Tcl_AppendResult(interp, "MEMDB not available in this build",
                     (char*)0);
    rc = TCL_ERROR;
#else
    const char *zSchema = objc>=3 ? Tcl_GetString(objv[2]) : "main";
    sqlite3_int64 sz = 0;
    unsigned char *pData;
    if( objc!=2 && objc!=3 ){
      Tcl_WrongNumArgs(interp, 2, objv, "?DATABASE?");
      rc = TCL_ERROR;
    }else{
      int needFree;
      pData = sqlite3_serialize(pDb->db, zSchema, &sz, SQLITE_SERIALIZE_NOCOPY);
      if( pData ){
        needFree = 0;
      }else{
        pData = sqlite3_serialize(pDb->db, zSchema, &sz, 0);
        needFree = 1;
      }
      Tcl_SetObjResult(interp, Tcl_NewByteArrayObj(pData,sz));
      if( needFree ) sqlite3_free(pData);
    }
#endif
    break;
  }

  /*
  **     $db status (step|sort|autoindex|vmstep)
  **
  ** Display SQLITE_STMTSTATUS_FULLSCAN_STEP or
  ** SQLITE_STMTSTATUS_SORT for the most recent eval.
  */
  case DB_STATUS: {
    int v;
    const char *zOp;
    if( objc!=3 ){
      Tcl_WrongNumArgs(interp, 2, objv, "(step|sort|autoindex)");
      return TCL_ERROR;
    }
    zOp = Tcl_GetString(objv[2]);
    if( strcmp(zOp, "step")==0 ){
      v = pDb->nStep;
    }else if( strcmp(zOp, "sort")==0 ){
      v = pDb->nSort;
    }else if( strcmp(zOp, "autoindex")==0 ){
      v = pDb->nIndex;
    }else if( strcmp(zOp, "vmstep")==0 ){
      v = pDb->nVMStep;
    }else{
      Tcl_AppendResult(interp,
            "bad argument: should be autoindex, step, sort or vmstep",
            (char*)0);
      return TCL_ERROR;
    }
    Tcl_SetObjResult(interp, Tcl_NewIntObj(v));
    break;
  }

  /*
  **     $db timeout MILLESECONDS
  **
  ** Delay for the number of milliseconds specified when a file is locked.
  */
  case DB_TIMEOUT: {
    int ms;
    if( objc!=3 ){
      Tcl_WrongNumArgs(interp, 2, objv, "MILLISECONDS");
      return TCL_ERROR;
    }
    if( Tcl_GetIntFromObj(interp, objv[2], &ms) ) return TCL_ERROR;
    sqlite3_busy_timeout(pDb->db, ms);
    break;
  }

  /*
  **     $db total_changes
  **
  ** Return the number of rows that were modified, inserted, or deleted
  ** since the database handle was created.
  */
  case DB_TOTAL_CHANGES: {
    Tcl_Obj *pResult;
    if( objc!=2 ){
      Tcl_WrongNumArgs(interp, 2, objv, "");
      return TCL_ERROR;
    }
    pResult = Tcl_GetObjResult(interp);
    Tcl_SetIntObj(pResult, sqlite3_total_changes(pDb->db));
    break;
  }

  /*    $db trace ?CALLBACK?
  **
  ** Make arrangements to invoke the CALLBACK routine for each SQL statement
  ** that is executed.  The text of the SQL is appended to CALLBACK before
  ** it is executed.
  */
  case DB_TRACE: {
    if( objc>3 ){
      Tcl_WrongNumArgs(interp, 2, objv, "?CALLBACK?");
      return TCL_ERROR;
    }else if( objc==2 ){
      if( pDb->zTrace ){
        Tcl_AppendResult(interp, pDb->zTrace, (char*)0);
      }
    }else{
      char *zTrace;
      int len;
      if( pDb->zTrace ){
        Tcl_Free(pDb->zTrace);
      }
      zTrace = Tcl_GetStringFromObj(objv[2], &len);
      if( zTrace && len>0 ){
        pDb->zTrace = Tcl_Alloc( len + 1 );
        memcpy(pDb->zTrace, zTrace, len+1);
      }else{
        pDb->zTrace = 0;
      }
#if !defined(SQLITE_OMIT_TRACE) && !defined(SQLITE_OMIT_FLOATING_POINT) && \
    !defined(SQLITE_OMIT_DEPRECATED)
      if( pDb->zTrace ){
        pDb->interp = interp;
        sqlite3_trace(pDb->db, DbTraceHandler, pDb);
      }else{
        sqlite3_trace(pDb->db, 0, 0);
      }
#endif
    }
    break;
  }

  /*    $db trace_v2 ?CALLBACK? ?MASK?
  **
  ** Make arrangements to invoke the CALLBACK routine for each trace event
  ** matching the mask that is generated.  The parameters are appended to
  ** CALLBACK before it is executed.
  */
  case DB_TRACE_V2: {
    if( objc>4 ){
      Tcl_WrongNumArgs(interp, 2, objv, "?CALLBACK? ?MASK?");
      return TCL_ERROR;
    }else if( objc==2 ){
      if( pDb->zTraceV2 ){
        Tcl_AppendResult(interp, pDb->zTraceV2, (char*)0);
      }
    }else{
      char *zTraceV2;
      int len;
      Tcl_WideInt wMask = 0;
      if( objc==4 ){
        static const char *TTYPE_strs[] = {
          "statement", "profile", "row", "close", 0
        };
        enum TTYPE_enum {
          TTYPE_STMT, TTYPE_PROFILE, TTYPE_ROW, TTYPE_CLOSE
        };
        int i;
        if( TCL_OK!=Tcl_ListObjLength(interp, objv[3], &len) ){
          return TCL_ERROR;
        }
        for(i=0; i<len; i++){
          Tcl_Obj *pObj;
          int ttype;
          if( TCL_OK!=Tcl_ListObjIndex(interp, objv[3], i, &pObj) ){
            return TCL_ERROR;
          }
          if( Tcl_GetIndexFromObj(interp, pObj, TTYPE_strs, "trace type",
                                  0, &ttype)!=TCL_OK ){
            Tcl_WideInt wType;
            Tcl_Obj *pError = Tcl_DuplicateObj(Tcl_GetObjResult(interp));
            Tcl_IncrRefCount(pError);
            if( TCL_OK==Tcl_GetWideIntFromObj(interp, pObj, &wType) ){
              Tcl_DecrRefCount(pError);
              wMask |= wType;
            }else{
              Tcl_SetObjResult(interp, pError);
              Tcl_DecrRefCount(pError);
              return TCL_ERROR;
            }
          }else{
            switch( (enum TTYPE_enum)ttype ){
              case TTYPE_STMT:    wMask |= SQLITE_TRACE_STMT;    break;
              case TTYPE_PROFILE: wMask |= SQLITE_TRACE_PROFILE; break;
              case TTYPE_ROW:     wMask |= SQLITE_TRACE_ROW;     break;
              case TTYPE_CLOSE:   wMask |= SQLITE_TRACE_CLOSE;   break;
            }
          }
        }
      }else{
        wMask = SQLITE_TRACE_STMT; /* use the "legacy" default */
      }
      if( pDb->zTraceV2 ){
        Tcl_Free(pDb->zTraceV2);
      }
      zTraceV2 = Tcl_GetStringFromObj(objv[2], &len);
      if( zTraceV2 && len>0 ){
        pDb->zTraceV2 = Tcl_Alloc( len + 1 );
        memcpy(pDb->zTraceV2, zTraceV2, len+1);
      }else{
        pDb->zTraceV2 = 0;
      }
#if !defined(SQLITE_OMIT_TRACE) && !defined(SQLITE_OMIT_FLOATING_POINT)
      if( pDb->zTraceV2 ){
        pDb->interp = interp;
        sqlite3_trace_v2(pDb->db, (unsigned)wMask, DbTraceV2Handler, pDb);
      }else{
        sqlite3_trace_v2(pDb->db, 0, 0, 0);
      }
#endif
    }
    break;
  }

  /*    $db transaction [-deferred|-immediate|-exclusive] SCRIPT
  **
  ** Start a new transaction (if we are not already in the midst of a
  ** transaction) and execute the TCL script SCRIPT.  After SCRIPT
  ** completes, either commit the transaction or roll it back if SCRIPT
  ** throws an exception.  Or if no new transation was started, do nothing.
  ** pass the exception on up the stack.
  **
  ** This command was inspired by Dave Thomas's talk on Ruby at the
  ** 2005 O'Reilly Open Source Convention (OSCON).
  */
  case DB_TRANSACTION: {
    Tcl_Obj *pScript;
    const char *zBegin = "SAVEPOINT _tcl_transaction";
    if( objc!=3 && objc!=4 ){
      Tcl_WrongNumArgs(interp, 2, objv, "[TYPE] SCRIPT");
      return TCL_ERROR;
    }

    if( pDb->nTransaction==0 && objc==4 ){
      static const char *TTYPE_strs[] = {
        "deferred",   "exclusive",  "immediate", 0
      };
      enum TTYPE_enum {
        TTYPE_DEFERRED, TTYPE_EXCLUSIVE, TTYPE_IMMEDIATE
      };
      int ttype;
      if( Tcl_GetIndexFromObj(interp, objv[2], TTYPE_strs, "transaction type",
                              0, &ttype) ){
        return TCL_ERROR;
      }
      switch( (enum TTYPE_enum)ttype ){
        case TTYPE_DEFERRED:    /* no-op */;                 break;
        case TTYPE_EXCLUSIVE:   zBegin = "BEGIN EXCLUSIVE";  break;
        case TTYPE_IMMEDIATE:   zBegin = "BEGIN IMMEDIATE";  break;
      }
    }
    pScript = objv[objc-1];

    /* Run the SQLite BEGIN command to open a transaction or savepoint. */
    pDb->disableAuth++;
    rc = sqlite3_exec(pDb->db, zBegin, 0, 0, 0);
    pDb->disableAuth--;
    if( rc!=SQLITE_OK ){
      Tcl_AppendResult(interp, sqlite3_errmsg(pDb->db), (char*)0);
      return TCL_ERROR;
    }
    pDb->nTransaction++;

    /* If using NRE, schedule a callback to invoke the script pScript, then
    ** a second callback to commit (or rollback) the transaction or savepoint
    ** opened above. If not using NRE, evaluate the script directly, then
    ** call function DbTransPostCmd() to commit (or rollback) the transaction
    ** or savepoint.  */
    if( DbUseNre() ){
      Tcl_NRAddCallback(interp, DbTransPostCmd, cd, 0, 0, 0);
      (void)Tcl_NREvalObj(interp, pScript, 0);
    }else{
      rc = DbTransPostCmd(&cd, interp, Tcl_EvalObjEx(interp, pScript, 0));
    }
    break;
  }

  /*
  **    $db unlock_notify ?script?
  */
  case DB_UNLOCK_NOTIFY: {
#ifndef SQLITE_ENABLE_UNLOCK_NOTIFY
    Tcl_AppendResult(interp, "unlock_notify not available in this build",
                     (char*)0);
    rc = TCL_ERROR;
#else
    if( objc!=2 && objc!=3 ){
      Tcl_WrongNumArgs(interp, 2, objv, "?SCRIPT?");
      rc = TCL_ERROR;
    }else{
      void (*xNotify)(void **, int) = 0;
      void *pNotifyArg = 0;

      if( pDb->pUnlockNotify ){
        Tcl_DecrRefCount(pDb->pUnlockNotify);
        pDb->pUnlockNotify = 0;
      }

      if( objc==3 ){
        xNotify = DbUnlockNotify;
        pNotifyArg = (void *)pDb;
        pDb->pUnlockNotify = objv[2];
        Tcl_IncrRefCount(pDb->pUnlockNotify);
      }

      if( sqlite3_unlock_notify(pDb->db, xNotify, pNotifyArg) ){
        Tcl_AppendResult(interp, sqlite3_errmsg(pDb->db), (char*)0);
        rc = TCL_ERROR;
      }
    }
#endif
    break;
  }

  /*
  **    $db preupdate_hook count
  **    $db preupdate_hook hook ?SCRIPT?
  **    $db preupdate_hook new INDEX
  **    $db preupdate_hook old INDEX
  */
  case DB_PREUPDATE: {
#ifndef SQLITE_ENABLE_PREUPDATE_HOOK
    Tcl_AppendResult(interp, "preupdate_hook was omitted at compile-time", 
                     (char*)0);
    rc = TCL_ERROR;
#else
    static const char *azSub[] = {"count", "depth", "hook", "new", "old", 0};
    enum DbPreupdateSubCmd {
      PRE_COUNT, PRE_DEPTH, PRE_HOOK, PRE_NEW, PRE_OLD
    };
    int iSub;

    if( objc<3 ){
      Tcl_WrongNumArgs(interp, 2, objv, "SUB-COMMAND ?ARGS?");
    }
    if( Tcl_GetIndexFromObj(interp, objv[2], azSub, "sub-command", 0, &iSub) ){
      return TCL_ERROR;
    }

    switch( (enum DbPreupdateSubCmd)iSub ){
      case PRE_COUNT: {
        int nCol = sqlite3_preupdate_count(pDb->db);
        Tcl_SetObjResult(interp, Tcl_NewIntObj(nCol));
        break;
      }

      case PRE_HOOK: {
        if( objc>4 ){
          Tcl_WrongNumArgs(interp, 2, objv, "hook ?SCRIPT?");
          return TCL_ERROR;
        }
        DbHookCmd(interp, pDb, (objc==4 ? objv[3] : 0), &pDb->pPreUpdateHook);
        break;
      }

      case PRE_DEPTH: {
        Tcl_Obj *pRet;
        if( objc!=3 ){
          Tcl_WrongNumArgs(interp, 3, objv, "");
          return TCL_ERROR;
        }
        pRet = Tcl_NewIntObj(sqlite3_preupdate_depth(pDb->db));
        Tcl_SetObjResult(interp, pRet);
        break;
      }

      case PRE_NEW:
      case PRE_OLD: {
        int iIdx;
        sqlite3_value *pValue;
        if( objc!=4 ){
          Tcl_WrongNumArgs(interp, 3, objv, "INDEX");
          return TCL_ERROR;
        }
        if( Tcl_GetIntFromObj(interp, objv[3], &iIdx) ){
          return TCL_ERROR;
        }

        if( iSub==PRE_OLD ){
          rc = sqlite3_preupdate_old(pDb->db, iIdx, &pValue);
        }else{
          assert( iSub==PRE_NEW );
          rc = sqlite3_preupdate_new(pDb->db, iIdx, &pValue);
        }

        if( rc==SQLITE_OK ){
          Tcl_Obj *pObj;
          pObj = Tcl_NewStringObj((char*)sqlite3_value_text(pValue), -1);
          Tcl_SetObjResult(interp, pObj);
        }else{
          Tcl_AppendResult(interp, sqlite3_errmsg(pDb->db), (char*)0);
          return TCL_ERROR;
        }
      }
    }
#endif /* SQLITE_ENABLE_PREUPDATE_HOOK */
    break;
  }

  /*
  **    $db wal_hook ?script?
  **    $db update_hook ?script?
  **    $db rollback_hook ?script?
  */
  case DB_WAL_HOOK:
  case DB_UPDATE_HOOK:
  case DB_ROLLBACK_HOOK: {
    /* set ppHook to point at pUpdateHook or pRollbackHook, depending on
    ** whether [$db update_hook] or [$db rollback_hook] was invoked.
    */
    Tcl_Obj **ppHook = 0;
    if( choice==DB_WAL_HOOK ) ppHook = &pDb->pWalHook;
    if( choice==DB_UPDATE_HOOK ) ppHook = &pDb->pUpdateHook;
    if( choice==DB_ROLLBACK_HOOK ) ppHook = &pDb->pRollbackHook;
    if( objc>3 ){
       Tcl_WrongNumArgs(interp, 2, objv, "?SCRIPT?");
       return TCL_ERROR;
    }

    DbHookCmd(interp, pDb, (objc==3 ? objv[2] : 0), ppHook);
    break;
  }

  /*    $db version
  **
  ** Return the version string for this database.
  */
  case DB_VERSION: {
    int i;
    for(i=2; i<objc; i++){
      const char *zArg = Tcl_GetString(objv[i]);
      /* Optional arguments to $db version are used for testing purpose */
#ifdef SQLITE_TEST
      /* $db version -use-legacy-prepare BOOLEAN
      **
      ** Turn the use of legacy sqlite3_prepare() on or off.
      */
      if( strcmp(zArg, "-use-legacy-prepare")==0 && i+1<objc ){
        i++;
        if( Tcl_GetBooleanFromObj(interp, objv[i], &pDb->bLegacyPrepare) ){
          return TCL_ERROR;
        }
      }else

      /* $db version -last-stmt-ptr
      **
      ** Return a string which is a hex encoding of the pointer to the
      ** most recent sqlite3_stmt in the statement cache.
      */
      if( strcmp(zArg, "-last-stmt-ptr")==0 ){
        char zBuf[100];
        sqlite3_snprintf(sizeof(zBuf), zBuf, "%p",
                         pDb->stmtList ? pDb->stmtList->pStmt: 0);
        Tcl_SetResult(interp, zBuf, TCL_VOLATILE);
      }else
#endif /* SQLITE_TEST */
      {
        Tcl_AppendResult(interp, "unknown argument: ", zArg, (char*)0);
        return TCL_ERROR;
      }
    }
    if( i==2 ){   
      Tcl_SetResult(interp, (char *)sqlite3_libversion(), TCL_STATIC);
    }
    break;
  }


  } /* End of the SWITCH statement */
  return rc;
}

#if SQLITE_TCL_NRE
/*
** Adaptor that provides an objCmd interface to the NRE-enabled
** interface implementation.
*/
static int SQLITE_TCLAPI DbObjCmdAdaptor(
  void *cd,
  Tcl_Interp *interp,
  int objc,
  Tcl_Obj *const*objv
){
  return Tcl_NRCallObjProc(interp, DbObjCmd, cd, objc, objv);
}
#endif /* SQLITE_TCL_NRE */

/*
** Issue the usage message when the "sqlite3" command arguments are
** incorrect.
*/
static int sqliteCmdUsage(
  Tcl_Interp *interp,
  Tcl_Obj *const*objv
){
  Tcl_WrongNumArgs(interp, 1, objv,
    "HANDLE ?FILENAME? ?-vfs VFSNAME? ?-readonly BOOLEAN? ?-create BOOLEAN?"
    " ?-nofollow BOOLEAN?"
    " ?-nomutex BOOLEAN? ?-fullmutex BOOLEAN? ?-uri BOOLEAN?"
#ifdef SQLITE_ENABLE_SHARED_SCHEMA
    " ?-shared-schema BOOLEAN?"
#endif
  );
  return TCL_ERROR;
}

/*
**   sqlite3 DBNAME FILENAME ?-vfs VFSNAME? ?-key KEY? ?-readonly BOOLEAN?
**                           ?-create BOOLEAN? ?-nomutex BOOLEAN?
**                           ?-nofollow BOOLEAN?
**
** This is the main Tcl command.  When the "sqlite" Tcl command is
** invoked, this routine runs to process that command.
**
** The first argument, DBNAME, is an arbitrary name for a new
** database connection.  This command creates a new command named
** DBNAME that is used to control that connection.  The database
** connection is deleted when the DBNAME command is deleted.
**
** The second argument is the name of the database file.
**
*/
static int SQLITE_TCLAPI DbMain(
  void *cd,
  Tcl_Interp *interp,
  int objc,
  Tcl_Obj *const*objv
){
  SqliteDb *p;
  const char *zArg;
  char *zErrMsg;
  int i;
  const char *zFile = 0;
  const char *zVfs = 0;
  int flags;
  int bTranslateFileName = 1;
  Tcl_DString translatedFilename;
  int rc;

  /* In normal use, each TCL interpreter runs in a single thread.  So
  ** by default, we can turn off mutexing on SQLite database connections.
  ** However, for testing purposes it is useful to have mutexes turned
  ** on.  So, by default, mutexes default off.  But if compiled with
  ** SQLITE_TCL_DEFAULT_FULLMUTEX then mutexes default on.
  */
#ifdef SQLITE_TCL_DEFAULT_FULLMUTEX
  flags = SQLITE_OPEN_READWRITE | SQLITE_OPEN_CREATE | SQLITE_OPEN_FULLMUTEX;
#else
  flags = SQLITE_OPEN_READWRITE | SQLITE_OPEN_CREATE | SQLITE_OPEN_NOMUTEX;
#endif

  if( objc==1 ) return sqliteCmdUsage(interp, objv);
  if( objc==2 ){
    zArg = Tcl_GetStringFromObj(objv[1], 0);
    if( strcmp(zArg,"-version")==0 ){
      Tcl_AppendResult(interp,sqlite3_libversion(), (char*)0);
      return TCL_OK;
    }
    if( strcmp(zArg,"-sourceid")==0 ){
      Tcl_AppendResult(interp,sqlite3_sourceid(), (char*)0);
      return TCL_OK;
    }
    if( strcmp(zArg,"-has-codec")==0 ){
      Tcl_AppendResult(interp,"0",(char*)0);
      return TCL_OK;
    }
    if( zArg[0]=='-' ) return sqliteCmdUsage(interp, objv);
  }
  for(i=2; i<objc; i++){
    zArg = Tcl_GetString(objv[i]);
    if( zArg[0]!='-' ){
      if( zFile!=0 ) return sqliteCmdUsage(interp, objv);
      zFile = zArg;
      continue;
    }
    if( i==objc-1 ) return sqliteCmdUsage(interp, objv);
    i++;
    if( strcmp(zArg,"-key")==0 ){
      /* no-op */
    }else if( strcmp(zArg, "-vfs")==0 ){
      zVfs = Tcl_GetString(objv[i]);
    }else if( strcmp(zArg, "-readonly")==0 ){
      int b;
      if( Tcl_GetBooleanFromObj(interp, objv[i], &b) ) return TCL_ERROR;
      if( b ){
        flags &= ~(SQLITE_OPEN_READWRITE|SQLITE_OPEN_CREATE);
        flags |= SQLITE_OPEN_READONLY;
      }else{
        flags &= ~SQLITE_OPEN_READONLY;
        flags |= SQLITE_OPEN_READWRITE;
      }
    }else if( strcmp(zArg, "-create")==0 ){
      int b;
      if( Tcl_GetBooleanFromObj(interp, objv[i], &b) ) return TCL_ERROR;
      if( b && (flags & SQLITE_OPEN_READONLY)==0 ){
        flags |= SQLITE_OPEN_CREATE;
      }else{
        flags &= ~SQLITE_OPEN_CREATE;
      }
    }else if( strcmp(zArg, "-nofollow")==0 ){
      int b;
      if( Tcl_GetBooleanFromObj(interp, objv[i], &b) ) return TCL_ERROR;
      if( b ){
        flags |= SQLITE_OPEN_NOFOLLOW;
      }else{
        flags &= ~SQLITE_OPEN_NOFOLLOW;
      }
    }else if( strcmp(zArg, "-nomutex")==0 ){
      int b;
      if( Tcl_GetBooleanFromObj(interp, objv[i], &b) ) return TCL_ERROR;
      if( b ){
        flags |= SQLITE_OPEN_NOMUTEX;
        flags &= ~SQLITE_OPEN_FULLMUTEX;
      }else{
        flags &= ~SQLITE_OPEN_NOMUTEX;
      }
    }else if( strcmp(zArg, "-fullmutex")==0 ){
      int b;
      if( Tcl_GetBooleanFromObj(interp, objv[i], &b) ) return TCL_ERROR;
      if( b ){
        flags |= SQLITE_OPEN_FULLMUTEX;
        flags &= ~SQLITE_OPEN_NOMUTEX;
      }else{
        flags &= ~SQLITE_OPEN_FULLMUTEX;
      }
    }else if( strcmp(zArg, "-uri")==0 ){
      int b;
      if( Tcl_GetBooleanFromObj(interp, objv[i], &b) ) return TCL_ERROR;
      if( b ){
        flags |= SQLITE_OPEN_URI;
      }else{
        flags &= ~SQLITE_OPEN_URI;
      }
<<<<<<< HEAD
#ifdef SQLITE_ENABLE_SHARED_SCHEMA
    }else if( strcmp(zArg, "-shared-schema")==0 ){
      int b;
      if( Tcl_GetBooleanFromObj(interp, objv[i], &b) ) return TCL_ERROR;
      if( b ){
        flags |= SQLITE_OPEN_SHARED_SCHEMA;
      }else{
        flags &= ~SQLITE_OPEN_SHARED_SCHEMA;
      }
#endif /* ifdef SQLITE_ENABLE_SHARED_SCHEMA */
=======
    }else if( strcmp(zArg, "-translatefilename")==0 ){
      if( Tcl_GetBooleanFromObj(interp, objv[i], &bTranslateFileName) ){
        return TCL_ERROR;
      }
>>>>>>> 8c1febb2
    }else{
      Tcl_AppendResult(interp, "unknown option: ", zArg, (char*)0);
      return TCL_ERROR;
    }
  }
  zErrMsg = 0;
  p = (SqliteDb*)Tcl_Alloc( sizeof(*p) );
  memset(p, 0, sizeof(*p));
  if( zFile==0 ) zFile = "";
  if( bTranslateFileName ){
    zFile = Tcl_TranslateFileName(interp, zFile, &translatedFilename);
  }
  rc = sqlite3_open_v2(zFile, &p->db, flags, zVfs);
  if( bTranslateFileName ){
    Tcl_DStringFree(&translatedFilename);
  }
  if( p->db ){
    if( SQLITE_OK!=sqlite3_errcode(p->db) ){
      zErrMsg = sqlite3_mprintf("%s", sqlite3_errmsg(p->db));
      sqlite3_close(p->db);
      p->db = 0;
    }
  }else{
    zErrMsg = sqlite3_mprintf("%s", sqlite3_errstr(rc));
  }
  if( p->db==0 ){
    Tcl_SetResult(interp, zErrMsg, TCL_VOLATILE);
    Tcl_Free((char*)p);
    sqlite3_free(zErrMsg);
    return TCL_ERROR;
  }
  p->maxStmt = NUM_PREPARED_STMTS;
  p->openFlags = flags & SQLITE_OPEN_URI;
  p->interp = interp;
  zArg = Tcl_GetStringFromObj(objv[1], 0);
  if( DbUseNre() ){
    Tcl_NRCreateCommand(interp, zArg, DbObjCmdAdaptor, DbObjCmd,
                        (char*)p, DbDeleteCmd);
  }else{
    Tcl_CreateObjCommand(interp, zArg, DbObjCmd, (char*)p, DbDeleteCmd);
  }
  return TCL_OK;
}

/*
** Provide a dummy Tcl_InitStubs if we are using this as a static
** library.
*/
#ifndef USE_TCL_STUBS
# undef  Tcl_InitStubs
# define Tcl_InitStubs(a,b,c) TCL_VERSION
#endif

/*
** Make sure we have a PACKAGE_VERSION macro defined.  This will be
** defined automatically by the TEA makefile.  But other makefiles
** do not define it.
*/
#ifndef PACKAGE_VERSION
# define PACKAGE_VERSION SQLITE_VERSION
#endif

/*
** Initialize this module.
**
** This Tcl module contains only a single new Tcl command named "sqlite".
** (Hence there is no namespace.  There is no point in using a namespace
** if the extension only supplies one new name!)  The "sqlite" command is
** used to open a new SQLite database.  See the DbMain() routine above
** for additional information.
**
** The EXTERN macros are required by TCL in order to work on windows.
*/
EXTERN int Sqlite3_Init(Tcl_Interp *interp){
  int rc = Tcl_InitStubs(interp, "8.4", 0) ? TCL_OK : TCL_ERROR;
  if( rc==TCL_OK ){
    Tcl_CreateObjCommand(interp, "sqlite3", (Tcl_ObjCmdProc*)DbMain, 0, 0);
#ifndef SQLITE_3_SUFFIX_ONLY
    /* The "sqlite" alias is undocumented.  It is here only to support
    ** legacy scripts.  All new scripts should use only the "sqlite3"
    ** command. */
    Tcl_CreateObjCommand(interp, "sqlite", (Tcl_ObjCmdProc*)DbMain, 0, 0);
#endif
    rc = Tcl_PkgProvide(interp, "sqlite3", PACKAGE_VERSION);
  }
  return rc;
}
EXTERN int Tclsqlite3_Init(Tcl_Interp *interp){ return Sqlite3_Init(interp); }
EXTERN int Sqlite3_Unload(Tcl_Interp *interp, int flags){ return TCL_OK; }
EXTERN int Tclsqlite3_Unload(Tcl_Interp *interp, int flags){ return TCL_OK; }

/* Because it accesses the file-system and uses persistent state, SQLite
** is not considered appropriate for safe interpreters.  Hence, we cause
** the _SafeInit() interfaces return TCL_ERROR.
*/
EXTERN int Sqlite3_SafeInit(Tcl_Interp *interp){ return TCL_ERROR; }
EXTERN int Sqlite3_SafeUnload(Tcl_Interp *interp, int flags){return TCL_ERROR;}



#ifndef SQLITE_3_SUFFIX_ONLY
int Sqlite_Init(Tcl_Interp *interp){ return Sqlite3_Init(interp); }
int Tclsqlite_Init(Tcl_Interp *interp){ return Sqlite3_Init(interp); }
int Sqlite_Unload(Tcl_Interp *interp, int flags){ return TCL_OK; }
int Tclsqlite_Unload(Tcl_Interp *interp, int flags){ return TCL_OK; }
#endif

/*
** If the TCLSH macro is defined, add code to make a stand-alone program.
*/
#if defined(TCLSH)

/* This is the main routine for an ordinary TCL shell.  If there are
** are arguments, run the first argument as a script.  Otherwise,
** read TCL commands from standard input
*/
static const char *tclsh_main_loop(void){
  static const char zMainloop[] =
    "if {[llength $argv]>=1} {\n"
      "set argv0 [lindex $argv 0]\n"
      "set argv [lrange $argv 1 end]\n"
      "source $argv0\n"
    "} else {\n"
      "set line {}\n"
      "while {![eof stdin]} {\n"
        "if {$line!=\"\"} {\n"
          "puts -nonewline \"> \"\n"
        "} else {\n"
          "puts -nonewline \"% \"\n"
        "}\n"
        "flush stdout\n"
        "append line [gets stdin]\n"
        "if {[info complete $line]} {\n"
          "if {[catch {uplevel #0 $line} result]} {\n"
            "puts stderr \"Error: $result\"\n"
          "} elseif {$result!=\"\"} {\n"
            "puts $result\n"
          "}\n"
          "set line {}\n"
        "} else {\n"
          "append line \\n\n"
        "}\n"
      "}\n"
    "}\n"
  ;
  return zMainloop;
}

#define TCLSH_MAIN main   /* Needed to fake out mktclapp */
int SQLITE_CDECL TCLSH_MAIN(int argc, char **argv){
  Tcl_Interp *interp;
  int i;
  const char *zScript = 0;
  char zArgc[32];
#if defined(TCLSH_INIT_PROC)
  extern const char *TCLSH_INIT_PROC(Tcl_Interp*);
#endif

#if !defined(_WIN32_WCE)
  if( getenv("SQLITE_DEBUG_BREAK") ){
    if( isatty(0) && isatty(2) ){
      fprintf(stderr,
          "attach debugger to process %d and press any key to continue.\n",
          GETPID());
      fgetc(stdin);
    }else{
#if defined(_WIN32) || defined(WIN32)
      DebugBreak();
#elif defined(SIGTRAP)
      raise(SIGTRAP);
#endif
    }
  }
#endif

  /* Call sqlite3_shutdown() once before doing anything else. This is to
  ** test that sqlite3_shutdown() can be safely called by a process before
  ** sqlite3_initialize() is. */
  sqlite3_shutdown();

  Tcl_FindExecutable(argv[0]);
  Tcl_SetSystemEncoding(NULL, "utf-8");
  interp = Tcl_CreateInterp();
  Sqlite3_Init(interp);

  sqlite3_snprintf(sizeof(zArgc), zArgc, "%d", argc-1);
  Tcl_SetVar(interp,"argc", zArgc, TCL_GLOBAL_ONLY);
  Tcl_SetVar(interp,"argv0",argv[0],TCL_GLOBAL_ONLY);
  Tcl_SetVar(interp,"argv", "", TCL_GLOBAL_ONLY);
  for(i=1; i<argc; i++){
    Tcl_SetVar(interp, "argv", argv[i],
        TCL_GLOBAL_ONLY | TCL_LIST_ELEMENT | TCL_APPEND_VALUE);
  }
#if defined(TCLSH_INIT_PROC)
  zScript = TCLSH_INIT_PROC(interp);
#endif
  if( zScript==0 ){
    zScript = tclsh_main_loop();
  }
  if( Tcl_GlobalEval(interp, zScript)!=TCL_OK ){
    const char *zInfo = Tcl_GetVar(interp, "errorInfo", TCL_GLOBAL_ONLY);
    if( zInfo==0 ) zInfo = Tcl_GetStringResult(interp);
    fprintf(stderr,"%s: %s\n", *argv, zInfo);
    return 1;
  }
  return 0;
}
#endif /* TCLSH */<|MERGE_RESOLUTION|>--- conflicted
+++ resolved
@@ -3800,7 +3800,6 @@
       }else{
         flags &= ~SQLITE_OPEN_URI;
       }
-<<<<<<< HEAD
 #ifdef SQLITE_ENABLE_SHARED_SCHEMA
     }else if( strcmp(zArg, "-shared-schema")==0 ){
       int b;
@@ -3811,12 +3810,10 @@
         flags &= ~SQLITE_OPEN_SHARED_SCHEMA;
       }
 #endif /* ifdef SQLITE_ENABLE_SHARED_SCHEMA */
-=======
     }else if( strcmp(zArg, "-translatefilename")==0 ){
       if( Tcl_GetBooleanFromObj(interp, objv[i], &bTranslateFileName) ){
         return TCL_ERROR;
       }
->>>>>>> 8c1febb2
     }else{
       Tcl_AppendResult(interp, "unknown option: ", zArg, (char*)0);
       return TCL_ERROR;
