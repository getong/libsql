#!/usr/make
#
# Makefile for SQLITE
#
# This makefile is suppose to be configured automatically using the
# autoconf.  But if that does not work for you, you can configure
# the makefile manually.  Just set the parameters below to values that
# work well for your system.
#
# If the configure script does not work out-of-the-box, you might
# be able to get it to work by giving it some hints.  See the comment
# at the beginning of configure.in for additional information.
#

# The toplevel directory of the source tree.  This is the directory
# that contains this "Makefile.in" and the "configure.in" script.
#
TOP = @abs_srcdir@

# C Compiler and options for use in building executables that
# will run on the platform that is doing the build.
#
BCC = @BUILD_CC@ @BUILD_CFLAGS@

# TCC is the C Compile and options for use in building executables that
# will run on the target platform.  (BCC and TCC are usually the
# same unless your are cross-compiling.)  Separate CC and CFLAGS macros
# are provide so that these aspects of the build process can be changed
# on the "make" command-line.  Ex:  "make CC=clang CFLAGS=-fsanitize=undefined"
#
CC = @CC@
CFLAGS = @CPPFLAGS@ @CFLAGS@
TCC = ${CC} ${CFLAGS} -I. -I${TOP}/src -I${TOP}/ext/rtree -I${TOP}/ext/icu
TCC += -I${TOP}/ext/fts3 -I${TOP}/ext/async -I${TOP}/ext/session
TCC += -I${TOP}/ext/userauth

# Define this for the autoconf-based build, so that the code knows it can
# include the generated sqlite_cfg.h
#
TCC += -D_HAVE_SQLITE_CONFIG_H -DBUILD_sqlite

# Define -DNDEBUG to compile without debugging (i.e., for production usage)
# Omitting the define will cause extra debugging code to be inserted and
# includes extra comments when "EXPLAIN stmt" is used.
#
TCC += @TARGET_DEBUG@

# Compiler options needed for programs that use the TCL library.
#
TCC += @TCL_INCLUDE_SPEC@

# The library that programs using TCL must link against.
#
LIBTCL = @TCL_LIB_SPEC@

# Compiler options needed for programs that use the readline() library.
#
READLINE_FLAGS = -DHAVE_READLINE=@TARGET_HAVE_READLINE@ @TARGET_READLINE_INC@
READLINE_FLAGS += -DHAVE_EDITLINE=@TARGET_HAVE_EDITLINE@

# The library that programs using readline() must link against.
#
LIBREADLINE = @TARGET_READLINE_LIBS@

# Should the database engine be compiled threadsafe
#
TCC += -DSQLITE_THREADSAFE=@SQLITE_THREADSAFE@

# Is the optional WebAssembly runtime library enabled?
#
OPT_WASM_RUNTIME = @OPT_WASM_RUNTIME@

# Any target libraries which libsqlite must be linked against
#
TLIBS = @LIBS@ $(LIBS)

# Flags controlling use of the in memory btree implementation
#
# SQLITE_TEMP_STORE is 0 to force temporary tables to be in a file, 1 to
# default to file, 2 to default to memory, and 3 to force temporary
# tables to always be in memory.
#
TEMP_STORE = -DSQLITE_TEMP_STORE=@TEMP_STORE@

# Enable/disable loadable extensions, and other optional features
# based on configuration. (-DSQLITE_OMIT*, -DSQLITE_ENABLE*).
# The same set of OMIT and ENABLE flags should be passed to the
# LEMON parser generator and the mkkeywordhash tool as well.
OPT_FEATURE_FLAGS = @OPT_FEATURE_FLAGS@

TCC += $(OPT_FEATURE_FLAGS)

# Add in any optional parameters specified on the make commane line
# ie.  make "OPTS=-DSQLITE_ENABLE_FOO=1 -DSQLITE_OMIT_FOO=1".
TCC += $(OPTS)

# Add in compile-time options for some libraries used by extensions
TCC += @HAVE_ZLIB@

# Version numbers and release number for the SQLite being compiled.
#
VERSION = @VERSION@
VERSION_NUMBER = @VERSION_NUMBER@
RELEASE = @RELEASE@

# Filename extensions
#
BEXE = @BUILD_EXEEXT@
TEXE = @TARGET_EXEEXT@

# The following variable is "1" if the configure script was able to locate
# the tclConfig.sh file.  It is an empty string otherwise.  When this
# variable is "1", the TCL extension library (libtclsqlite3.so) is built
# and installed.
#
HAVE_TCL = @HAVE_TCL@

# This is the command to use for tclsh - normally just "tclsh", but we may
# know the specific version we want to use
#
TCLSH_CMD = @TCLSH_CMD@

# Where do we want to install the tcl plugin
#
TCLLIBDIR = @TCLLIBDIR@

# The suffix used on shared libraries.  Ex:  ".dll", ".so", ".dylib"
#
SHLIB_SUFFIX = @TCL_SHLIB_SUFFIX@

# If gcov support was enabled by the configure script, add the appropriate
# flags here.  It's not always as easy as just having the user add the right
# CFLAGS / LDFLAGS, because libtool wants to use CFLAGS when linking, which
# causes build errors with -fprofile-arcs -ftest-coverage with some GCCs.
# Supposedly GCC does the right thing if you use --coverage, but in
# practice it still fails.  See:
#
# http://www.mail-archive.com/debian-gcc@lists.debian.org/msg26197.html
#
# for more info.
#
GCOV_CFLAGS1 = -DSQLITE_COVERAGE_TEST=1 -fprofile-arcs -ftest-coverage
GCOV_LDFLAGS1 = -lgcov
USE_GCOV = @USE_GCOV@
LTCOMPILE_EXTRAS += $(GCOV_CFLAGS$(USE_GCOV))
LTLINK_EXTRAS += $(GCOV_LDFLAGS$(USE_GCOV))


# The directory into which to store package information for

# Some standard variables and programs
#
prefix = @prefix@
exec_prefix = @exec_prefix@
libdir = @libdir@
pkgconfigdir = $(libdir)/pkgconfig
bindir = @bindir@
includedir = @includedir@
INSTALL = @INSTALL@
LIBTOOL = ./libtool
ALLOWRELEASE = @ALLOWRELEASE@

# libtool compile/link/install
LTCOMPILE = $(LIBTOOL) --mode=compile --tag=CC $(TCC) $(LTCOMPILE_EXTRAS)
LTLINK = $(LIBTOOL) --mode=link $(TCC) $(LTCOMPILE_EXTRAS) @LDFLAGS@ $(LTLINK_EXTRAS)
LTINSTALL = $(LIBTOOL) --mode=install $(INSTALL)

# You should not have to change anything below this line
###############################################################################

USE_AMALGAMATION = @USE_AMALGAMATION@
AMALGAMATION_LINE_MACROS = @AMALGAMATION_LINE_MACROS@

# Object files for the SQLite library (non-amalgamation).
#
LIBOBJS0 = alter.lo analyze.lo attach.lo auth.lo \
         backup.lo bitvec.lo btmutex.lo btree.lo build.lo \
         callback.lo complete.lo ctime.lo \
         date.lo dbpage.lo dbstat.lo delete.lo \
         expr.lo fault.lo fkey.lo \
         fts3.lo fts3_aux.lo fts3_expr.lo fts3_hash.lo fts3_icu.lo \
         fts3_porter.lo fts3_snippet.lo fts3_tokenizer.lo fts3_tokenizer1.lo \
         fts3_tokenize_vtab.lo \
         fts3_unicode.lo fts3_unicode2.lo fts3_write.lo \
	 fts5.lo \
         func.lo global.lo hash.lo \
         icu.lo insert.lo json.lo legacy.lo loadext.lo \
         main.lo malloc.lo mem0.lo mem1.lo mem2.lo mem3.lo mem5.lo \
         memdb.lo memjournal.lo \
         mutex.lo mutex_noop.lo mutex_unix.lo mutex_w32.lo \
         notify.lo opcodes.lo os.lo os_kv.lo os_unix.lo os_win.lo \
         pager.lo parse.lo pcache.lo pcache1.lo pragma.lo prepare.lo printf.lo \
         random.lo resolve.lo rowset.lo rtree.lo \
         sqlite3session.lo select.lo sqlite3rbu.lo status.lo stmt.lo \
         table.lo threads.lo tokenize.lo treeview.lo trigger.lo \
         update.lo userauth.lo upsert.lo util.lo vacuum.lo \
         vdbe.lo vdbeapi.lo vdbeaux.lo vdbeblob.lo vdbemem.lo vdbesort.lo \
         vdbetrace.lo vdbevtab.lo \
         wal.lo walker.lo wasmedge_bindings.lo where.lo wherecode.lo whereexpr.lo \
         window.lo utf.lo vtab.lo

# Object files for the amalgamation.
#
LIBOBJS1 = sqlite3.lo

# Determine the real value of LIBOBJ based on the 'configure' script
#
LIBOBJ = $(LIBOBJS$(USE_AMALGAMATION))



# All of the source code files.
#
SRC = \
  $(TOP)/src/alter.c \
  $(TOP)/src/analyze.c \
  $(TOP)/src/attach.c \
  $(TOP)/src/auth.c \
  $(TOP)/src/backup.c \
  $(TOP)/src/bitvec.c \
  $(TOP)/src/btmutex.c \
  $(TOP)/src/btree.c \
  $(TOP)/src/btree.h \
  $(TOP)/src/btreeInt.h \
  $(TOP)/src/build.c \
  $(TOP)/src/callback.c \
  $(TOP)/src/complete.c \
  $(TOP)/src/ctime.c \
  $(TOP)/src/date.c \
  $(TOP)/src/dbpage.c \
  $(TOP)/src/dbstat.c \
  $(TOP)/src/delete.c \
  $(TOP)/src/expr.c \
  $(TOP)/src/fault.c \
  $(TOP)/src/fkey.c \
  $(TOP)/src/func.c \
  $(TOP)/src/global.c \
  $(TOP)/src/hash.c \
  $(TOP)/src/hash.h \
  $(TOP)/src/hwtime.h \
  $(TOP)/src/insert.c \
  $(TOP)/src/json.c \
  $(TOP)/src/legacy.c \
  $(TOP)/src/loadext.c \
  $(TOP)/src/main.c \
  $(TOP)/src/malloc.c \
  $(TOP)/src/mem0.c \
  $(TOP)/src/mem1.c \
  $(TOP)/src/mem2.c \
  $(TOP)/src/mem3.c \
  $(TOP)/src/mem5.c \
  $(TOP)/src/memdb.c \
  $(TOP)/src/memjournal.c \
  $(TOP)/src/msvc.h \
  $(TOP)/src/mutex.c \
  $(TOP)/src/mutex.h \
  $(TOP)/src/mutex_noop.c \
  $(TOP)/src/mutex_unix.c \
  $(TOP)/src/mutex_w32.c \
  $(TOP)/src/notify.c \
  $(TOP)/src/os.c \
  $(TOP)/src/os.h \
  $(TOP)/src/os_common.h \
  $(TOP)/src/os_setup.h \
  $(TOP)/src/os_kv.c \
  $(TOP)/src/os_unix.c \
  $(TOP)/src/os_win.c \
  $(TOP)/src/os_win.h \
  $(TOP)/src/page_header.h \
  $(TOP)/src/pager.c \
  $(TOP)/src/pager.h \
  $(TOP)/src/parse.y \
  $(TOP)/src/pcache.c \
  $(TOP)/src/pcache.h \
  $(TOP)/src/pcache1.c \
  $(TOP)/src/pragma.c \
  $(TOP)/src/pragma.h \
  $(TOP)/src/prepare.c \
  $(TOP)/src/printf.c \
  $(TOP)/src/random.c \
  $(TOP)/src/resolve.c \
  $(TOP)/src/rowset.c \
  $(TOP)/src/select.c \
  $(TOP)/src/status.c \
  $(TOP)/src/shell.c.in \
  $(TOP)/src/sqlite.h.in \
  $(TOP)/src/sqlite3ext.h \
  $(TOP)/src/sqliteInt.h \
  $(TOP)/src/sqliteLimit.h \
  $(TOP)/src/table.c \
  $(TOP)/src/tclsqlite.c \
  $(TOP)/src/threads.c \
  $(TOP)/src/tokenize.c \
  $(TOP)/src/treeview.c \
  $(TOP)/src/trigger.c \
  $(TOP)/src/utf.c \
  $(TOP)/src/update.c \
  $(TOP)/src/upsert.c \
  $(TOP)/src/util.c \
  $(TOP)/src/vacuum.c \
  $(TOP)/src/vdbe.c \
  $(TOP)/src/vdbe.h \
  $(TOP)/src/vdbeapi.c \
  $(TOP)/src/vdbeaux.c \
  $(TOP)/src/vdbeblob.c \
  $(TOP)/src/vdbemem.c \
  $(TOP)/src/vdbesort.c \
  $(TOP)/src/vdbetrace.c \
  $(TOP)/src/vdbevtab.c \
  $(TOP)/src/vdbeInt.h \
  $(TOP)/src/vtab.c \
  $(TOP)/src/vxworks.h \
  $(TOP)/src/wal.c \
  $(TOP)/src/wal.h \
  $(TOP)/src/walker.c \
  $(TOP)/src/where.c \
  $(TOP)/src/wherecode.c \
  $(TOP)/src/whereexpr.c \
  $(TOP)/src/whereInt.h \
  $(TOP)/src/window.c

# Source code for extensions
#
SRC += \
  $(TOP)/ext/fts3/fts3.c \
  $(TOP)/ext/fts3/fts3.h \
  $(TOP)/ext/fts3/fts3Int.h \
  $(TOP)/ext/fts3/fts3_aux.c \
  $(TOP)/ext/fts3/fts3_expr.c \
  $(TOP)/ext/fts3/fts3_hash.c \
  $(TOP)/ext/fts3/fts3_hash.h \
  $(TOP)/ext/fts3/fts3_icu.c \
  $(TOP)/ext/fts3/fts3_porter.c \
  $(TOP)/ext/fts3/fts3_snippet.c \
  $(TOP)/ext/fts3/fts3_tokenizer.h \
  $(TOP)/ext/fts3/fts3_tokenizer.c \
  $(TOP)/ext/fts3/fts3_tokenizer1.c \
  $(TOP)/ext/fts3/fts3_tokenize_vtab.c \
  $(TOP)/ext/fts3/fts3_unicode.c \
  $(TOP)/ext/fts3/fts3_unicode2.c \
  $(TOP)/ext/fts3/fts3_write.c
SRC += \
  $(TOP)/ext/icu/sqliteicu.h \
  $(TOP)/ext/icu/icu.c
SRC += \
  $(TOP)/ext/rtree/rtree.h \
  $(TOP)/ext/rtree/rtree.c \
  $(TOP)/ext/rtree/geopoly.c
SRC += \
  $(TOP)/ext/session/sqlite3session.c \
  $(TOP)/ext/session/sqlite3session.h
SRC += \
  $(TOP)/ext/userauth/userauth.c \
  $(TOP)/ext/userauth/sqlite3userauth.h
SRC += \
  $(TOP)/ext/rbu/sqlite3rbu.h \
  $(TOP)/ext/rbu/sqlite3rbu.c
SRC += \
  $(TOP)/ext/misc/stmt.c
SRC += \
  $(TOP)/ext/udf/wasmedge_bindings.c

# Generated source code files
#
SRC += \
  keywordhash.h \
  opcodes.c \
  opcodes.h \
  parse.c \
  parse.h \
  sqlite_cfg.h \
  shell.c \
  sqlite3.h

# Path to API
APITOP = $(TOP)/crates

# Path to the Rust crate with wasm bindings
#
WBTOP = $(TOP)/crates/wasmtime-bindings

# Path to Rust bindings
BINDTOP = $(TOP)/crates/libsql-sys

# Source code of the wasm bindings
#
WBSRC = \
  $(WBTOP)/src/lib.rs

# If the WebAssembly runtime library is enabled, link against it
ifeq ($(OPT_WASM_RUNTIME),y)
OPT_WASM_RUNTIME_LIBRARY_TARGET=liblibsql_wasm
OPT_WASM_RUNTIME_INSTALL_TARGET=liblibsql_wasm_install
OPT_STATIC_LIBLIBSQL_WASM=$(TOP)/.libs/liblibsql_wasm.a
else ifeq ($(OPT_WASM_RUNTIME),d)
OPT_WASM_RUNTIME_LIBRARY_TARGET=liblibsql_wasm
OPT_WASM_RUNTIME_INSTALL_TARGET=liblibsql_wasm_install
TLIBS += -L$(WBTOP)/../target/release -llibsql_wasm
OPT_STATIC_LIBLIBSQL_WASM=
else
OPT_WASM_RUNTIME_LIBRARY_TARGET=
OPT_WASM_RUNTIME_INSTALL_TARGET=
OPT_STATIC_LIBLIBSQL_WASM=
endif

# Source code to the test files.
#
TESTSRC = \
  $(TOP)/src/test1.c \
  $(TOP)/src/test2.c \
  $(TOP)/src/test3.c \
  $(TOP)/src/test4.c \
  $(TOP)/src/test5.c \
  $(TOP)/src/test6.c \
  $(TOP)/src/test8.c \
  $(TOP)/src/test9.c \
  $(TOP)/src/test_autoext.c \
  $(TOP)/src/test_async.c \
  $(TOP)/src/test_backup.c \
  $(TOP)/src/test_bestindex.c \
  $(TOP)/src/test_blob.c \
  $(TOP)/src/test_btree.c \
  $(TOP)/src/test_config.c \
  $(TOP)/src/test_delete.c \
  $(TOP)/src/test_demovfs.c \
  $(TOP)/src/test_devsym.c \
  $(TOP)/src/test_fs.c \
  $(TOP)/src/test_func.c \
  $(TOP)/src/test_hexio.c \
  $(TOP)/src/test_init.c \
  $(TOP)/src/test_intarray.c \
  $(TOP)/src/test_journal.c \
  $(TOP)/src/test_malloc.c \
  $(TOP)/src/test_md5.c \
  $(TOP)/src/test_multiplex.c \
  $(TOP)/src/test_mutex.c \
  $(TOP)/src/test_onefile.c \
  $(TOP)/src/test_osinst.c \
  $(TOP)/src/test_pcache.c \
  $(TOP)/src/test_quota.c \
  $(TOP)/src/test_rtree.c \
  $(TOP)/src/test_schema.c \
  $(TOP)/src/test_superlock.c \
  $(TOP)/src/test_syscall.c \
  $(TOP)/src/test_tclsh.c \
  $(TOP)/src/test_tclvar.c \
  $(TOP)/src/test_thread.c \
  $(TOP)/src/test_vdbecov.c \
  $(TOP)/src/test_vfs.c \
  $(TOP)/src/test_windirent.c \
  $(TOP)/src/test_window.c \
  $(TOP)/src/test_wsd.c       \
  $(TOP)/ext/fts3/fts3_term.c \
  $(TOP)/ext/fts3/fts3_test.c  \
  $(TOP)/ext/session/test_session.c \
  $(TOP)/ext/recover/sqlite3recover.c \
  $(TOP)/ext/recover/dbdata.c \
  $(TOP)/ext/recover/test_recover.c \
  $(TOP)/ext/rbu/test_rbu.c

# Statically linked extensions
#
TESTSRC += \
  $(TOP)/ext/expert/sqlite3expert.c \
  $(TOP)/ext/expert/test_expert.c \
  $(TOP)/ext/misc/amatch.c \
  $(TOP)/ext/misc/appendvfs.c \
  $(TOP)/ext/misc/basexx.c \
  $(TOP)/ext/misc/carray.c \
  $(TOP)/ext/misc/cksumvfs.c \
  $(TOP)/ext/misc/closure.c \
  $(TOP)/ext/misc/csv.c \
  $(TOP)/ext/misc/decimal.c \
  $(TOP)/ext/misc/eval.c \
  $(TOP)/ext/misc/explain.c \
  $(TOP)/ext/misc/fileio.c \
  $(TOP)/ext/misc/fuzzer.c \
  $(TOP)/ext/fts5/fts5_tcl.c \
  $(TOP)/ext/fts5/fts5_test_mi.c \
  $(TOP)/ext/fts5/fts5_test_tok.c \
  $(TOP)/ext/misc/ieee754.c \
  $(TOP)/ext/misc/mmapwarm.c \
  $(TOP)/ext/misc/nextchar.c \
  $(TOP)/ext/misc/normalize.c \
  $(TOP)/ext/misc/percentile.c \
  $(TOP)/ext/misc/prefixes.c \
  $(TOP)/ext/misc/qpvtab.c \
  $(TOP)/ext/misc/regexp.c \
  $(TOP)/ext/misc/remember.c \
  $(TOP)/ext/misc/series.c \
  $(TOP)/ext/misc/spellfix.c \
  $(TOP)/ext/misc/totype.c \
  $(TOP)/ext/misc/unionvtab.c \
  $(TOP)/ext/misc/wholenumber.c \
  $(TOP)/ext/misc/zipfile.c \
  $(TOP)/ext/userauth/userauth.c \
  $(TOP)/ext/rtree/test_rtreedoc.c

# Source code to the library files needed by the test fixture
#
TESTSRC2 = \
  $(TOP)/src/attach.c \
  $(TOP)/src/backup.c \
  $(TOP)/src/bitvec.c \
  $(TOP)/src/btree.c \
  $(TOP)/src/build.c \
  $(TOP)/src/ctime.c \
  $(TOP)/src/date.c \
  $(TOP)/src/dbpage.c \
  $(TOP)/src/dbstat.c \
  $(TOP)/src/expr.c \
  $(TOP)/src/func.c \
  $(TOP)/src/global.c \
  $(TOP)/src/insert.c \
  $(TOP)/src/wal.c \
  $(TOP)/src/main.c \
  $(TOP)/src/mem5.c \
  $(TOP)/src/os.c \
  $(TOP)/src/os_kv.c \
  $(TOP)/src/os_unix.c \
  $(TOP)/src/os_win.c \
  $(TOP)/src/pager.c \
  $(TOP)/src/pragma.c \
  $(TOP)/src/prepare.c \
  $(TOP)/src/printf.c \
  $(TOP)/src/random.c \
  $(TOP)/src/pcache.c \
  $(TOP)/src/pcache1.c \
  $(TOP)/src/select.c \
  $(TOP)/src/tokenize.c \
  $(TOP)/src/treeview.c \
  $(TOP)/src/utf.c \
  $(TOP)/src/util.c \
  $(TOP)/src/vdbeapi.c \
  $(TOP)/src/vdbeaux.c \
  $(TOP)/src/vdbe.c \
  $(TOP)/src/vdbemem.c \
  $(TOP)/src/vdbetrace.c \
  $(TOP)/src/vdbevtab.c \
  $(TOP)/src/where.c \
  $(TOP)/src/wherecode.c \
  $(TOP)/src/whereexpr.c \
  $(TOP)/src/window.c \
  parse.c \
  $(TOP)/ext/fts3/fts3.c \
  $(TOP)/ext/fts3/fts3_aux.c \
  $(TOP)/ext/fts3/fts3_expr.c \
  $(TOP)/ext/fts3/fts3_term.c \
  $(TOP)/ext/fts3/fts3_tokenizer.c \
  $(TOP)/ext/fts3/fts3_write.c \
  $(TOP)/ext/async/sqlite3async.c \
  $(TOP)/ext/session/sqlite3session.c \
  $(TOP)/ext/misc/stmt.c \
  $(TOP)/ext/udf/wasmedge_bindings.c \
  fts5.c

# Header files used by all library source files.
#
HDR = \
   $(TOP)/src/btree.h \
   $(TOP)/src/btreeInt.h \
   $(TOP)/src/hash.h \
   $(TOP)/src/hwtime.h \
   keywordhash.h \
   $(TOP)/src/msvc.h \
   $(TOP)/src/mutex.h \
   opcodes.h \
   $(TOP)/src/os.h \
   $(TOP)/src/os_common.h \
   $(TOP)/src/os_setup.h \
   $(TOP)/src/os_win.h \
   $(TOP)/src/pager.h \
   $(TOP)/src/pcache.h \
   parse.h  \
   $(TOP)/src/pragma.h \
   sqlite3.h  \
   $(TOP)/src/sqlite3ext.h \
   $(TOP)/src/sqliteInt.h  \
   $(TOP)/src/sqliteLimit.h \
   $(TOP)/src/vdbe.h \
   $(TOP)/src/vdbeInt.h \
   $(TOP)/src/vxworks.h \
   $(TOP)/src/whereInt.h \
   sqlite_cfg.h

# Header files used by extensions
#
EXTHDR += \
  $(TOP)/ext/fts3/fts3.h \
  $(TOP)/ext/fts3/fts3Int.h \
  $(TOP)/ext/fts3/fts3_hash.h \
  $(TOP)/ext/fts3/fts3_tokenizer.h
EXTHDR += \
  $(TOP)/ext/rtree/rtree.h \
  $(TOP)/ext/rtree/geopoly.c
EXTHDR += \
  $(TOP)/ext/icu/sqliteicu.h
EXTHDR += \
  $(TOP)/ext/rtree/sqlite3rtree.h
EXTHDR += \
  $(TOP)/ext/userauth/sqlite3userauth.h

# executables needed for testing
#
TESTPROGS = \
  testfixture$(TEXE) \
  sqlite3$(TEXE) \
  sqlite3_analyzer$(TEXE) \
  sqldiff$(TEXE) \
  dbhash$(TEXE) \
  sqltclsh$(TEXE)

# Databases containing fuzzer test cases
#
FUZZDATA = \
  $(TOP)/test/fuzzdata1.db \
  $(TOP)/test/fuzzdata2.db \
  $(TOP)/test/fuzzdata3.db \
  $(TOP)/test/fuzzdata4.db \
  $(TOP)/test/fuzzdata5.db \
  $(TOP)/test/fuzzdata6.db \
  $(TOP)/test/fuzzdata7.db \
  $(TOP)/test/fuzzdata8.db

# Standard options to testfixture
#
TESTOPTS = --verbose=file --output=test-out.txt

# Extra compiler options for various shell tools
#
SHELL_OPT += -DSQLITE_DQS=0
SHELL_OPT += -DSQLITE_ENABLE_FTS4
#SHELL_OPT += -DSQLITE_ENABLE_FTS5
SHELL_OPT += -DSQLITE_ENABLE_RTREE
SHELL_OPT += -DSQLITE_ENABLE_EXPLAIN_COMMENTS
SHELL_OPT += -DSQLITE_ENABLE_UNKNOWN_SQL_FUNCTION
SHELL_OPT += -DSQLITE_ENABLE_STMTVTAB
SHELL_OPT += -DSQLITE_ENABLE_DBPAGE_VTAB
SHELL_OPT += -DSQLITE_ENABLE_DBSTAT_VTAB
SHELL_OPT += -DSQLITE_ENABLE_BYTECODE_VTAB
SHELL_OPT += -DSQLITE_ENABLE_OFFSET_SQL_FUNC
FUZZERSHELL_OPT =
FUZZCHECK_OPT += -I$(TOP)/test
FUZZCHECK_OPT += -I$(TOP)/ext/recover
FUZZCHECK_OPT += \
  -DSQLITE_OSS_FUZZ \
  -DSQLITE_ENABLE_BYTECODE_VTAB \
  -DSQLITE_ENABLE_DBPAGE_VTAB \
  -DSQLITE_ENABLE_DBSTAT_VTAB \
  -DSQLITE_ENABLE_BYTECODE_VTAB \
  -DSQLITE_ENABLE_DESERIALIZE \
  -DSQLITE_ENABLE_EXPLAIN_COMMENTS \
  -DSQLITE_ENABLE_FTS3_PARENTHESIS \
  -DSQLITE_ENABLE_FTS4 \
  -DSQLITE_ENABLE_FTS5 \
  -DSQLITE_ENABLE_GEOPOLY \
  -DSQLITE_ENABLE_MATH_FUNCTIONS \
  -DSQLITE_ENABLE_MEMSYS5 \
  -DSQLITE_ENABLE_NORMALIZE \
  -DSQLITE_ENABLE_OFFSET_SQL_FUNC \
  -DSQLITE_ENABLE_PREUPDATE_HOOK \
  -DSQLITE_ENABLE_RTREE \
  -DSQLITE_ENABLE_SESSION \
  -DSQLITE_ENABLE_STMTVTAB \
  -DSQLITE_ENABLE_UNKNOWN_SQL_FUNCTION \
  -DSQLITE_ENABLE_STAT4 \
  -DSQLITE_ENABLE_STMT_SCANSTATUS \
  -DSQLITE_MAX_MEMORY=50000000 \
  -DSQLITE_MAX_MMAP_SIZE=0 \
  -DSQLITE_OMIT_LOAD_EXTENSION \
  -DSQLITE_PRINTF_PRECISION_LIMIT=1000 \
  -DSQLITE_PRIVATE=""

FUZZCHECK_SRC += $(TOP)/test/fuzzcheck.c
FUZZCHECK_SRC += $(TOP)/test/ossfuzz.c
FUZZCHECK_SRC += $(TOP)/test/fuzzinvariants.c
FUZZCHECK_SRC += $(TOP)/ext/recover/dbdata.c
FUZZCHECK_SRC += $(TOP)/ext/recover/sqlite3recover.c
FUZZCHECK_SRC += $(TOP)/test/vt02.c
DBFUZZ_OPT =
ST_OPT = -DSQLITE_OS_KV_OPTIONAL


# In wasi-sdk builds, disable the CLI shell build in the "all" target.
SQLITE3_SHELL_TARGET_  = sqlite3$(TEXE) libsql$(TEXE)
SQLITE3_SHELL_TARGET_1 =
SQLITE3_SHELL_TARGET   = $(SQLITE3_SHELL_TARGET_@HAVE_WASI_SDK@)

# This is the default Makefile target.  The objects listed here
# are what get build when you type just "make" with no arguments.
#
all:	sqlite3.h libsqlite3.la liblibsql.la $(SQLITE3_SHELL_TARGET) \
  $(HAVE_TCL:1=libtclsqlite3.la) rust_bindings

Makefile: $(TOP)/Makefile.in
	./config.status

sqlite3.pc: $(TOP)/sqlite3.pc.in
	./config.status

libsql.pc: $(TOP)/libsql.pc.in
	./config.status

libsqlite3.la:	$(LIBOBJ) $(OPT_WASM_RUNTIME_LIBRARY_TARGET)
	$(LTLINK) -no-undefined -o $@ $(LIBOBJ) $(TLIBS) \
		${ALLOWRELEASE} -rpath "$(libdir)" -version-info "8:6:8"

liblibsql.la:	$(LIBOBJ) $(OPT_WASM_RUNTIME_LIBRARY_TARGET)
	$(LTLINK) -no-undefined -o $@ $(LIBOBJ) $(TLIBS) \
		${ALLOWRELEASE} -rpath "$(libdir)" -version-info "8:6:8"

libtclsqlite3.la:	tclsqlite.lo libsqlite3.la
	$(LTLINK) -no-undefined -o $@ tclsqlite.lo \
		libsqlite3.la @TCL_STUB_LIB_SPEC@ $(TLIBS) \
		-rpath "$(TCLLIBDIR)" \
		-version-info "8:6:8" \
		-avoid-version

sqlite3$(TEXE):	shell.c sqlite3.c $(OPT_WASM_RUNTIME_LIBRARY_TARGET)
	$(LTLINK) $(READLINE_FLAGS) $(SHELL_OPT) -o $@ \
		shell.c sqlite3.c \
		$(LIBREADLINE) $(TLIBS) $(OPT_STATIC_LIBLIBSQL_WASM) -rpath "$(libdir)"

libsql$(TEXE):	sqlite3$(TEXE)
		cp sqlite3$(TEXE) libsql$(TEXE)

sqldiff$(TEXE):	$(TOP)/tool/sqldiff.c sqlite3.lo sqlite3.h
	$(LTLINK) -o $@ $(TOP)/tool/sqldiff.c sqlite3.lo $(TLIBS) $(OPT_STATIC_LIBLIBSQL_WASM)

dbhash$(TEXE):	$(TOP)/tool/dbhash.c sqlite3.lo sqlite3.h
	$(LTLINK) -o $@ $(TOP)/tool/dbhash.c sqlite3.lo $(TLIBS) $(OPT_STATIC_LIBLIBSQL_WASM)

scrub$(TEXE):	$(TOP)/ext/misc/scrub.c sqlite3.lo
	$(LTLINK) -o $@ -I. -DSCRUB_STANDALONE \
		$(TOP)/ext/misc/scrub.c sqlite3.lo $(TLIBS) $(OPT_STATIC_LIBLIBSQL_WASM)

srcck1$(BEXE):	$(TOP)/tool/srcck1.c
	$(BCC) -o srcck1$(BEXE) $(TOP)/tool/srcck1.c

sourcetest:	srcck1$(BEXE) sqlite3.c
	./srcck1 sqlite3.c

src-verify:	$(TOP)/tool/src-verify.c
	$(BCC) -o src-verify$(BEXE) $(TOP)/tool/src-verify.c

verify-source:	./src-verify
	./src-verify $(TOP)

fuzzershell$(TEXE):	$(TOP)/tool/fuzzershell.c sqlite3.c sqlite3.h
	$(LTLINK) -o $@ $(FUZZERSHELL_OPT) \
	  $(TOP)/tool/fuzzershell.c sqlite3.c $(TLIBS) $(OPT_STATIC_LIBLIBSQL_WASM)

fuzzcheck$(TEXE):	$(FUZZCHECK_SRC) sqlite3.c sqlite3.h $(FUZZCHECK_DEP)
	$(LTLINK) -o $@ $(FUZZCHECK_OPT) $(FUZZCHECK_SRC) sqlite3.c $(TLIBS) $(OPT_STATIC_LIBLIBSQL_WASM)

fuzzcheck-asan$(TEXE):	$(FUZZCHECK_SRC) sqlite3.c sqlite3.h $(FUZZCHECK_DEP)
	$(LTLINK) -o $@ -fsanitize=address $(FUZZCHECK_OPT) $(FUZZCHECK_SRC) sqlite3.c $(TLIBS) $(OPT_STATIC_LIBLIBSQL_WASM)

ossshell$(TEXE):	$(TOP)/test/ossfuzz.c $(TOP)/test/ossshell.c sqlite3.c sqlite3.h
	$(LTLINK) -o $@ $(FUZZCHECK_OPT) $(TOP)/test/ossshell.c \
             $(TOP)/test/ossfuzz.c sqlite3.c $(TLIBS) $(OPT_STATIC_LIBLIBSQL_WASM)

sessionfuzz$(TEXE):	$(TOP)/test/sessionfuzz.c sqlite3.c sqlite3.h
	$(LTLINK) -o $@ $(TOP)/test/sessionfuzz.c $(TLIBS) $(OPT_STATIC_LIBLIBSQL_WASM)

dbfuzz$(TEXE):	$(TOP)/test/dbfuzz.c sqlite3.c sqlite3.h
	$(LTLINK) -o $@ $(DBFUZZ_OPT) $(TOP)/test/dbfuzz.c sqlite3.c $(TLIBS) $(OPT_STATIC_LIBLIBSQL_WASM)

DBFUZZ2_OPTS = \
  -DSQLITE_THREADSAFE=0 \
  -DSQLITE_OMIT_LOAD_EXTENSION \
  -DSQLITE_DEBUG \
  -DSQLITE_ENABLE_DBSTAT_VTAB \
  -DSQLITE_ENABLE_BYTECODE_VTAB \
  -DSQLITE_ENABLE_RTREE \
  -DSQLITE_ENABLE_FTS4 \
  -DSQLITE_ENABLE_FTS5

dbfuzz2$(TEXE):	$(TOP)/test/dbfuzz2.c sqlite3.c sqlite3.h
	$(CC) $(OPT_FEATURE_FLAGS) $(OPTS) -I. -g -O0 \
		-DSTANDALONE -o dbfuzz2 \
		$(DBFUZZ2_OPTS) $(TOP)/test/dbfuzz2.c sqlite3.c $(TLIBS) $(OPT_STATIC_LIBLIBSQL_WASM)
	mkdir -p dbfuzz2-dir
	cp $(TOP)/test/dbfuzz2-seed* dbfuzz2-dir

dbfuzz2-asan:	$(TOP)/test/dbfuzz2.c sqlite3.c sqlite3.h
	clang-6.0 $(OPT_FEATURE_FLAGS) $(OPTS) -I. -g -O0 \
		-fsanitize=fuzzer,undefined,address -o dbfuzz2-asan \
		$(DBFUZZ2_OPTS) $(TOP)/test/dbfuzz2.c sqlite3.c $(TLIBS) $(OPT_STATIC_LIBLIBSQL_WASM)
	mkdir -p dbfuzz2-dir
	cp $(TOP)/test/dbfuzz2-seed* dbfuzz2-dir

dbfuzz2-msan:	$(TOP)/test/dbfuzz2.c sqlite3.c sqlite3.h
	clang-6.0 $(OPT_FEATURE_FLAGS) $(OPTS) -I. -g -O0 \
		-fsanitize=fuzzer,undefined,memory -o dbfuzz2-msan \
		$(DBFUZZ2_OPTS) $(TOP)/test/dbfuzz2.c sqlite3.c $(TLIBS) $(OPT_STATIC_LIBLIBSQL_WASM)
	mkdir -p dbfuzz2-dir
	cp $(TOP)/test/dbfuzz2-seed* dbfuzz2-dir

mptester$(TEXE):	sqlite3.lo $(TOP)/mptest/mptest.c
	$(LTLINK) -o $@ -I. $(TOP)/mptest/mptest.c sqlite3.lo \
		$(TLIBS) $(OPT_STATIC_LIBLIBSQL_WASM) -rpath "$(libdir)"

MPTEST1=./mptester$(TEXE) mptest.db $(TOP)/mptest/crash01.test --repeat 20
MPTEST2=./mptester$(TEXE) mptest.db $(TOP)/mptest/multiwrite01.test --repeat 20
mptest:	mptester$(TEXE)
	rm -f mptest.db
	$(MPTEST1) --journalmode DELETE
	$(MPTEST2) --journalmode WAL
	$(MPTEST1) --journalmode WAL
	$(MPTEST2) --journalmode PERSIST
	$(MPTEST1) --journalmode PERSIST
	$(MPTEST2) --journalmode TRUNCATE
	$(MPTEST1) --journalmode TRUNCATE
	$(MPTEST2) --journalmode DELETE


# This target creates a directory named "tsrc" and fills it with
# copies of all of the C source code and header files needed to
# build on the target system.  Some of the C source code and header
# files are automatically generated.  This target takes care of
# all that automatic generation.
#
.target_source:	$(SRC) $(TOP)/tool/vdbe-compress.tcl fts5.c
	rm -rf tsrc
	mkdir tsrc
	cp -f $(SRC) tsrc
	rm tsrc/sqlite.h.in tsrc/parse.y
	$(TCLSH_CMD) $(TOP)/tool/vdbe-compress.tcl $(OPTS) <tsrc/vdbe.c >vdbe.new
	mv vdbe.new tsrc/vdbe.c
	cp fts5.c fts5.h tsrc
	touch .target_source

<<<<<<< HEAD
liblibsql_wasm:	$(WBSRC)
	cd $(WBTOP) && cargo build --release --lib && mkdir -p $(TOP)/.libs && cp ../target/release/liblibsql_wasm.* $(TOP)/.libs/

rust_bindings: sqlite3.h
	cd $(BINDTOP) && LIBSQL_SRC_DIR=$(TOP) cargo build --release --lib

libsqlapi: sqlite3.h
	cd $(APITOP) && LIBSQL_SRC_DIR=$(TOP) cargo test --all --release --lib

testlibsql: sqlite3.h
	cd $(APITOP) && LIBSQL_SRC_DIR=$(TOP) cargo test --all --all-targets --all-features &&\
		cargo test --all --doc --all-features

sqlite3.c:	.target_source $(TOP)/tool/mksqlite3c.tcl
=======
sqlite3.c:	.target_source $(TOP)/tool/mksqlite3c.tcl src-verify
>>>>>>> 995f96f8
	$(TCLSH_CMD) $(TOP)/tool/mksqlite3c.tcl $(AMALGAMATION_LINE_MACROS)
	cp tsrc/sqlite3ext.h .
	cp $(TOP)/ext/session/sqlite3session.h .

sqlite3r.h: sqlite3.h
	$(TCLSH_CMD) $(TOP)/tool/mksqlite3h.tcl $(TOP) --enable-recover >sqlite3r.h

sqlite3r.c: sqlite3.c sqlite3r.h
	cp $(TOP)/ext/recover/sqlite3recover.c tsrc/
	cp $(TOP)/ext/recover/sqlite3recover.h tsrc/
	cp $(TOP)/ext/recover/dbdata.c tsrc/
	$(TCLSH_CMD) $(TOP)/tool/mksqlite3c.tcl --enable-recover $(AMALGAMATION_LINE_MACROS)

sqlite3ext.h:	.target_source
	cp tsrc/sqlite3ext.h .

tclsqlite3.c:	sqlite3.c
	echo '#ifndef USE_SYSTEM_SQLITE' >tclsqlite3.c
	cat sqlite3.c >>tclsqlite3.c
	echo '#endif /* USE_SYSTEM_SQLITE */' >>tclsqlite3.c
	cat $(TOP)/src/tclsqlite.c >>tclsqlite3.c

sqlite3-all.c:	sqlite3.c $(TOP)/tool/split-sqlite3c.tcl
	$(TCLSH_CMD) $(TOP)/tool/split-sqlite3c.tcl

# Rule to build the amalgamation
#
sqlite3.lo:	sqlite3.c
	$(LTCOMPILE) $(TEMP_STORE) -c sqlite3.c

# Rules to build the LEMON compiler generator
#
lemon$(BEXE):	$(TOP)/tool/lemon.c $(TOP)/tool/lempar.c
	$(BCC) -o $@ $(TOP)/tool/lemon.c
	cp $(TOP)/tool/lempar.c .

# Rules to build the program that generates the source-id
#
mksourceid$(BEXE):	$(TOP)/tool/mksourceid.c
	$(BCC) -o $@ $(TOP)/tool/mksourceid.c

# Rules to build individual *.o files from generated *.c files. This
# applies to:
#
#     parse.o
#     opcodes.o
#
parse.lo:	parse.c $(HDR)
	$(LTCOMPILE) $(TEMP_STORE) -c parse.c

opcodes.lo:	opcodes.c
	$(LTCOMPILE) $(TEMP_STORE) -c opcodes.c

# Rules to build individual *.o files from files in the src directory.
#
alter.lo:	$(TOP)/src/alter.c $(HDR)
	$(LTCOMPILE) $(TEMP_STORE) -c $(TOP)/src/alter.c

analyze.lo:	$(TOP)/src/analyze.c $(HDR)
	$(LTCOMPILE) $(TEMP_STORE) -c $(TOP)/src/analyze.c

attach.lo:	$(TOP)/src/attach.c $(HDR)
	$(LTCOMPILE) $(TEMP_STORE) -c $(TOP)/src/attach.c

auth.lo:	$(TOP)/src/auth.c $(HDR)
	$(LTCOMPILE) $(TEMP_STORE) -c $(TOP)/src/auth.c

backup.lo:	$(TOP)/src/backup.c $(HDR)
	$(LTCOMPILE) $(TEMP_STORE) -c $(TOP)/src/backup.c

bitvec.lo:	$(TOP)/src/bitvec.c $(HDR)
	$(LTCOMPILE) $(TEMP_STORE) -c $(TOP)/src/bitvec.c

btmutex.lo:	$(TOP)/src/btmutex.c $(HDR)
	$(LTCOMPILE) $(TEMP_STORE) -c $(TOP)/src/btmutex.c

btree.lo:	$(TOP)/src/btree.c $(HDR) $(TOP)/src/pager.h
	$(LTCOMPILE) $(TEMP_STORE) -c $(TOP)/src/btree.c

build.lo:	$(TOP)/src/build.c $(HDR)
	$(LTCOMPILE) $(TEMP_STORE) -c $(TOP)/src/build.c

callback.lo:	$(TOP)/src/callback.c $(HDR)
	$(LTCOMPILE) $(TEMP_STORE) -c $(TOP)/src/callback.c

complete.lo:	$(TOP)/src/complete.c $(HDR)
	$(LTCOMPILE) $(TEMP_STORE) -c $(TOP)/src/complete.c

ctime.lo:	$(TOP)/src/ctime.c $(HDR)
	$(LTCOMPILE) $(TEMP_STORE) -c $(TOP)/src/ctime.c

date.lo:	$(TOP)/src/date.c $(HDR)
	$(LTCOMPILE) $(TEMP_STORE) -c $(TOP)/src/date.c

dbpage.lo:	$(TOP)/src/dbpage.c $(HDR)
	$(LTCOMPILE) $(TEMP_STORE) -c $(TOP)/src/dbpage.c

dbstat.lo:	$(TOP)/src/dbstat.c $(HDR)
	$(LTCOMPILE) $(TEMP_STORE) -c $(TOP)/src/dbstat.c

delete.lo:	$(TOP)/src/delete.c $(HDR)
	$(LTCOMPILE) $(TEMP_STORE) -c $(TOP)/src/delete.c

expr.lo:	$(TOP)/src/expr.c $(HDR)
	$(LTCOMPILE) $(TEMP_STORE) -c $(TOP)/src/expr.c

fault.lo:	$(TOP)/src/fault.c $(HDR)
	$(LTCOMPILE) $(TEMP_STORE) -c $(TOP)/src/fault.c

fkey.lo:	$(TOP)/src/fkey.c $(HDR)
	$(LTCOMPILE) $(TEMP_STORE) -c $(TOP)/src/fkey.c

func.lo:	$(TOP)/src/func.c $(HDR)
	$(LTCOMPILE) $(TEMP_STORE) -c $(TOP)/src/func.c

global.lo:	$(TOP)/src/global.c $(HDR)
	$(LTCOMPILE) $(TEMP_STORE) -c $(TOP)/src/global.c

hash.lo:	$(TOP)/src/hash.c $(HDR)
	$(LTCOMPILE) $(TEMP_STORE) -c $(TOP)/src/hash.c

insert.lo:	$(TOP)/src/insert.c $(HDR)
	$(LTCOMPILE) $(TEMP_STORE) -c $(TOP)/src/insert.c

json.lo:	$(TOP)/src/json.c $(HDR)
	$(LTCOMPILE) $(TEMP_STORE) -c $(TOP)/src/json.c

legacy.lo:	$(TOP)/src/legacy.c $(HDR)
	$(LTCOMPILE) $(TEMP_STORE) -c $(TOP)/src/legacy.c

loadext.lo:	$(TOP)/src/loadext.c $(HDR)
	$(LTCOMPILE) $(TEMP_STORE) -c $(TOP)/src/loadext.c

main.lo:	$(TOP)/src/main.c $(HDR)
	$(LTCOMPILE) $(TEMP_STORE) -c $(TOP)/src/main.c

malloc.lo:	$(TOP)/src/malloc.c $(HDR)
	$(LTCOMPILE) $(TEMP_STORE) -c $(TOP)/src/malloc.c

mem0.lo:	$(TOP)/src/mem0.c $(HDR)
	$(LTCOMPILE) $(TEMP_STORE) -c $(TOP)/src/mem0.c

mem1.lo:	$(TOP)/src/mem1.c $(HDR)
	$(LTCOMPILE) $(TEMP_STORE) -c $(TOP)/src/mem1.c

mem2.lo:	$(TOP)/src/mem2.c $(HDR)
	$(LTCOMPILE) $(TEMP_STORE) -c $(TOP)/src/mem2.c

mem3.lo:	$(TOP)/src/mem3.c $(HDR)
	$(LTCOMPILE) $(TEMP_STORE) -c $(TOP)/src/mem3.c

mem5.lo:	$(TOP)/src/mem5.c $(HDR)
	$(LTCOMPILE) $(TEMP_STORE) -c $(TOP)/src/mem5.c

memdb.lo:	$(TOP)/src/memdb.c $(HDR)
	$(LTCOMPILE) $(TEMP_STORE) -c $(TOP)/src/memdb.c

memjournal.lo:	$(TOP)/src/memjournal.c $(HDR)
	$(LTCOMPILE) $(TEMP_STORE) -c $(TOP)/src/memjournal.c

mutex.lo:	$(TOP)/src/mutex.c $(HDR)
	$(LTCOMPILE) $(TEMP_STORE) -c $(TOP)/src/mutex.c

mutex_noop.lo:	$(TOP)/src/mutex_noop.c $(HDR)
	$(LTCOMPILE) $(TEMP_STORE) -c $(TOP)/src/mutex_noop.c

mutex_unix.lo:	$(TOP)/src/mutex_unix.c $(HDR)
	$(LTCOMPILE) $(TEMP_STORE) -c $(TOP)/src/mutex_unix.c

mutex_w32.lo:	$(TOP)/src/mutex_w32.c $(HDR)
	$(LTCOMPILE) $(TEMP_STORE) -c $(TOP)/src/mutex_w32.c

notify.lo:	$(TOP)/src/notify.c $(HDR)
	$(LTCOMPILE) $(TEMP_STORE) -c $(TOP)/src/notify.c

pager.lo:	$(TOP)/src/pager.c $(HDR) $(TOP)/src/pager.h
	$(LTCOMPILE) $(TEMP_STORE) -c $(TOP)/src/pager.c

pcache.lo:	$(TOP)/src/pcache.c $(HDR) $(TOP)/src/pcache.h
	$(LTCOMPILE) $(TEMP_STORE) -c $(TOP)/src/pcache.c

pcache1.lo:	$(TOP)/src/pcache1.c $(HDR) $(TOP)/src/pcache.h
	$(LTCOMPILE) $(TEMP_STORE) -c $(TOP)/src/pcache1.c

os.lo:	$(TOP)/src/os.c $(HDR)
	$(LTCOMPILE) $(TEMP_STORE) -c $(TOP)/src/os.c

os_kv.lo:	$(TOP)/src/os_kv.c $(HDR)
	$(LTCOMPILE) $(TEMP_STORE) -c $(TOP)/src/os_kv.c

os_unix.lo:	$(TOP)/src/os_unix.c $(HDR)
	$(LTCOMPILE) $(TEMP_STORE) -c $(TOP)/src/os_unix.c

os_win.lo:	$(TOP)/src/os_win.c $(HDR)
	$(LTCOMPILE) $(TEMP_STORE) -c $(TOP)/src/os_win.c

pragma.lo:	$(TOP)/src/pragma.c $(HDR)
	$(LTCOMPILE) $(TEMP_STORE) -c $(TOP)/src/pragma.c

prepare.lo:	$(TOP)/src/prepare.c $(HDR)
	$(LTCOMPILE) $(TEMP_STORE) -c $(TOP)/src/prepare.c

printf.lo:	$(TOP)/src/printf.c $(HDR)
	$(LTCOMPILE) $(TEMP_STORE) -c $(TOP)/src/printf.c

random.lo:	$(TOP)/src/random.c $(HDR)
	$(LTCOMPILE) $(TEMP_STORE) -c $(TOP)/src/random.c

resolve.lo:	$(TOP)/src/resolve.c $(HDR)
	$(LTCOMPILE) $(TEMP_STORE) -c $(TOP)/src/resolve.c

rowset.lo:	$(TOP)/src/rowset.c $(HDR)
	$(LTCOMPILE) $(TEMP_STORE) -c $(TOP)/src/rowset.c

select.lo:	$(TOP)/src/select.c $(HDR)
	$(LTCOMPILE) $(TEMP_STORE) -c $(TOP)/src/select.c

status.lo:	$(TOP)/src/status.c $(HDR)
	$(LTCOMPILE) $(TEMP_STORE) -c $(TOP)/src/status.c

table.lo:	$(TOP)/src/table.c $(HDR)
	$(LTCOMPILE) $(TEMP_STORE) -c $(TOP)/src/table.c

threads.lo:	$(TOP)/src/threads.c $(HDR)
	$(LTCOMPILE) $(TEMP_STORE) -c $(TOP)/src/threads.c

tokenize.lo:	$(TOP)/src/tokenize.c keywordhash.h $(HDR)
	$(LTCOMPILE) $(TEMP_STORE) -c $(TOP)/src/tokenize.c

treeview.lo:	$(TOP)/src/treeview.c $(HDR)
	$(LTCOMPILE) $(TEMP_STORE) -c $(TOP)/src/treeview.c

trigger.lo:	$(TOP)/src/trigger.c $(HDR)
	$(LTCOMPILE) $(TEMP_STORE) -c $(TOP)/src/trigger.c

update.lo:	$(TOP)/src/update.c $(HDR)
	$(LTCOMPILE) $(TEMP_STORE) -c $(TOP)/src/update.c

upsert.lo:	$(TOP)/src/upsert.c $(HDR)
	$(LTCOMPILE) $(TEMP_STORE) -c $(TOP)/src/upsert.c

utf.lo:	$(TOP)/src/utf.c $(HDR)
	$(LTCOMPILE) $(TEMP_STORE) -c $(TOP)/src/utf.c

util.lo:	$(TOP)/src/util.c $(HDR)
	$(LTCOMPILE) $(TEMP_STORE) -c $(TOP)/src/util.c

vacuum.lo:	$(TOP)/src/vacuum.c $(HDR)
	$(LTCOMPILE) $(TEMP_STORE) -c $(TOP)/src/vacuum.c

vdbe.lo:	$(TOP)/src/vdbe.c $(HDR)
	$(LTCOMPILE) $(TEMP_STORE) -c $(TOP)/src/vdbe.c

vdbeapi.lo:	$(TOP)/src/vdbeapi.c $(HDR)
	$(LTCOMPILE) $(TEMP_STORE) -c $(TOP)/src/vdbeapi.c

vdbeaux.lo:	$(TOP)/src/vdbeaux.c $(HDR)
	$(LTCOMPILE) $(TEMP_STORE) -c $(TOP)/src/vdbeaux.c

vdbeblob.lo:	$(TOP)/src/vdbeblob.c $(HDR)
	$(LTCOMPILE) $(TEMP_STORE) -c $(TOP)/src/vdbeblob.c

vdbemem.lo:	$(TOP)/src/vdbemem.c $(HDR)
	$(LTCOMPILE) $(TEMP_STORE) -c $(TOP)/src/vdbemem.c

vdbesort.lo:	$(TOP)/src/vdbesort.c $(HDR)
	$(LTCOMPILE) $(TEMP_STORE) -c $(TOP)/src/vdbesort.c

vdbetrace.lo:	$(TOP)/src/vdbetrace.c $(HDR)
	$(LTCOMPILE) $(TEMP_STORE) -c $(TOP)/src/vdbetrace.c

vdbevtab.lo:	$(TOP)/src/vdbevtab.c $(HDR)
	$(LTCOMPILE) $(TEMP_STORE) -c $(TOP)/src/vdbevtab.c

vtab.lo:	$(TOP)/src/vtab.c $(HDR)
	$(LTCOMPILE) $(TEMP_STORE) -c $(TOP)/src/vtab.c

wal.lo:	$(TOP)/src/wal.c $(HDR)
	$(LTCOMPILE) $(TEMP_STORE) -c $(TOP)/src/wal.c

walker.lo:	$(TOP)/src/walker.c $(HDR)
	$(LTCOMPILE) $(TEMP_STORE) -c $(TOP)/src/walker.c

where.lo:	$(TOP)/src/where.c $(HDR)
	$(LTCOMPILE) $(TEMP_STORE) -c $(TOP)/src/where.c

wherecode.lo:	$(TOP)/src/wherecode.c $(HDR)
	$(LTCOMPILE) $(TEMP_STORE) -c $(TOP)/src/wherecode.c

whereexpr.lo:	$(TOP)/src/whereexpr.c $(HDR)
	$(LTCOMPILE) $(TEMP_STORE) -c $(TOP)/src/whereexpr.c

window.lo:	$(TOP)/src/window.c $(HDR)
	$(LTCOMPILE) $(TEMP_STORE) -c $(TOP)/src/window.c

tclsqlite.lo:	$(TOP)/src/tclsqlite.c $(HDR)
	$(LTCOMPILE) -DUSE_TCL_STUBS=1 -c $(TOP)/src/tclsqlite.c

tclsqlite-shell.lo:	$(TOP)/src/tclsqlite.c $(HDR)
	$(LTCOMPILE) -DTCLSH -o $@ -c $(TOP)/src/tclsqlite.c

tclsqlite-stubs.lo:	$(TOP)/src/tclsqlite.c $(HDR)
	$(LTCOMPILE) -DUSE_TCL_STUBS=1 -o $@ -c $(TOP)/src/tclsqlite.c

tclsqlite3$(TEXE):	tclsqlite-shell.lo libsqlite3.la
	$(LTLINK) -o $@ tclsqlite-shell.lo \
		 libsqlite3.la $(LIBTCL)

# Rules to build opcodes.c and opcodes.h
#
opcodes.c:	opcodes.h $(TOP)/tool/mkopcodec.tcl
	$(TCLSH_CMD) $(TOP)/tool/mkopcodec.tcl opcodes.h >opcodes.c

opcodes.h:	parse.h $(TOP)/src/vdbe.c $(TOP)/tool/mkopcodeh.tcl
	cat parse.h $(TOP)/src/vdbe.c | $(TCLSH_CMD) $(TOP)/tool/mkopcodeh.tcl >opcodes.h

# Rules to build parse.c and parse.h - the outputs of lemon.
#
parse.h:	parse.c

parse.c:	$(TOP)/src/parse.y lemon$(BEXE)
	cp $(TOP)/src/parse.y .
	./lemon$(BEXE) $(OPT_FEATURE_FLAGS) $(OPTS) -S parse.y

sqlite3.h:	$(TOP)/src/sqlite.h.in $(TOP)/manifest mksourceid$(BEXE) $(TOP)/VERSION
	$(TCLSH_CMD) $(TOP)/tool/mksqlite3h.tcl $(TOP) >sqlite3.h

sqlite3rc.h:	$(TOP)/src/sqlite3.rc $(TOP)/VERSION
	echo '#ifndef SQLITE_RESOURCE_VERSION' >$@
	echo -n '#define SQLITE_RESOURCE_VERSION ' >>$@
	cat $(TOP)/VERSION | $(TCLSH_CMD) $(TOP)/tool/replace.tcl exact . , >>$@
	echo '#endif' >>sqlite3rc.h

keywordhash.h:	$(TOP)/tool/mkkeywordhash.c
	$(BCC) -o mkkeywordhash$(BEXE) $(OPT_FEATURE_FLAGS) $(OPTS) $(TOP)/tool/mkkeywordhash.c
	./mkkeywordhash$(BEXE) >keywordhash.h

# Source files that go into making shell.c
SHELL_SRC = \
	$(TOP)/src/shell.c.in \
        $(TOP)/ext/misc/appendvfs.c \
	$(TOP)/ext/misc/completion.c \
        $(TOP)/ext/misc/decimal.c \
        $(TOP)/ext/misc/basexx.c \
        $(TOP)/ext/misc/base64.c \
        $(TOP)/ext/misc/base85.c \
	$(TOP)/ext/misc/fileio.c \
        $(TOP)/ext/misc/ieee754.c \
        $(TOP)/ext/misc/regexp.c \
        $(TOP)/ext/misc/series.c \
	$(TOP)/ext/misc/shathree.c \
	$(TOP)/ext/misc/sqlar.c \
        $(TOP)/ext/misc/uint.c \
	$(TOP)/ext/expert/sqlite3expert.c \
	$(TOP)/ext/expert/sqlite3expert.h \
	$(TOP)/ext/misc/zipfile.c \
	$(TOP)/ext/misc/memtrace.c \
	$(TOP)/ext/misc/pcachetrace.c \
	$(TOP)/ext/recover/dbdata.c \
	$(TOP)/ext/recover/sqlite3recover.c \
	$(TOP)/ext/recover/sqlite3recover.h \
        $(TOP)/src/test_windirent.c

shell.c:	$(SHELL_SRC) $(TOP)/tool/mkshellc.tcl
	$(TCLSH_CMD) $(TOP)/tool/mkshellc.tcl >shell.c




# Rules to build the extension objects.
#
icu.lo:	$(TOP)/ext/icu/icu.c $(HDR) $(EXTHDR)
	$(LTCOMPILE) -DSQLITE_CORE -c $(TOP)/ext/icu/icu.c

fts3.lo:	$(TOP)/ext/fts3/fts3.c $(HDR) $(EXTHDR)
	$(LTCOMPILE) -DSQLITE_CORE -c $(TOP)/ext/fts3/fts3.c

fts3_aux.lo:	$(TOP)/ext/fts3/fts3_aux.c $(HDR) $(EXTHDR)
	$(LTCOMPILE) -DSQLITE_CORE -c $(TOP)/ext/fts3/fts3_aux.c

fts3_expr.lo:	$(TOP)/ext/fts3/fts3_expr.c $(HDR) $(EXTHDR)
	$(LTCOMPILE) -DSQLITE_CORE -c $(TOP)/ext/fts3/fts3_expr.c

fts3_hash.lo:	$(TOP)/ext/fts3/fts3_hash.c $(HDR) $(EXTHDR)
	$(LTCOMPILE) -DSQLITE_CORE -c $(TOP)/ext/fts3/fts3_hash.c

fts3_icu.lo:	$(TOP)/ext/fts3/fts3_icu.c $(HDR) $(EXTHDR)
	$(LTCOMPILE) -DSQLITE_CORE -c $(TOP)/ext/fts3/fts3_icu.c

fts3_porter.lo:	$(TOP)/ext/fts3/fts3_porter.c $(HDR) $(EXTHDR)
	$(LTCOMPILE) -DSQLITE_CORE -c $(TOP)/ext/fts3/fts3_porter.c

fts3_snippet.lo:	$(TOP)/ext/fts3/fts3_snippet.c $(HDR) $(EXTHDR)
	$(LTCOMPILE) -DSQLITE_CORE -c $(TOP)/ext/fts3/fts3_snippet.c

fts3_tokenizer.lo:	$(TOP)/ext/fts3/fts3_tokenizer.c $(HDR) $(EXTHDR)
	$(LTCOMPILE) -DSQLITE_CORE -c $(TOP)/ext/fts3/fts3_tokenizer.c

fts3_tokenizer1.lo:	$(TOP)/ext/fts3/fts3_tokenizer1.c $(HDR) $(EXTHDR)
	$(LTCOMPILE) -DSQLITE_CORE -c $(TOP)/ext/fts3/fts3_tokenizer1.c

fts3_tokenize_vtab.lo:	$(TOP)/ext/fts3/fts3_tokenize_vtab.c $(HDR) $(EXTHDR)
	$(LTCOMPILE) -DSQLITE_CORE -c $(TOP)/ext/fts3/fts3_tokenize_vtab.c

fts3_unicode.lo:	$(TOP)/ext/fts3/fts3_unicode.c $(HDR) $(EXTHDR)
	$(LTCOMPILE) -DSQLITE_CORE -c $(TOP)/ext/fts3/fts3_unicode.c

fts3_unicode2.lo:	$(TOP)/ext/fts3/fts3_unicode2.c $(HDR) $(EXTHDR)
	$(LTCOMPILE) -DSQLITE_CORE -c $(TOP)/ext/fts3/fts3_unicode2.c

fts3_write.lo:	$(TOP)/ext/fts3/fts3_write.c $(HDR) $(EXTHDR)
	$(LTCOMPILE) -DSQLITE_CORE -c $(TOP)/ext/fts3/fts3_write.c

rtree.lo:	$(TOP)/ext/rtree/rtree.c $(HDR) $(EXTHDR)
	$(LTCOMPILE) -DSQLITE_CORE -c $(TOP)/ext/rtree/rtree.c

userauth.lo:	$(TOP)/ext/userauth/userauth.c $(HDR) $(EXTHDR)
	$(LTCOMPILE) -DSQLITE_CORE -c $(TOP)/ext/userauth/userauth.c

sqlite3session.lo:	$(TOP)/ext/session/sqlite3session.c $(HDR) $(EXTHDR)
	$(LTCOMPILE) -DSQLITE_CORE -c $(TOP)/ext/session/sqlite3session.c

stmt.lo:	$(TOP)/ext/misc/stmt.c
	$(LTCOMPILE) -DSQLITE_CORE -c $(TOP)/ext/misc/stmt.c

wasmedge_bindings.lo:	$(TOP)/ext/udf/wasmedge_bindings.c $(HDR) $(EXTHDR)
	$(LTCOMPILE) -DSQLITE_CORE -c $(TOP)/ext/udf/wasmedge_bindings.c

# FTS5 things
#
FTS5_SRC = \
   $(TOP)/ext/fts5/fts5.h \
   $(TOP)/ext/fts5/fts5Int.h \
   $(TOP)/ext/fts5/fts5_aux.c \
   $(TOP)/ext/fts5/fts5_buffer.c \
   $(TOP)/ext/fts5/fts5_main.c \
   $(TOP)/ext/fts5/fts5_config.c \
   $(TOP)/ext/fts5/fts5_expr.c \
   $(TOP)/ext/fts5/fts5_hash.c \
   $(TOP)/ext/fts5/fts5_index.c \
   fts5parse.c fts5parse.h \
   $(TOP)/ext/fts5/fts5_storage.c \
   $(TOP)/ext/fts5/fts5_tokenize.c \
   $(TOP)/ext/fts5/fts5_unicode2.c \
   $(TOP)/ext/fts5/fts5_varint.c \
   $(TOP)/ext/fts5/fts5_vocab.c  \

fts5parse.c:	$(TOP)/ext/fts5/fts5parse.y lemon$(BEXE)
	cp $(TOP)/ext/fts5/fts5parse.y .
	rm -f fts5parse.h
	./lemon$(BEXE) $(OPTS) -S fts5parse.y

fts5parse.h: fts5parse.c

fts5.c: $(FTS5_SRC)
	$(TCLSH_CMD) $(TOP)/ext/fts5/tool/mkfts5c.tcl
	cp $(TOP)/ext/fts5/fts5.h .

fts5.lo:	fts5.c $(HDR) $(EXTHDR)
	$(LTCOMPILE) -DSQLITE_CORE -c fts5.c

sqlite3rbu.lo:	$(TOP)/ext/rbu/sqlite3rbu.c $(HDR) $(EXTHDR)
	$(LTCOMPILE) -DSQLITE_CORE -c $(TOP)/ext/rbu/sqlite3rbu.c


# Rules to build the 'testfixture' application.
#
# If using the amalgamation, use sqlite3.c directly to build the test
# fixture.  Otherwise link against libsqlite3.la.  (This distinction is
# necessary because the test fixture requires non-API symbols which are
# hidden when the library is built via the amalgamation).
#
TESTFIXTURE_FLAGS  = -DSQLITE_TEST=1 -DSQLITE_CRASH_TEST=1
TESTFIXTURE_FLAGS += -DTCLSH_INIT_PROC=sqlite3TestInit
TESTFIXTURE_FLAGS += -DSQLITE_SERVER=1 -DSQLITE_PRIVATE="" -DSQLITE_CORE
TESTFIXTURE_FLAGS += -DBUILD_sqlite
TESTFIXTURE_FLAGS += -DSQLITE_SERIES_CONSTRAINT_VERIFY=1
TESTFIXTURE_FLAGS += -DSQLITE_DEFAULT_PAGE_SIZE=1024
TESTFIXTURE_FLAGS += -DSQLITE_ENABLE_STMTVTAB
TESTFIXTURE_FLAGS += -DSQLITE_ENABLE_DBPAGE_VTAB
TESTFIXTURE_FLAGS += -DSQLITE_ENABLE_BYTECODE_VTAB
TESTFIXTURE_FLAGS += -DSQLITE_CKSUMVFS_STATIC

TESTFIXTURE_SRC0 = $(TESTSRC2) libsqlite3.la
TESTFIXTURE_SRC1 = sqlite3.c
TESTFIXTURE_SRC = $(TESTSRC) $(TOP)/src/tclsqlite.c
TESTFIXTURE_SRC += $(TESTFIXTURE_SRC$(USE_AMALGAMATION))

testfixture$(TEXE):	$(TESTFIXTURE_SRC)
	$(LTLINK) -DSQLITE_NO_SYNC=1 $(TEMP_STORE) $(TESTFIXTURE_FLAGS) \
		-o $@ $(TESTFIXTURE_SRC) $(LIBTCL) $(TLIBS)

coretestprogs:	$(TESTPROGS)

testprogs:	coretestprogs srcck1$(BEXE) fuzzcheck$(TEXE) sessionfuzz$(TEXE)

# A very detailed test running most or all test cases
fulltest:	alltest fuzztest

# Run most or all tcl test cases
alltest:	$(TESTPROGS)
	./testfixture$(TEXE) $(TOP)/test/all.test $(TESTOPTS)

# Really really long testing
soaktest:	$(TESTPROGS)
	./testfixture$(TEXE) $(TOP)/test/all.test -soak=1 $(TESTOPTS)

# Do extra testing but not everything.
fulltestonly:	$(TESTPROGS) fuzztest
	./testfixture$(TEXE) $(TOP)/test/full.test

# Fuzz testing
fuzztest:	fuzzcheck$(TEXE) $(FUZZDATA) sessionfuzz$(TEXE) $(TOP)/test/sessionfuzz-data1.db
	./fuzzcheck$(TEXE) $(FUZZDATA)
	./sessionfuzz$(TEXE) run $(TOP)/test/sessionfuzz-data1.db

valgrindfuzz:	fuzzcheck$(TEXT) $(FUZZDATA) sessionfuzz$(TEXE) $(TOP)/test/sessionfuzz-data1.db
	valgrind ./fuzzcheck$(TEXE) --cell-size-check --limit-mem 10M $(FUZZDATA)
	valgrind ./sessionfuzz$(TEXE) run $(TOP)/test/sessionfuzz-data1.db

# The veryquick.test TCL tests.
#
tcltest:	./testfixture$(TEXE)
	./testfixture$(TEXE) $(TOP)/test/veryquick.test $(TESTOPTS)

# Runs all the same tests cases as the "tcltest" target but uses
# the testrunner.tcl script to run them in multiple cores
# concurrently.
testrunner:	testfixture$(TEXE)
	./testfixture$(TEXE) $(TOP)/test/testrunner.tcl

# Runs both fuzztest and testrunner, consecutively.
#
devtest:	testfixture$(TEXE) fuzztest testrunner

mdevtest:
	$(TCLSH_CMD) $(TOP)/test/testrunner.tcl mdevtest

sdevtest:
	$(TCLSH_CMD) $(TOP)/test/testrunner.tcl sdevtest

# Testing for a release
#
releasetest: testfixture$(TEXE)
	./testfixture$(TEXE) $(TOP)/test/testrunner.tcl release

# Minimal testing that runs in less than 3 minutes
#
quicktest:	./testfixture$(TEXE)
	./testfixture$(TEXE) $(TOP)/test/extraquick.test $(TESTOPTS)

rusttest:	sqlite3.h liblibsql.la
	( cd test/rust_suite; SQLITE3_STATIC=1 SQLITE3_INCLUDE_DIR=$(TOP) LD_LIBRARY_PATH=$(TOP)/.libs \
		SQLITE3_LIB_DIR=$(TOP)/.libs cargo test )

rusttestwasm:	sqlite3.h liblibsql.la liblibsql_wasm
	( cd test/rust_suite; SQLITE3_STATIC=1 SQLITE3_INCLUDE_DIR=$(TOP) LD_LIBRARY_PATH=$(TOP)/.libs \
		SQLITE3_LIB_DIR=$(TOP)/.libs cargo test --features wasm,udf )

# This is the common case.  Run many tests that do not take too long,
# including fuzzcheck, sqlite3_analyzer, and sqldiff tests.
#
test:	fuzztest sourcetest $(TESTPROGS) tcltest

# Run a test using valgrind.  This can take a really long time
# because valgrind is so much slower than a native machine.
#
valgrindtest:	$(TESTPROGS) valgrindfuzz
	OMIT_MISUSE=1 valgrind -v ./testfixture$(TEXE) $(TOP)/test/permutations.test valgrind $(TESTOPTS)

# A very fast test that checks basic sanity.  The name comes from
# the 60s-era electronics testing:  "Turn it on and see if smoke
# comes out."
#
smoketest:	$(TESTPROGS) fuzzcheck$(TEXE)
	./testfixture$(TEXE) $(TOP)/test/main.test $(TESTOPTS)

shelltest: $(TESTPROGS)
	./testfixture$(TEXT) $(TOP)/test/permutations.test shell

sqlite3_analyzer.c: sqlite3.c $(TOP)/src/tclsqlite.c $(TOP)/tool/spaceanal.tcl $(TOP)/tool/mkccode.tcl $(TOP)/tool/sqlite3_analyzer.c.in
	$(TCLSH_CMD) $(TOP)/tool/mkccode.tcl $(TOP)/tool/sqlite3_analyzer.c.in >sqlite3_analyzer.c

sqlite3_analyzer$(TEXE): sqlite3_analyzer.c
	$(LTLINK) sqlite3_analyzer.c -o $@ $(LIBTCL) $(TLIBS)

sqltclsh.c: sqlite3.c $(TOP)/src/tclsqlite.c $(TOP)/tool/sqltclsh.tcl $(TOP)/ext/misc/appendvfs.c $(TOP)/tool/mkccode.tcl $(TOP)/tool/sqltclsh.c.in
	$(TCLSH_CMD) $(TOP)/tool/mkccode.tcl $(TOP)/tool/sqltclsh.c.in >sqltclsh.c

sqltclsh$(TEXE): sqltclsh.c
	$(LTLINK) sqltclsh.c -o $@ $(LIBTCL) $(TLIBS)

sqlite3_expert$(TEXE): $(TOP)/ext/expert/sqlite3expert.h $(TOP)/ext/expert/sqlite3expert.c $(TOP)/ext/expert/expert.c sqlite3.c
	$(LTLINK)	$(TOP)/ext/expert/sqlite3expert.h $(TOP)/ext/expert/sqlite3expert.c $(TOP)/ext/expert/expert.c sqlite3.c -o sqlite3_expert $(TLIBS)

CHECKER_DEPS =\
  $(TOP)/tool/mkccode.tcl \
  sqlite3.c \
  $(TOP)/src/tclsqlite.c \
  $(TOP)/ext/repair/sqlite3_checker.tcl \
  $(TOP)/ext/repair/checkindex.c \
  $(TOP)/ext/repair/checkfreelist.c \
  $(TOP)/ext/misc/btreeinfo.c \
  $(TOP)/ext/repair/sqlite3_checker.c.in

sqlite3_checker.c:	$(CHECKER_DEPS)
	$(TCLSH_CMD) $(TOP)/tool/mkccode.tcl $(TOP)/ext/repair/sqlite3_checker.c.in >$@

sqlite3_checker$(TEXE):	sqlite3_checker.c
	$(LTLINK) sqlite3_checker.c -o $@ $(LIBTCL) $(TLIBS)

dbdump$(TEXE): $(TOP)/ext/misc/dbdump.c sqlite3.lo
	$(LTLINK) -DDBDUMP_STANDALONE -o $@ \
           $(TOP)/ext/misc/dbdump.c sqlite3.lo $(TLIBS)

dbtotxt$(TEXE): $(TOP)/tool/dbtotxt.c
	$(LTLINK)-o $@ $(TOP)/tool/dbtotxt.c

showdb$(TEXE):	$(TOP)/tool/showdb.c sqlite3.lo
	$(LTLINK) -o $@ $(TOP)/tool/showdb.c sqlite3.lo $(TLIBS)

showstat4$(TEXE):	$(TOP)/tool/showstat4.c sqlite3.lo
	$(LTLINK) -o $@ $(TOP)/tool/showstat4.c sqlite3.lo $(TLIBS)

showjournal$(TEXE):	$(TOP)/tool/showjournal.c sqlite3.lo
	$(LTLINK) -o $@ $(TOP)/tool/showjournal.c sqlite3.lo $(TLIBS)

showwal$(TEXE):	$(TOP)/tool/showwal.c sqlite3.lo
	$(LTLINK) -o $@ $(TOP)/tool/showwal.c sqlite3.lo $(TLIBS)

showshm$(TEXE):	$(TOP)/tool/showshm.c
	$(LTLINK) -o $@ $(TOP)/tool/showshm.c

index_usage$(TEXE): $(TOP)/tool/index_usage.c sqlite3.lo
	$(LTLINK) $(SHELL_OPT) -o $@ $(TOP)/tool/index_usage.c sqlite3.lo $(TLIBS)

changeset$(TEXE):	$(TOP)/ext/session/changeset.c sqlite3.lo
	$(LTLINK) -o $@ $(TOP)/ext/session/changeset.c sqlite3.lo $(TLIBS)

changesetfuzz$(TEXE):	$(TOP)/ext/session/changesetfuzz.c sqlite3.lo
	$(LTLINK) -o $@ $(TOP)/ext/session/changesetfuzz.c sqlite3.lo $(TLIBS)

rollback-test$(TEXE):	$(TOP)/tool/rollback-test.c sqlite3.lo
	$(LTLINK) -o $@ $(TOP)/tool/rollback-test.c sqlite3.lo $(TLIBS)

atrc$(TEXX): $(TOP)/test/atrc.c sqlite3.lo
	$(LTLINK) -o $@ $(TOP)/test/atrc.c sqlite3.lo $(TLIBS)

LogEst$(TEXE):	$(TOP)/tool/logest.c sqlite3.h
	$(LTLINK) -I. -o $@ $(TOP)/tool/logest.c

wordcount$(TEXE):	$(TOP)/test/wordcount.c sqlite3.lo
	$(LTLINK) -o $@ $(TOP)/test/wordcount.c sqlite3.lo $(TLIBS)

speedtest1$(TEXE):	$(TOP)/test/speedtest1.c sqlite3.c Makefile
	$(LTLINK) $(ST_OPT) -o $@ $(TOP)/test/speedtest1.c sqlite3.c $(TLIBS)

startup$(TEXE):	$(TOP)/test/startup.c sqlite3.c
	$(CC) -Os -g -DSQLITE_THREADSAFE=0 -o $@ $(TOP)/test/startup.c sqlite3.c $(TLIBS)

KV_OPT += -DSQLITE_DIRECT_OVERFLOW_READ

kvtest$(TEXE):	$(TOP)/test/kvtest.c sqlite3.c
	$(LTLINK) $(KV_OPT) -o $@ $(TOP)/test/kvtest.c sqlite3.c $(TLIBS)

rbu$(EXE): $(TOP)/ext/rbu/rbu.c $(TOP)/ext/rbu/sqlite3rbu.c sqlite3.lo
	$(LTLINK) -I. -o $@ $(TOP)/ext/rbu/rbu.c sqlite3.lo $(TLIBS)

loadfts$(EXE): $(TOP)/tool/loadfts.c libsqlite3.la
	$(LTLINK) $(TOP)/tool/loadfts.c libsqlite3.la -o $@ $(TLIBS)

# This target will fail if the SQLite amalgamation contains any exported
# symbols that do not begin with "sqlite3_". It is run as part of the
# releasetest.tcl script.
#
VALIDIDS=' sqlite3(changeset|changegroup|session)?_'
checksymbols: sqlite3.o
	nm -g --defined-only sqlite3.o
	nm -g --defined-only sqlite3.o | egrep -v $(VALIDIDS); test $$? -ne 0
	echo '0 errors out of 1 tests'

# Build the amalgamation-autoconf package.  The amalamgation-tarball target builds
# a tarball named for the version number.  Ex:  sqlite-autoconf-3110000.tar.gz.
# The snapshot-tarball target builds a tarball named by the SHA1 hash
#
amalgamation-tarball: sqlite3.c sqlite3rc.h
	TOP=$(TOP) sh $(TOP)/tool/mkautoconfamal.sh --normal

snapshot-tarball: sqlite3.c sqlite3rc.h
	TOP=$(TOP) sh $(TOP)/tool/mkautoconfamal.sh --snapshot

# The next two rules are used to support the "threadtest" target. Building
# threadtest runs a few thread-safety tests that are implemented in C. This
# target is invoked by the releasetest.tcl script.
#
THREADTEST3_SRC = $(TOP)/test/threadtest3.c    \
                  $(TOP)/test/tt3_checkpoint.c \
                  $(TOP)/test/tt3_index.c      \
                  $(TOP)/test/tt3_vacuum.c      \
                  $(TOP)/test/tt3_stress.c      \
                  $(TOP)/test/tt3_lookaside1.c

threadtest3$(TEXE): sqlite3.lo $(THREADTEST3_SRC)
	$(LTLINK) $(TOP)/test/threadtest3.c $(TOP)/src/test_multiplex.c sqlite3.lo -o $@ $(TLIBS)

threadtest: threadtest3$(TEXE)
	./threadtest3$(TEXE)

threadtest5: sqlite3.c $(TOP)/test/threadtest5.c
	$(LTLINK) $(TOP)/test/threadtest5.c sqlite3.c -o $@ $(TLIBS)

# Standard install and cleanup targets
#
liblibsql_wasm_install:	liblibsql_wasm
	$(INSTALL) -d $(DESTDIR)$(libdir)
	$(INSTALL) -m 0644 $(WBTOP)/../target/release/liblibsql_wasm.so $(DESTDIR)$(libdir)/liblibsql_wasm.so.0.0
	$(INSTALL) -m 0644 $(WBTOP)/../target/release/liblibsql_wasm.a $(DESTDIR)$(libdir)/liblibsql_wasm.a
	ln -fs $(DESTDIR)$(libdir)/liblibsql_wasm.so.0.0 $(DESTDIR)$(libdir)/liblibsql_wasm.so.0
	ln -fs $(DESTDIR)$(libdir)/liblibsql_wasm.so.0.0 $(DESTDIR)$(libdir)/liblibsql_wasm.so

liblibsql_install:	liblibsql.la $(OPT_WASM_RUNTIME_INSTALL_TARGET)
	$(INSTALL) -d $(DESTDIR)$(libdir)
	$(LTINSTALL) liblibsql.la $(DESTDIR)$(libdir)

lib_install:	libsqlite3.la liblibsql_install
	$(LTINSTALL) libsqlite3.la $(DESTDIR)$(libdir)

install:	sqlite3$(TEXE) lib_install sqlite3.h sqlite3.pc libsql.pc ${HAVE_TCL:1=tcl_install}
	$(INSTALL) -d $(DESTDIR)$(bindir)
	$(LTINSTALL) sqlite3$(TEXE) $(DESTDIR)$(bindir)
	$(INSTALL) -d $(DESTDIR)$(includedir)
	$(INSTALL) -m 0644 sqlite3.h $(DESTDIR)$(includedir)
	$(INSTALL) -m 0644 $(TOP)/src/sqlite3ext.h $(DESTDIR)$(includedir)
	$(INSTALL) -d $(DESTDIR)$(pkgconfigdir)
	$(INSTALL) -m 0644 sqlite3.pc $(DESTDIR)$(pkgconfigdir)
	$(INSTALL) -m 0644 libsql.pc $(DESTDIR)$(pkgconfigdir)

pkgIndex.tcl:
	echo 'package ifneeded sqlite3 $(RELEASE) [list load [file join $$dir libtclsqlite3[info sharedlibextension]] sqlite3]' > $@
tcl_install:	lib_install libtclsqlite3.la pkgIndex.tcl
	$(INSTALL) -d $(DESTDIR)$(TCLLIBDIR)
	$(LTINSTALL) libtclsqlite3.la $(DESTDIR)$(TCLLIBDIR)
	rm -f $(DESTDIR)$(TCLLIBDIR)/libtclsqlite3.la $(DESTDIR)$(TCLLIBDIR)/libtclsqlite3.a
	$(INSTALL) -m 0644 pkgIndex.tcl $(DESTDIR)$(TCLLIBDIR)

clean:
	rm -f *.lo *.la *.o sqlite3$(TEXE) libsql$(TEXE) libsqlite3.la liblibsql.la
	rm -f sqlite3.h opcodes.*
	rm -rf .libs .deps
	rm -f lemon$(BEXE) lempar.c parse.* sqlite*.tar.gz
	rm -f mkkeywordhash$(BEXE) keywordhash.h
	rm -f mksourceid$(BEXE)
	rm -f *.da *.bb *.bbg gmon.out
	rm -rf tsrc .target_source
	rm -f tclsqlite3$(TEXE)
	rm -f testfixture$(TEXE) test.db
	rm -f LogEst$(TEXE) fts3view$(TEXE) rollback-test$(TEXE) showdb$(TEXE)
	rm -f showjournal$(TEXE) showstat4$(TEXE) showwal$(TEXE) speedtest1$(TEXE)
	rm -f wordcount$(TEXE) changeset$(TEXE)
	rm -f version-info$(TEXT)
	rm -f sqlite3.dll sqlite3.lib sqlite3.exp sqlite3.def
	rm -f sqlite3.c
	rm -f sqlite3rc.h
	rm -f shell.c sqlite3ext.h
	rm -f sqlite3_analyzer$(TEXE) sqlite3_analyzer.c
	rm -f sqlite-*-output.vsix
	rm -f mptester mptester.exe
	rm -f rbu rbu.exe
	rm -f srcck1 srcck1.exe
	rm -f fuzzershell fuzzershell.exe
	rm -f fuzzcheck fuzzcheck.exe
	rm -f sqldiff sqldiff.exe
	rm -f dbhash dbhash.exe
	rm -f fts5.* fts5parse.*
	rm -f threadtest5
<<<<<<< HEAD
	rm -f libsql*.tar.gz
	rm -rf $(WBTOP)/target
	rm -f bindings.rs
=======
	rm -f src-verify
	rm -f custom.rws
>>>>>>> 995f96f8

distclean:	clean
	rm -f sqlite_cfg.h config.log config.status libtool Makefile sqlite3.pc libsql.pc sqlite3session.h \
		$(TESTPROGS)

#
# Windows section
#
dll: sqlite3.dll

REAL_LIBOBJ = $(LIBOBJ:%.lo=.libs/%.o)

$(REAL_LIBOBJ): $(LIBOBJ)

sqlite3.def: $(REAL_LIBOBJ)
	echo 'EXPORTS' >sqlite3.def
	nm $(REAL_LIBOBJ) | grep ' T ' | grep ' _sqlite3_' \
		| sed 's/^.* _//' >>sqlite3.def

sqlite3.dll: $(REAL_LIBOBJ) sqlite3.def
	$(TCC) -shared -o $@ sqlite3.def \
		-Wl,"--strip-all" $(REAL_LIBOBJ)

#
# Fiddle app
#
fiddle: sqlite3.c shell.c
	make -C ext/wasm fiddle emcc_opt=-Os

#
# Spell-checking for source comments
# The sources checked are either C sources or C source templates.
# Their comments are extracted and processed through aspell using
# a custom dictionary that contains scads of odd identifiers that
# find their way into the comments.
#
# Currently, this target is setup to be "made" in-tree only.
# The output is ephemeral. Redirect it to guide spelling fixups,
# either to correct spelling or add words to tool/custom.txt.
#
./custom.rws: ./tool/custom.txt
	@echo 'Updating custom dictionary from tool/custom.txt'
	aspell --lang=en create master ./custom.rws < $<

misspell: ./custom.rws
	$(TCLSH_CMD) ./tool/spellsift.tcl ./src/*.c ./src/*.h ./src/*.in

#
# tool/version-info: a utility for emitting sqlite3 version info
# in various forms.
#
version-info$(TEXE):	$(TOP)/tool/version-info.c Makefile sqlite3.h
	$(LTLINK) $(ST_OPT) -o $@ $(TOP)/tool/version-info.c<|MERGE_RESOLUTION|>--- conflicted
+++ resolved
@@ -831,7 +831,6 @@
 	cp fts5.c fts5.h tsrc
 	touch .target_source
 
-<<<<<<< HEAD
 liblibsql_wasm:	$(WBSRC)
 	cd $(WBTOP) && cargo build --release --lib && mkdir -p $(TOP)/.libs && cp ../target/release/liblibsql_wasm.* $(TOP)/.libs/
 
@@ -845,10 +844,7 @@
 	cd $(APITOP) && LIBSQL_SRC_DIR=$(TOP) cargo test --all --all-targets --all-features &&\
 		cargo test --all --doc --all-features
 
-sqlite3.c:	.target_source $(TOP)/tool/mksqlite3c.tcl
-=======
 sqlite3.c:	.target_source $(TOP)/tool/mksqlite3c.tcl src-verify
->>>>>>> 995f96f8
 	$(TCLSH_CMD) $(TOP)/tool/mksqlite3c.tcl $(AMALGAMATION_LINE_MACROS)
 	cp tsrc/sqlite3ext.h .
 	cp $(TOP)/ext/session/sqlite3session.h .
@@ -1624,14 +1620,11 @@
 	rm -f dbhash dbhash.exe
 	rm -f fts5.* fts5parse.*
 	rm -f threadtest5
-<<<<<<< HEAD
 	rm -f libsql*.tar.gz
 	rm -rf $(WBTOP)/target
 	rm -f bindings.rs
-=======
 	rm -f src-verify
 	rm -f custom.rws
->>>>>>> 995f96f8
 
 distclean:	clean
 	rm -f sqlite_cfg.h config.log config.status libtool Makefile sqlite3.pc libsql.pc sqlite3session.h \
