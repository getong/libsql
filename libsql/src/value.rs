use std::str::FromStr;

use crate::{Error, Result};

/// An enum representing the types in libsql.
#[derive(Clone, Debug)]
#[cfg_attr(feature = "serde", derive(serde::Serialize))]
pub enum Value {
    Null,
    Integer(i64),
    Real(f64),
    Text(String),
    Blob(Vec<u8>),
}

/// The possible types a column can be in libsql.
#[derive(Debug)]
pub enum ValueType {
    Integer = 1,
    Real,
    Text,
    Blob,
    Null,
}

impl FromStr for ValueType {
    type Err = ();

    fn from_str(s: &str) -> std::result::Result<ValueType, Self::Err> {
        match s {
            "TEXT" => Ok(ValueType::Text),
            "INTEGER" => Ok(ValueType::Integer),
            "BLOB" => Ok(ValueType::Blob),
            "NULL" => Ok(ValueType::Null),
            "REAL" => Ok(ValueType::Real),
            _ => Err(()),
        }
    }
}

impl Value {
    /// Returns `true` if the value is [`Null`].
    ///
    /// [`Null`]: Value::Null
    #[must_use]
    pub fn is_null(&self) -> bool {
        matches!(self, Self::Null)
    }

    /// Returns `true` if the value is [`Integer`].
    ///
    /// [`Integer`]: Value::Integer
    #[must_use]
    pub fn is_integer(&self) -> bool {
        matches!(self, Self::Integer(..))
    }

    /// Returns `true` if the value is [`Real`].
    ///
    /// [`Real`]: Value::Real
    #[must_use]
    pub fn is_real(&self) -> bool {
        matches!(self, Self::Real(..))
    }

    pub fn as_real(&self) -> Option<&f64> {
        if let Self::Real(v) = self {
            Some(v)
        } else {
            None
        }
    }

    /// Returns `true` if the value is [`Text`].
    ///
    /// [`Text`]: Value::Text
    #[must_use]
    pub fn is_text(&self) -> bool {
        matches!(self, Self::Text(..))
    }

    pub fn as_text(&self) -> Option<&String> {
        if let Self::Text(v) = self {
            Some(v)
        } else {
            None
        }
    }

    pub fn as_integer(&self) -> Option<&i64> {
        if let Self::Integer(v) = self {
            Some(v)
        } else {
            None
        }
    }

    /// Returns `true` if the value is [`Blob`].
    ///
    /// [`Blob`]: Value::Blob
    #[must_use]
    pub fn is_blob(&self) -> bool {
        matches!(self, Self::Blob(..))
    }

    pub fn as_blob(&self) -> Option<&Vec<u8>> {
        if let Self::Blob(v) = self {
            Some(v)
        } else {
            None
        }
    }
}

impl From<i32> for Value {
    fn from(value: i32) -> Value {
        Value::Integer(value as i64)
    }
}

impl From<i64> for Value {
    fn from(value: i64) -> Value {
        Value::Integer(value)
    }
}

impl From<u32> for Value {
    fn from(value: u32) -> Value {
        Value::Integer(value as i64)
    }
}

impl TryFrom<u64> for Value {
    type Error = crate::Error;

    fn try_from(value: u64) -> Result<Value> {
        if value > i64::MAX as u64 {
            Err(Error::ToSqlConversionFailure(
                "u64 is too large to fit in an i64".into(),
            ))
        } else {
            Ok(Value::Integer(value as i64))
        }
    }
}

impl From<f32> for Value {
    fn from(value: f32) -> Value {
        Value::Real(value as f64)
    }
}

impl From<f64> for Value {
    fn from(value: f64) -> Value {
        Value::Real(value)
    }
}

impl From<&str> for Value {
    fn from(value: &str) -> Value {
        Value::Text(value.to_owned())
    }
}

impl From<String> for Value {
    fn from(value: String) -> Value {
        Value::Text(value)
    }
}

impl From<&[u8]> for Value {
    fn from(value: &[u8]) -> Value {
        Value::Blob(value.to_owned())
    }
}

impl From<Vec<u8>> for Value {
    fn from(value: Vec<u8>) -> Value {
        Value::Blob(value)
    }
}

impl From<bool> for Value {
    fn from(value: bool) -> Value {
        Value::Integer(value as i64)
    }
}

impl<T> From<Option<T>> for Value
where
    T: Into<Value>,
{
    fn from(value: Option<T>) -> Self {
        match value {
            Some(inner) => inner.into(),
            None => Value::Null,
        }
    }
}

#[cfg(feature = "core")]
impl From<libsql_sys::Value> for Value {
    fn from(value: libsql_sys::Value) -> Value {
        match value.value_type().into() {
            ValueType::Null => Value::Null,
            ValueType::Integer => Value::Integer(value.int64()),
            ValueType::Real => Value::Real(value.double()),
            ValueType::Text => {
                let v = value.text();
                if v.is_null() {
                    Value::Null
                } else {
                    let v = unsafe { std::ffi::CStr::from_ptr(v as *const std::ffi::c_char) };
                    let v = v.to_str().unwrap();
                    Value::Text(v.to_owned())
                }
            }
            ValueType::Blob => {
                let (len, blob) = (value.bytes(), value.blob());

                assert!(len >= 0, "unexpected negative bytes value from sqlite3");

                let mut v = Vec::with_capacity(len as usize);

                let slice: &[u8] =
                    unsafe { std::slice::from_raw_parts(blob as *const u8, len as usize) };
                v.extend_from_slice(slice);
                Value::Blob(v)
            }
        }
    }
}

/// A borrowed version of `Value`.
#[derive(Debug)]
pub enum ValueRef<'a> {
    Null,
    Integer(i64),
    Real(f64),
    Text(&'a [u8]),
    Blob(&'a [u8]),
}

impl ValueRef<'_> {
    pub fn data_type(&self) -> ValueType {
        match *self {
            ValueRef::Null => ValueType::Null,
            ValueRef::Integer(_) => ValueType::Integer,
            ValueRef::Real(_) => ValueType::Real,
            ValueRef::Text(_) => ValueType::Text,
            ValueRef::Blob(_) => ValueType::Blob,
        }
    }

    /// Returns `true` if the value ref is [`Null`].
    ///
    /// [`Null`]: ValueRef::Null
    #[must_use]
    pub fn is_null(&self) -> bool {
        matches!(self, Self::Null)
    }

    /// Returns `true` if the value ref is [`Integer`].
    ///
    /// [`Integer`]: ValueRef::Integer
    #[must_use]
    pub fn is_integer(&self) -> bool {
        matches!(self, Self::Integer(..))
    }

    pub fn as_integer(&self) -> Option<&i64> {
        if let Self::Integer(v) = self {
            Some(v)
        } else {
            None
        }
    }

    /// Returns `true` if the value ref is [`Real`].
    ///
    /// [`Real`]: ValueRef::Real
    #[must_use]
    pub fn is_real(&self) -> bool {
        matches!(self, Self::Real(..))
    }

    pub fn as_real(&self) -> Option<&f64> {
        if let Self::Real(v) = self {
            Some(v)
        } else {
            None
        }
    }

    /// Returns `true` if the value ref is [`Text`].
    ///
    /// [`Text`]: ValueRef::Text
    #[must_use]
    pub fn is_text(&self) -> bool {
        matches!(self, Self::Text(..))
    }

    pub fn as_text(&self) -> Option<&[u8]> {
        if let Self::Text(v) = self {
            Some(v)
        } else {
            None
        }
    }

    /// Returns `true` if the value ref is [`Blob`].
    ///
    /// [`Blob`]: ValueRef::Blob
    #[must_use]
    pub fn is_blob(&self) -> bool {
        matches!(self, Self::Blob(..))
    }

    pub fn as_blob(&self) -> Option<&[u8]> {
        if let Self::Blob(v) = self {
            Some(v)
        } else {
            None
        }
    }
}

impl From<ValueRef<'_>> for Value {
    fn from(vr: ValueRef<'_>) -> Value {
        match vr {
            ValueRef::Null => Value::Null,
            ValueRef::Integer(i) => Value::Integer(i),
            ValueRef::Real(r) => Value::Real(r),
            ValueRef::Text(s) => Value::Text(String::from_utf8_lossy(s).to_string()),
            ValueRef::Blob(b) => Value::Blob(b.to_vec()),
        }
    }
}

impl<'a> From<&'a str> for ValueRef<'a> {
    fn from(s: &str) -> ValueRef<'_> {
        ValueRef::Text(s.as_bytes())
    }
}

impl<'a> From<&'a [u8]> for ValueRef<'a> {
    fn from(s: &[u8]) -> ValueRef<'_> {
        ValueRef::Blob(s)
    }
}

impl<'a> From<&'a Value> for ValueRef<'a> {
    fn from(v: &'a Value) -> ValueRef<'a> {
        match *v {
            Value::Null => ValueRef::Null,
            Value::Integer(i) => ValueRef::Integer(i),
            Value::Real(r) => ValueRef::Real(r),
            Value::Text(ref s) => ValueRef::Text(s.as_bytes()),
            Value::Blob(ref b) => ValueRef::Blob(b),
        }
    }
}

impl<'a, T> From<Option<T>> for ValueRef<'a>
where
    T: Into<ValueRef<'a>>,
{
    #[inline]
    fn from(s: Option<T>) -> ValueRef<'a> {
        match s {
            Some(x) => x.into(),
            None => ValueRef::Null,
        }
    }
}

#[cfg(feature = "core")]
impl<'a> From<libsql_sys::Value> for ValueRef<'a> {
    fn from(value: libsql_sys::Value) -> ValueRef<'a> {
        match value.value_type().into() {
            ValueType::Null => ValueRef::Null,
            ValueType::Integer => ValueRef::Integer(value.int64()),
            ValueType::Real => ValueRef::Real(value.double()),
            ValueType::Text => {
                let v = value.text();
                if v.is_null() {
                    ValueRef::Null
                } else {
                    let v = unsafe { std::ffi::CStr::from_ptr(v as *const std::ffi::c_char) };
                    ValueRef::Text(v.to_bytes())
                }
            }
            ValueType::Blob => {
                let (len, blob) = (value.bytes(), value.blob());

                assert!(len >= 0, "unexpected negative bytes value from sqlite3");

                if len > 0 {
                    let slice: &[u8] =
                        unsafe { std::slice::from_raw_parts(blob as *const u8, len as usize) };
                    ValueRef::Blob(slice)
                } else {
                    ValueRef::Blob(&[])
                }
            }
        }
    }
}

#[cfg(feature = "core")]
impl From<libsql_sys::ValueType> for ValueType {
    fn from(other: libsql_sys::ValueType) -> Self {
        match other {
            libsql_sys::ValueType::Integer => ValueType::Integer,
            libsql_sys::ValueType::Real => ValueType::Real,
            libsql_sys::ValueType::Text => ValueType::Text,
            libsql_sys::ValueType::Blob => ValueType::Blob,
            libsql_sys::ValueType::Null => ValueType::Null,
        }
    }
}

#[cfg(feature = "replication")]
impl TryFrom<libsql_replication::rpc::proxy::Value> for Value {
    type Error = Error;

    fn try_from(value: libsql_replication::rpc::proxy::Value) -> Result<Self> {
        bincode::deserialize(&value.data[..]).map_err(Error::from)
    }
}

#[cfg(feature = "serde")]
mod serde_ {
    use std::marker::PhantomData;

    use serde::de::value::SeqDeserializer;
    use serde::de::{self, IntoDeserializer, Visitor};
    use serde::Deserialize;
    use serde::Deserializer;

    use super::*;

    impl<'de> Deserialize<'de> for Value {
        fn deserialize<D>(deserializer: D) -> std::result::Result<Self, D::Error>
        where
            D: serde::Deserializer<'de>,
        {
            struct V;
            impl Visitor<'_> for V {
                type Value = Value;

                fn expecting(&self, f: &mut std::fmt::Formatter) -> std::fmt::Result {
                    write!(f, "an integer, a float, a string, a blob, or null")
                }

                fn visit_i64<E>(self, v: i64) -> std::result::Result<Self::Value, E>
                where
                    E: serde::de::Error,
                {
                    Ok(Value::Integer(v))
                }

                fn visit_f64<E>(self, v: f64) -> std::result::Result<Self::Value, E>
                where
                    E: serde::de::Error,
                {
                    Ok(Value::Real(v))
                }

                fn visit_byte_buf<E>(self, v: Vec<u8>) -> std::result::Result<Self::Value, E>
                where
                    E: serde::de::Error,
                {
                    Ok(Value::Blob(v))
                }

                fn visit_string<E>(self, v: String) -> std::result::Result<Self::Value, E>
                where
                    E: serde::de::Error,
                {
                    Ok(Value::Text(v))
                }

                fn visit_none<E>(self) -> std::result::Result<Self::Value, E>
                where
                    E: serde::de::Error,
                {
                    Ok(Value::Null)
                }
            }

            deserializer.deserialize_any(V)
        }
    }

    pub struct ValueDeserializer<E> {
        value: Value,
        _pth: PhantomData<E>,
    }

    impl<'de, E: de::Error> Deserializer<'de> for ValueDeserializer<E> {
        type Error = E;

        serde::forward_to_deserialize_any! {
            i8 i16 i32 i64 i128 u8 u16 u32 u64 u128 f32 f64 char str string
                bytes byte_buf unit_struct newtype_struct seq tuple tuple_struct
                map struct enum identifier ignored_any
        }

        fn deserialize_unit<V>(self, visitor: V) -> std::result::Result<V::Value, Self::Error>
        where
            V: Visitor<'de>,
        {
            match self.value {
                Value::Null => visitor.visit_unit(),
                _ => self.deserialize_any(visitor),
            }
        }

        fn deserialize_option<V>(self, visitor: V) -> std::result::Result<V::Value, Self::Error>
        where
            V: Visitor<'de>,
        {
            match self.value {
                Value::Null => visitor.visit_none(),
                _ => visitor.visit_some(self),
            }
        }

        fn deserialize_bool<V>(self, visitor: V) -> std::result::Result<V::Value, Self::Error>
        where
            V: Visitor<'de>,
        {
            match self.value {
                Value::Integer(0) => visitor.visit_bool(false),
                Value::Integer(1) => visitor.visit_bool(true),
                _ => Err(de::Error::invalid_value(
                    de::Unexpected::Other(&format!("{:?}", self.value)),
                    &"a valid sqlite boolean representation (0 or 1)",
                )),
            }
        }

        fn deserialize_any<V>(self, visitor: V) -> std::result::Result<V::Value, Self::Error>
        where
            V: Visitor<'de>,
        {
            match self.value {
                Value::Null => visitor.visit_none(),
                Value::Integer(i) => visitor.visit_i64(i),
                Value::Real(x) => visitor.visit_f64(x),
                Value::Text(s) => visitor.visit_string(s),
                Value::Blob(b) => visitor.visit_seq(SeqDeserializer::new(b.into_iter())),
            }
        }
    }

    impl<'de, E: de::Error> IntoDeserializer<'de, E> for Value {
        type Deserializer = ValueDeserializer<E>;

        fn into_deserializer(self) -> Self::Deserializer {
            ValueDeserializer {
                value: self,
                _pth: PhantomData,
            }
        }
    }

    #[cfg(test)]
    mod tests {
        use super::*;

<<<<<<< HEAD
        #[test]
        fn test_deserialize_value() {
            fn de<'de, T>(value: Value) -> std::result::Result<T, de::value::Error>
            where
                T: Deserialize<'de>,
            {
                T::deserialize(value.into_deserializer())
            }

            assert_eq!(de::<()>(Value::Null), Ok(()));
            assert_eq!(de::<i64>(Value::Integer(123)), Ok(123));
            assert_eq!(de::<f64>(Value::Real(123.4)), Ok(123.4));
            assert_eq!(
                de::<String>(Value::Text("abc".to_string())),
                Ok("abc".to_string())
            );
            assert_eq!(
                de::<Vec<u8>>(Value::Blob(b"abc".to_vec())),
                Ok(b"abc".to_vec())
            );

            assert_eq!(de::<Option<()>>(Value::Null), Ok(None));
            assert_eq!(de::<Option<Vec<u8>>>(Value::Null), Ok(None));
            assert_eq!(de::<Option<i64>>(Value::Integer(123)), Ok(Some(123)));
            assert_eq!(de::<Option<f64>>(Value::Real(123.4)), Ok(Some(123.4)));

            assert!(de::<i64>(Value::Null).is_err());
            assert!(de::<Vec<u8>>(Value::Null).is_err());
            assert!(de::<f64>(Value::Blob(b"abc".to_vec())).is_err());
        }
=======
        assert_eq!(de::<()>(Value::Null), Ok(()));
        assert_eq!(de::<i64>(Value::Integer(123)), Ok(123));
        assert_eq!(de::<f64>(Value::Real(123.4)), Ok(123.4));
        assert_eq!(
            de::<String>(Value::Text("abc".to_string())),
            Ok("abc".to_string())
        );
        assert_eq!(
            de::<Vec<u8>>(Value::Blob(b"abc".to_vec())),
            Ok(b"abc".to_vec())
        );

        assert_eq!(de::<i64>(Value::Integer(0)), Ok(0));
        assert_eq!(de::<i64>(Value::Integer(1)), Ok(1));
        assert_eq!(de::<bool>(Value::Integer(0)), Ok(false));
        assert_eq!(de::<bool>(Value::Integer(1)), Ok(true));

        assert_eq!(de::<Option<()>>(Value::Null), Ok(None));
        assert_eq!(de::<Option<Vec<u8>>>(Value::Null), Ok(None));
        assert_eq!(de::<Option<i64>>(Value::Integer(123)), Ok(Some(123)));
        assert_eq!(de::<Option<f64>>(Value::Real(123.4)), Ok(Some(123.4)));

        assert!(de::<i64>(Value::Null).is_err());
        assert!(de::<Vec<u8>>(Value::Null).is_err());
        assert!(de::<f64>(Value::Blob(b"abc".to_vec())).is_err());
        assert!(de::<bool>(Value::Integer(2)).is_err());
>>>>>>> 39405ead
    }
}<|MERGE_RESOLUTION|>--- conflicted
+++ resolved
@@ -570,7 +570,6 @@
     mod tests {
         use super::*;
 
-<<<<<<< HEAD
         #[test]
         fn test_deserialize_value() {
             fn de<'de, T>(value: Value) -> std::result::Result<T, de::value::Error>
@@ -601,33 +600,5 @@
             assert!(de::<Vec<u8>>(Value::Null).is_err());
             assert!(de::<f64>(Value::Blob(b"abc".to_vec())).is_err());
         }
-=======
-        assert_eq!(de::<()>(Value::Null), Ok(()));
-        assert_eq!(de::<i64>(Value::Integer(123)), Ok(123));
-        assert_eq!(de::<f64>(Value::Real(123.4)), Ok(123.4));
-        assert_eq!(
-            de::<String>(Value::Text("abc".to_string())),
-            Ok("abc".to_string())
-        );
-        assert_eq!(
-            de::<Vec<u8>>(Value::Blob(b"abc".to_vec())),
-            Ok(b"abc".to_vec())
-        );
-
-        assert_eq!(de::<i64>(Value::Integer(0)), Ok(0));
-        assert_eq!(de::<i64>(Value::Integer(1)), Ok(1));
-        assert_eq!(de::<bool>(Value::Integer(0)), Ok(false));
-        assert_eq!(de::<bool>(Value::Integer(1)), Ok(true));
-
-        assert_eq!(de::<Option<()>>(Value::Null), Ok(None));
-        assert_eq!(de::<Option<Vec<u8>>>(Value::Null), Ok(None));
-        assert_eq!(de::<Option<i64>>(Value::Integer(123)), Ok(Some(123)));
-        assert_eq!(de::<Option<f64>>(Value::Real(123.4)), Ok(Some(123.4)));
-
-        assert!(de::<i64>(Value::Null).is_err());
-        assert!(de::<Vec<u8>>(Value::Null).is_err());
-        assert!(de::<f64>(Value::Blob(b"abc".to_vec())).is_err());
-        assert!(de::<bool>(Value::Integer(2)).is_err());
->>>>>>> 39405ead
     }
 }