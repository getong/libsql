# 2010 June 15
#
# The author disclaims copyright to this source code.  In place of
# a legal notice, here is a blessing:
#
#    May you do good and not evil.
#    May you find forgiveness for yourself and forgive others.
#    May you share freely, never taking more than you give.
#
#***********************************************************************
#

set testdir [file dirname $argv0]
source $testdir/tester.tcl
source $testdir/lock_common.tcl
source $testdir/malloc_common.tcl
source $testdir/wal_common.tcl
 
# Do not use a codec for tests in this file, as the database file is
# manipulated directly using tcl scripts (using the [hexio_write] command).
#
do_not_use_codec

#
# pager1-1.*: Test inter-process locking (clients in multiple processes).
#
# pager1-2.*: Test intra-process locking (multiple clients in this process).
#
# pager1-3.*: Savepoint related tests.
#
# pager1-4.*: Hot-journal related tests.
#
# pager1-5.*: Cases related to multi-file commits.
#
# pager1-6.*: Cases related to "PRAGMA max_page_count"
#
# pager1-7.*: Cases specific to "PRAGMA journal_mode=TRUNCATE"
#
# pager1-8.*: Cases using temporary and in-memory databases.
#
# pager1-9.*: Tests related to the backup API.
#
# pager1-10.*: Test that the assumed file-system sector-size is limited to
#              64KB.
#
# pager1-12.*: Tests involving "PRAGMA page_size"
#
# pager1-13.*: Cases specific to "PRAGMA journal_mode=PERSIST"
#
# pager1-14.*: Cases specific to "PRAGMA journal_mode=OFF"
#
# pager1-15.*: Varying sqlite3_vfs.szOsFile
#
# pager1-16.*: Varying sqlite3_vfs.mxPathname
#
# pager1-17.*: Tests related to "PRAGMA omit_readlock"
#
# pager1-18.*: Test that the pager layer responds correctly if the b-tree
#              requests an invalid page number (due to db corruption).
#

proc recursive_select {id table {script {}}} {
  set cnt 0
  db eval "SELECT rowid, * FROM $table WHERE rowid = ($id-1)" {
    recursive_select $rowid $table $script
    incr cnt
  }
  if {$cnt==0} { eval $script }
}

set a_string_counter 1
proc a_string {n} {
  global a_string_counter
  incr a_string_counter
  string range [string repeat "${a_string_counter}." $n] 1 $n
}
db func a_string a_string

do_multiclient_test tn {

  # Create and populate a database table using connection [db]. Check 
  # that connections [db2] and [db3] can see the schema and content.
  #
  do_test pager1-$tn.1 {
    sql1 {
      CREATE TABLE t1(a PRIMARY KEY, b);
      CREATE INDEX i1 ON t1(b);
      INSERT INTO t1 VALUES(1, 'one'); INSERT INTO t1 VALUES(2, 'two');
    }
  } {}
  do_test pager1-$tn.2 { sql2 { SELECT * FROM t1 } } {1 one 2 two}
  do_test pager1-$tn.3 { sql3 { SELECT * FROM t1 } } {1 one 2 two}

  # Open a transaction and add a row using [db]. This puts [db] in
  # RESERVED state. Check that connections [db2] and [db3] can still
  # read the database content as it was before the transaction was
  # opened. [db] should see the inserted row.
  #
  do_test pager1-$tn.4 {
    sql1 {
      BEGIN;
        INSERT INTO t1 VALUES(3, 'three');
    }
  } {}
  do_test pager1-$tn.5 { sql2 { SELECT * FROM t1 } } {1 one 2 two}
  do_test pager1-$tn.7 { sql1 { SELECT * FROM t1 } } {1 one 2 two 3 three}

  # [db] still has an open write transaction. Check that this prevents
  # other connections (specifically [db2]) from writing to the database.
  #
  # Even if [db2] opens a transaction first, it may not write to the
  # database. After the attempt to write the db within a transaction, 
  # [db2] is left with an open transaction, but not a read-lock on
  # the main database. So it does not prevent [db] from committing.
  #
  do_test pager1-$tn.8 { 
    csql2 { UPDATE t1 SET a = a + 10 }
  } {1 {database is locked}}
  do_test pager1-$tn.9 { 
    csql2 { 
      BEGIN;
      UPDATE t1 SET a = a + 10;
    }
  } {1 {database is locked}}

  # Have [db] commit its transactions. Check the other connections can
  # now see the new database content.
  #
  do_test pager1-$tn.10 { sql1 { COMMIT } } {}
  do_test pager1-$tn.11 { sql1 { SELECT * FROM t1 } } {1 one 2 two 3 three}
  do_test pager1-$tn.12 { sql2 { SELECT * FROM t1 } } {1 one 2 two 3 three}
  do_test pager1-$tn.13 { sql3 { SELECT * FROM t1 } } {1 one 2 two 3 three}

  # Check that, as noted above, [db2] really did keep an open transaction
  # after the attempt to write the database failed.
  #
  do_test pager1-$tn.14 { 
    csql2 { BEGIN } 
  } {1 {cannot start a transaction within a transaction}}
  do_test pager1-$tn.15 { sql2 { ROLLBACK } } {}

  # Have [db2] open a transaction and take a read-lock on the database.
  # Check that this prevents [db] from writing to the database (outside
  # of any transaction). After this fails, check that [db3] can read
  # the db (showing that [db] did not take a PENDING lock etc.)
  #
  do_test pager1-$tn.15 { 
    sql2 { BEGIN; SELECT * FROM t1; }
  } {1 one 2 two 3 three}
  do_test pager1-$tn.16 { 
    csql1 { UPDATE t1 SET a = a + 10 }
  } {1 {database is locked}}
  do_test pager1-$tn.17 { sql3 { SELECT * FROM t1 } } {1 one 2 two 3 three}

  # This time, have [db] open a transaction before writing the database.
  # This works - [db] gets a RESERVED lock which does not conflict with
  # the SHARED lock [db2] is holding.
  #
  do_test pager1-$tn.18 { 
    sql1 { 
      BEGIN;  
      UPDATE t1 SET a = a + 10; 
    }
  } {}
  do_test pager1-$tn-19 { 
    sql1 { PRAGMA lock_status } 
  } {main reserved temp closed}
  do_test pager1-$tn-20 { 
    sql2 { PRAGMA lock_status } 
  } {main shared temp closed}

  # Check that all connections can still read the database. Only [db] sees
  # the updated content (as the transaction has not been committed yet).
  #
  do_test pager1-$tn.21 { sql1 { SELECT * FROM t1 } } {11 one 12 two 13 three}
  do_test pager1-$tn.22 { sql2 { SELECT * FROM t1 } } {1 one 2 two 3 three}
  do_test pager1-$tn.23 { sql3 { SELECT * FROM t1 } } {1 one 2 two 3 three}

  # Because [db2] still has the SHARED lock, [db] is unable to commit the
  # transaction. If it tries, an error is returned and the connection 
  # upgrades to a PENDING lock.
  #
  # Once this happens, [db] can read the database and see the new content,
  # [db2] (still holding SHARED) can still read the old content, but [db3]
  # (not holding any lock) is prevented by [db]'s PENDING from reading
  # the database.
  #
  do_test pager1-$tn.24 { csql1 { COMMIT } } {1 {database is locked}}
  do_test pager1-$tn-25 { 
    sql1 { PRAGMA lock_status } 
  } {main pending temp closed}
  do_test pager1-$tn.26 { sql1 { SELECT * FROM t1  } } {11 one 12 two 13 three}
  do_test pager1-$tn.27 { sql2 { SELECT * FROM t1  } } {1 one 2 two 3 three}
  do_test pager1-$tn.28 { csql3 { SELECT * FROM t1 } } {1 {database is locked}}

  # Have [db2] commit its read transaction, releasing the SHARED lock it
  # is holding. Now, neither [db2] nor [db3] may read the database (as [db]
  # is still holding a PENDING).
  #
  do_test pager1-$tn.29 { sql2 { COMMIT } } {}
  do_test pager1-$tn.30 { csql2 { SELECT * FROM t1 } } {1 {database is locked}}
  do_test pager1-$tn.31 { csql3 { SELECT * FROM t1 } } {1 {database is locked}}

  # [db] is now able to commit the transaction. Once the transaction is 
  # committed, all three connections can read the new content.
  #
  do_test pager1-$tn.25 { sql1 { UPDATE t1 SET a = a+10 } } {}
  do_test pager1-$tn.26 { sql1 { COMMIT } } {}
  do_test pager1-$tn.27 { sql1 { SELECT * FROM t1 } } {21 one 22 two 23 three}
  do_test pager1-$tn.27 { sql2 { SELECT * FROM t1 } } {21 one 22 two 23 three}
  do_test pager1-$tn.28 { sql3 { SELECT * FROM t1 } } {21 one 22 two 23 three}

  # Install a busy-handler for connection [db].
  #
  set ::nbusy [list]
  proc busy {n} {
    lappend ::nbusy $n
    if {$n>5} { sql2 COMMIT }
    return 0
  }
  db busy busy

  do_test pager1-$tn.29 { 
    sql1 { BEGIN ; INSERT INTO t1 VALUES('x', 'y') } 
  } {}
  do_test pager1-$tn.30 { 
    sql2 { BEGIN ; SELECT * FROM t1 } 
  } {21 one 22 two 23 three}
  do_test pager1-$tn.31 { sql1 COMMIT } {}
  do_test pager1-$tn.32 { set ::nbusy } {0 1 2 3 4 5 6}
}

#-------------------------------------------------------------------------
# Savepoint related test cases.
#
# pager1-3.1.2.*: Force a savepoint rollback to cause the database file
#                 to grow.
#
# pager1-3.1.3.*: Use a journal created in synchronous=off mode as part
#                 of a savepoint rollback.
# 
do_test pager1-3.1.1 {
  faultsim_delete_and_reopen
  execsql {
    CREATE TABLE t1(a PRIMARY KEY, b);
    CREATE TABLE counter(
      i CHECK (i<5), 
      u CHECK (u<10)
    );
    INSERT INTO counter VALUES(0, 0);
    CREATE TRIGGER tr1 AFTER INSERT ON t1 BEGIN
      UPDATE counter SET i = i+1;
    END;
    CREATE TRIGGER tr2 AFTER UPDATE ON t1 BEGIN
      UPDATE counter SET u = u+1;
    END;
  }
  execsql { SELECT * FROM counter }
} {0 0}

do_execsql_test pager1-3.1.2 {
  PRAGMA cache_size = 10;
  BEGIN;
    INSERT INTO t1 VALUES(1, randomblob(1500));
    INSERT INTO t1 VALUES(2, randomblob(1500));
    INSERT INTO t1 VALUES(3, randomblob(1500));
    SELECT * FROM counter;
} {3 0}
do_catchsql_test pager1-3.1.3 {
    INSERT INTO t1 SELECT a+3, randomblob(1500) FROM t1
} {1 {constraint failed}}
do_execsql_test pager1-3.4 { SELECT * FROM counter } {3 0}
do_execsql_test pager1-3.5 { SELECT a FROM t1 } {1 2 3}
do_execsql_test pager1-3.6 { COMMIT } {}

foreach {tn sql tcl} {
  7  { PRAGMA synchronous = NORMAL ; PRAGMA temp_store = 0 } {
    testvfs tv -default 1
    tv devchar safe_append
  }
  8  { PRAGMA synchronous = NORMAL ; PRAGMA temp_store = 2 } {
    testvfs tv -default 1
    tv devchar sequential
  }
  9  { PRAGMA synchronous = FULL } { }
  10 { PRAGMA synchronous = NORMAL } { }
  11 { PRAGMA synchronous = OFF } { }
  12 { PRAGMA synchronous = FULL ; PRAGMA fullfsync = 1 } { }
  13 { PRAGMA synchronous = FULL } {
    testvfs tv -default 1
    tv devchar sequential
  }
  14 { PRAGMA locking_mode = EXCLUSIVE } {
  }
} {
  do_test pager1-3.$tn.1 {
    eval $tcl
    faultsim_delete_and_reopen
    db func a_string a_string
    execsql $sql
    execsql {
      PRAGMA auto_vacuum = 2;
      PRAGMA cache_size = 10;
      CREATE TABLE z(x INTEGER PRIMARY KEY, y);
      BEGIN;
        INSERT INTO z VALUES(NULL, a_string(800));
        INSERT INTO z SELECT NULL, a_string(800) FROM z;     --   2
        INSERT INTO z SELECT NULL, a_string(800) FROM z;     --   4
        INSERT INTO z SELECT NULL, a_string(800) FROM z;     --   8
        INSERT INTO z SELECT NULL, a_string(800) FROM z;     --  16
        INSERT INTO z SELECT NULL, a_string(800) FROM z;     --  32
        INSERT INTO z SELECT NULL, a_string(800) FROM z;     --  64
        INSERT INTO z SELECT NULL, a_string(800) FROM z;     -- 128
        INSERT INTO z SELECT NULL, a_string(800) FROM z;     -- 256
      COMMIT;
    }
    execsql { PRAGMA auto_vacuum }
  } {2}
  do_execsql_test pager1-3.$tn.2 {
    BEGIN;
      INSERT INTO z VALUES(NULL, a_string(800));
      INSERT INTO z VALUES(NULL, a_string(800));
      SAVEPOINT one;
        UPDATE z SET y = NULL WHERE x>256;
        PRAGMA incremental_vacuum;
        SELECT count(*) FROM z WHERE x < 100;
      ROLLBACK TO one;
    COMMIT;
  } {99}

  do_execsql_test pager1-3.$tn.3 {
    BEGIN;
      SAVEPOINT one;
        UPDATE z SET y = y||x;
      ROLLBACK TO one;
    COMMIT;
    SELECT count(*) FROM z;
  } {258}

  do_execsql_test pager1-3.$tn.4 {
    SAVEPOINT one;
      UPDATE z SET y = y||x;
    ROLLBACK TO one;
  } {}
  do_execsql_test pager1-3.$tn.5 {
    SELECT count(*) FROM z;
    RELEASE one;
    PRAGMA integrity_check;
  } {258 ok}

  do_execsql_test pager1-3.$tn.6 {
    SAVEPOINT one;
    RELEASE one;
  } {}

  db close
  catch { tv delete }
}

#-------------------------------------------------------------------------
# Hot journal rollback related test cases.
#
# pager1.4.1.*: Test that the pager module deletes very small invalid
#               journal files.
#
# pager1.4.2.*: Test that if the master journal pointer at the end of a
#               hot-journal file appears to be corrupt (checksum does not
#               compute) the associated journal is rolled back (and no
#               xAccess() call to check for the presence of any master 
#               journal file is made).
#
# pager1.4.3.*: Test that the contents of a hot-journal are ignored if the
#               page-size or sector-size in the journal header appear to
#               be invalid (too large, too small or not a power of 2).
#
# pager1.4.4.*: Test hot-journal rollback of journal file with a master
#               journal pointer generated in various "PRAGMA synchronous"
#               modes.
#
# pager1.4.5.*: Test that hot-journal rollback stops if it encounters a
#               journal-record for which the checksum fails.
#
# pager1.4.6.*: Test that when rolling back a hot-journal that contains a
#               master journal pointer, the master journal file is deleted
#               after all the hot-journals that refer to it are deleted.
#
# pager1.4.7.*: Test that if a hot-journal file exists but a client can
#               open it for reading only, the database cannot be accessed and
#               SQLITE_CANTOPEN is returned.
# 
do_test pager1.4.1.1 {
  faultsim_delete_and_reopen
  execsql { 
    CREATE TABLE x(y, z);
    INSERT INTO x VALUES(1, 2);
  }
  set fd [open test.db-journal w]
  puts -nonewline $fd "helloworld"
  close $fd
  file exists test.db-journal
} {1}
do_test pager1.4.1.2 { execsql { SELECT * FROM x } } {1 2}
do_test pager1.4.1.3 { file exists test.db-journal } {0}

# Set up a [testvfs] to snapshot the file-system just before SQLite
# deletes the master-journal to commit a multi-file transaction.
#
# In subsequent test cases, invoking [faultsim_restore_and_reopen] sets
# up the file system to contain two databases, two hot-journal files and
# a master-journal.
#
do_test pager1.4.2.1 {
  testvfs tstvfs -default 1
  tstvfs filter xDelete
  tstvfs script xDeleteCallback
  proc xDeleteCallback {method file args} {
    set file [file tail $file]
    if { [string match *mj* $file] } { faultsim_save }
  }
  faultsim_delete_and_reopen
  db func a_string a_string
  execsql {
    ATTACH 'test.db2' AS aux;
    PRAGMA journal_mode = DELETE;
    PRAGMA main.cache_size = 10;
    PRAGMA aux.cache_size = 10;
    CREATE TABLE t1(a UNIQUE, b UNIQUE);
    CREATE TABLE aux.t2(a UNIQUE, b UNIQUE);
    INSERT INTO t1 VALUES(a_string(200), a_string(300));
    INSERT INTO t1 SELECT a_string(200), a_string(300) FROM t1;
    INSERT INTO t1 SELECT a_string(200), a_string(300) FROM t1;
    INSERT INTO t2 SELECT * FROM t1;
    BEGIN;
      INSERT INTO t1 SELECT a_string(201), a_string(301) FROM t1;
      INSERT INTO t1 SELECT a_string(202), a_string(302) FROM t1;
      INSERT INTO t1 SELECT a_string(203), a_string(303) FROM t1;
      INSERT INTO t1 SELECT a_string(204), a_string(304) FROM t1;
      REPLACE INTO t2 SELECT * FROM t1;
    COMMIT;
  }
  db close
  tstvfs delete
} {}
do_test pager1.4.2.2 {
  faultsim_restore_and_reopen
  execsql {
    SELECT count(*) FROM t1;
    PRAGMA integrity_check;
  }
} {4 ok}
do_test pager1.4.2.3 {
  faultsim_restore_and_reopen
  foreach f [glob test.db-mj*] { file delete -force $f }
  execsql {
    SELECT count(*) FROM t1;
    PRAGMA integrity_check;
  }
} {64 ok}
do_test pager1.4.2.4 {
  faultsim_restore_and_reopen
  hexio_write test.db-journal [expr [file size test.db-journal]-20] 123456
  execsql {
    SELECT count(*) FROM t1;
    PRAGMA integrity_check;
  }
} {4 ok}
do_test pager1.4.2.5 {
  faultsim_restore_and_reopen
  hexio_write test.db-journal [expr [file size test.db-journal]-20] 123456
  foreach f [glob test.db-mj*] { file delete -force $f }
  execsql {
    SELECT count(*) FROM t1;
    PRAGMA integrity_check;
  }
} {4 ok}

do_test pager1.4.3.1 {
  testvfs tstvfs -default 1
  tstvfs filter xSync
  tstvfs script xSyncCallback
  proc xSyncCallback {method file args} {
    set file [file tail $file]
    if { 0==[string match *journal $file] } { faultsim_save }
  }
  faultsim_delete_and_reopen
  execsql {
    PRAGMA journal_mode = DELETE;
    CREATE TABLE t1(a, b);
    INSERT INTO t1 VALUES(1, 2);
    INSERT INTO t1 VALUES(3, 4);
  }
  db close
  tstvfs delete
} {}

foreach {tn ofst value result} {
          2   20    31       {1 2 3 4}
          3   20    32       {1 2 3 4}
          4   20    33       {1 2 3 4}
          5   20    65536    {1 2 3 4}
          6   20    131072   {1 2 3 4}

          7   24    511      {1 2 3 4}
          8   24    513      {1 2 3 4}
          9   24    131072   {1 2 3 4}

         10   32    65536    {1 2}
} {
  do_test pager1.4.3.$tn {
    faultsim_restore_and_reopen
    hexio_write test.db-journal $ofst [format %.8x $value]
    execsql { SELECT * FROM t1 }
  } $result
}
db close

# Set up a VFS that snapshots the file-system just before a master journal
# file is deleted to commit a multi-file transaction. Specifically, the
# file-system is saved just before the xDelete() call to remove the 
# master journal file from the file-system.
#
testvfs tv -default 1
tv script copy_on_mj_delete
set ::mj_filename_length 0
proc copy_on_mj_delete {method filename args} {
  if {[string match *mj* [file tail $filename]]} { 
    set ::mj_filename_length [string length $filename]
    faultsim_save 
  }
  return SQLITE_OK
}

set pwd [pwd]
foreach {tn1 tcl} {
  1 { set prefix "test.db" }
  2 { 
    # This test depends on the underlying VFS being able to open paths
    # 512 bytes in length. The idea is to create a hot-journal file that
    # contains a master-journal pointer so large that it could contain
    # a valid page record (if the file page-size is 512 bytes). So as to
    # make sure SQLite doesn't get confused by this.
    #
    set target_length 511
    if { [forced_proxy_locking] } {
      set target_length 255
    }
    set nPadding [expr $target_length - $::mj_filename_length]
    if {$tcl_platform(platform)=="windows"} {
      # TBD need to figure out how to do this correctly for Windows!!!
      set nPadding [expr 255 - $::mj_filename_length]
    }

    # We cannot just create a really long database file name to open, as
    # Linux limits a single component of a path to 255 bytes by default
    # (and presumably other systems have limits too). So create a directory
    # hierarchy to work in.
    #
    set dirname "d123456789012345678901234567890/"
    set nDir [expr $nPadding / 32]
    if { $nDir } {
      set p [string repeat $dirname $nDir]
      file mkdir $p
      cd $p
    }

    set padding [string repeat x [expr $nPadding %32]]
    set prefix "test.db${padding}"
    set prefix
  }
} {
  eval $tcl
  foreach {tn2 sql} {
    o { 
      PRAGMA main.synchronous=OFF;
      PRAGMA aux.synchronous=OFF;
      PRAGMA journal_mode = DELETE;
    }
    o512 { 
      PRAGMA main.synchronous=OFF;
      PRAGMA aux.synchronous=OFF;
      PRAGMA main.page_size = 512;
      PRAGMA aux.page_size = 512;
      PRAGMA journal_mode = DELETE;
    }
    n { 
      PRAGMA main.synchronous=NORMAL;
      PRAGMA aux.synchronous=NORMAL;
      PRAGMA journal_mode = DELETE;
    }
    f { 
      PRAGMA main.synchronous=FULL;
      PRAGMA aux.synchronous=FULL;
      PRAGMA journal_mode = DELETE;
    }
  } {

    set tn "${tn1}.${tn2}"
  
    # Set up a connection to have two databases, test.db (main) and 
    # test.db2 (aux). Then run a multi-file transaction on them. The
    # VFS will snapshot the file-system just before the master-journal
    # file is deleted to commit the transaction.
    #
    tv filter xDelete
    do_test pager1-4.4.$tn.1 {
      faultsim_delete_and_reopen $prefix
      execsql "
        ATTACH '${prefix}2' AS aux;
        $sql
        CREATE TABLE a(x);
        CREATE TABLE aux.b(x);
        INSERT INTO a VALUES('double-you');
        INSERT INTO a VALUES('why');
        INSERT INTO a VALUES('zed');
        INSERT INTO b VALUES('won');
        INSERT INTO b VALUES('too');
        INSERT INTO b VALUES('free');
      "
      execsql {
        BEGIN;
          INSERT INTO a SELECT * FROM b WHERE rowid<=3;
          INSERT INTO b SELECT * FROM a WHERE rowid<=3;
        COMMIT;
      }
    } {}
    tv filter {}
    
    # Check that the transaction was committed successfully.
    #
    do_execsql_test pager1-4.4.$tn.2 {
      SELECT * FROM a
    } {double-you why zed won too free}
    do_execsql_test pager1-4.4.$tn.3 {
      SELECT * FROM b
    } {won too free double-you why zed}
    
    # Restore the file-system and reopen the databases. Check that it now
    # appears that the transaction was not committed (because the file-system
    # was restored to the state where it had not been).
    #
    do_test pager1-4.4.$tn.4 {
      faultsim_restore_and_reopen $prefix
      execsql "ATTACH '${prefix}2' AS aux"
    } {}
    do_execsql_test pager1-4.4.$tn.5 {SELECT * FROM a} {double-you why zed}
    do_execsql_test pager1-4.4.$tn.6 {SELECT * FROM b} {won too free}
    
    # Restore the file-system again. This time, before reopening the databases,
    # delete the master-journal file from the file-system. It now appears that
    # the transaction was committed (no master-journal file == no rollback).
    #
    do_test pager1-4.4.$tn.7 {
      faultsim_restore_and_reopen $prefix
      foreach f [glob ${prefix}-mj*] { file delete -force $f }
      execsql "ATTACH '${prefix}2' AS aux"
    } {}
    do_execsql_test pager1-4.4.$tn.8 {
      SELECT * FROM a
    } {double-you why zed won too free}
    do_execsql_test pager1-4.4.$tn.9 {
      SELECT * FROM b
    } {won too free double-you why zed}
  }

  cd $pwd
}
db close
tv delete
file delete -force $dirname


# Set up a VFS to make a copy of the file-system just before deleting a
# journal file to commit a transaction. The transaction modifies exactly
# two database pages (and page 1 - the change counter).
#
testvfs tv -default 1
tv sectorsize 512
tv script copy_on_journal_delete
tv filter xDelete
proc copy_on_journal_delete {method filename args} {
  if {[string match *journal $filename]} faultsim_save 
  return SQLITE_OK
}
faultsim_delete_and_reopen
do_execsql_test pager1.4.5.1 {
  PRAGMA journal_mode = DELETE;
  PRAGMA page_size = 1024;
  CREATE TABLE t1(a, b);
  CREATE TABLE t2(a, b);
  INSERT INTO t1 VALUES('I', 'II');
  INSERT INTO t2 VALUES('III', 'IV');
  BEGIN;
    INSERT INTO t1 VALUES(1, 2);
    INSERT INTO t2 VALUES(3, 4);
  COMMIT;
} {delete}
tv filter {}

# Check the transaction was committed:
#
do_execsql_test pager1.4.5.2 {
  SELECT * FROM t1;
  SELECT * FROM t2;
} {I II 1 2 III IV 3 4}

# Now try four tests:
#
#  pager1-4.5.3: Restore the file-system. Check that the whole transaction 
#                is rolled back.
#
#  pager1-4.5.4: Restore the file-system. Corrupt the first record in the
#                journal. Check the transaction is not rolled back.
#
#  pager1-4.5.5: Restore the file-system. Corrupt the second record in the
#                journal. Check that the first record in the transaction is 
#                played back, but not the second.
#
#  pager1-4.5.6: Restore the file-system. Try to open the database with a
#                readonly connection. This should fail, as a read-only
#                connection cannot roll back the database file.
#
faultsim_restore_and_reopen
do_execsql_test pager1.4.5.3 {
  SELECT * FROM t1;
  SELECT * FROM t2;
} {I II III IV}
faultsim_restore_and_reopen
hexio_write test.db-journal [expr 512+4+1024 - 202] 0123456789ABCDEF
do_execsql_test pager1.4.5.4 {
  SELECT * FROM t1;
  SELECT * FROM t2;
} {I II 1 2 III IV 3 4}
faultsim_restore_and_reopen
hexio_write test.db-journal [expr 512+4+1024+4+4+1024 - 202] 0123456789ABCDEF
do_execsql_test pager1.4.5.5 {
  SELECT * FROM t1;
  SELECT * FROM t2;
} {I II III IV 3 4}

faultsim_restore_and_reopen
db close
sqlite3 db test.db -readonly 1
do_catchsql_test pager1.4.5.6 {
  SELECT * FROM t1;
  SELECT * FROM t2;
} {1 {disk I/O error}}
db close

# Snapshot the file-system just before multi-file commit. Save the name
# of the master journal file in $::mj_filename.
#
tv script copy_on_mj_delete
tv filter xDelete
proc copy_on_mj_delete {method filename args} {
  if {[string match *mj* [file tail $filename]]} { 
    set ::mj_filename $filename
    faultsim_save 
  }
  return SQLITE_OK
}
do_test pager1.4.6.1 {
  faultsim_delete_and_reopen
  execsql {
    PRAGMA journal_mode = DELETE;
    ATTACH 'test.db2' AS two;
    CREATE TABLE t1(a, b);
    CREATE TABLE two.t2(a, b);
    INSERT INTO t1 VALUES(1, 't1.1');
    INSERT INTO t2 VALUES(1, 't2.1');
    BEGIN;
      UPDATE t1 SET b = 't1.2';
      UPDATE t2 SET b = 't2.2';
    COMMIT;
  }
  tv filter {}
  db close
} {}

faultsim_restore_and_reopen
do_execsql_test pager1.4.6.2 { SELECT * FROM t1 }           {1 t1.1}
do_test         pager1.4.6.3 { file exists $::mj_filename } {1}
do_execsql_test pager1.4.6.4 {
  ATTACH 'test.db2' AS two;
  SELECT * FROM t2;
} {1 t2.1}
do_test pager1.4.6.5 { file exists $::mj_filename } {0}

faultsim_restore_and_reopen
db close
do_test pager1.4.6.8 {
  set ::mj_filename1 $::mj_filename
  tv filter xDelete
  sqlite3 db test.db2
  execsql {
    PRAGMA journal_mode = DELETE;
    ATTACH 'test.db3' AS three;
    CREATE TABLE three.t3(a, b);
    INSERT INTO t3 VALUES(1, 't3.1');
    BEGIN;
      UPDATE t2 SET b = 't2.3';
      UPDATE t3 SET b = 't3.3';
    COMMIT;
  }
  expr {$::mj_filename1 != $::mj_filename}
} {1}
faultsim_restore_and_reopen
tv filter {}

# The file-system now contains:
#
#   * three databases
#   * three hot-journal files
#   * two master-journal files.
#
# The hot-journals associated with test.db2 and test.db3 point to
# master journal $::mj_filename. The hot-journal file associated with
# test.db points to master journal $::mj_filename1. So reading from
# test.db should delete $::mj_filename1.
#
do_test pager1.4.6.9 {
  lsort [glob test.db*]
} [lsort [list                                           \
  test.db test.db2 test.db3                              \
  test.db-journal test.db2-journal test.db3-journal      \
  [file tail $::mj_filename] [file tail $::mj_filename1]
]]

# The master-journal $::mj_filename1 contains pointers to test.db and 
# test.db2. However the hot-journal associated with test.db2 points to
# a different master-journal. Therefore, reading from test.db only should
# be enough to cause SQLite to delete $::mj_filename1.
#
do_test         pager1.4.6.10 { file exists $::mj_filename  } {1}
do_test         pager1.4.6.11 { file exists $::mj_filename1 } {1}
do_execsql_test pager1.4.6.12 { SELECT * FROM t1 } {1 t1.1}
do_test         pager1.4.6.13 { file exists $::mj_filename  } {1}
do_test         pager1.4.6.14 { file exists $::mj_filename1 } {0}

do_execsql_test pager1.4.6.12 {
  ATTACH 'test.db2' AS two;
  SELECT * FROM t2;
} {1 t2.1}
do_test         pager1.4.6.13 { file exists $::mj_filename }  {1}
do_execsql_test pager1.4.6.14 {
  ATTACH 'test.db3' AS three;
  SELECT * FROM t3;
} {1 t3.1}
do_test         pager1.4.6.15 { file exists $::mj_filename }  {0}

db close
tv delete

testvfs tv -default 1
tv sectorsize 512
tv script copy_on_journal_delete
tv filter xDelete
proc copy_on_journal_delete {method filename args} {
  if {[string match *journal $filename]} faultsim_save 
  return SQLITE_OK
}
faultsim_delete_and_reopen
do_execsql_test pager1.4.7.1 {
  PRAGMA journal_mode = DELETE;
  CREATE TABLE t1(x PRIMARY KEY, y);
  CREATE INDEX i1 ON t1(y);
  INSERT INTO t1 VALUES('I',   'one');
  INSERT INTO t1 VALUES('II',  'four');
  INSERT INTO t1 VALUES('III', 'nine');
  BEGIN;
    INSERT INTO t1 VALUES('IV', 'sixteen');
    INSERT INTO t1 VALUES('V' , 'twentyfive');
  COMMIT;
} {delete}
tv filter {}
db close
tv delete 
do_test pager1.4.7.2 {
  faultsim_restore_and_reopen
  catch {file attributes test.db-journal -permissions r--------}
  catch {file attributes test.db-journal -readonly 1}
  catchsql { SELECT * FROM t1 }
} {1 {unable to open database file}}
do_test pager1.4.7.3 {
  db close
  catch {file attributes test.db-journal -permissions rw-rw-rw-}
  catch {file attributes test.db-journal -readonly 0}
  file delete test.db-journal
  file exists test.db-journal
} {0}

#-------------------------------------------------------------------------
# The following tests deal with multi-file commits.
#
# pager1-5.1.*: The case where a multi-file cannot be committed because
#               another connection is holding a SHARED lock on one of the
#               files. After the SHARED lock is removed, the COMMIT succeeds.
#
# pager1-5.2.*: Multi-file commits with journal_mode=memory.
#
# pager1-5.3.*: Multi-file commits with journal_mode=memory.
#
# pager1-5.4.*: Check that with synchronous=normal, the master-journal file
#               name is added to a journal file immediately after the last
#               journal record. But with synchronous=full, extra unused space
#               is allocated between the last journal record and the 
#               master-journal file name so that the master-journal file
#               name does not lie on the same sector as the last journal file
#               record.
#
# pager1-5.5.*: Check that in journal_mode=PERSIST mode, a journal file is
#               truncated to zero bytes when a multi-file transaction is 
#               committed (instead of the first couple of bytes being zeroed).
#
#
do_test pager1-5.1.1 {
  faultsim_delete_and_reopen
  execsql {
    ATTACH 'test.db2' AS aux;
    CREATE TABLE t1(a, b);
    CREATE TABLE aux.t2(a, b);
    INSERT INTO t1 VALUES(17, 'Lenin');
    INSERT INTO t1 VALUES(22, 'Stalin');
    INSERT INTO t1 VALUES(53, 'Khrushchev');
  }
} {}
do_test pager1-5.1.2 {
  execsql {
    BEGIN;
      INSERT INTO t1 VALUES(64, 'Brezhnev');
      INSERT INTO t2 SELECT * FROM t1;
  }
  sqlite3 db2 test.db2
  execsql {
    BEGIN;
      SELECT * FROM t2;
  } db2
} {}
do_test pager1-5.1.3 {
  catchsql COMMIT
} {1 {database is locked}}
do_test pager1-5.1.4 {
  execsql COMMIT db2
  execsql COMMIT
  execsql { SELECT * FROM t2 } db2
} {17 Lenin 22 Stalin 53 Khrushchev 64 Brezhnev}
do_test pager1-5.1.5 {
  db2 close
} {}

do_test pager1-5.2.1 {
  execsql {
    PRAGMA journal_mode = memory;
    BEGIN;
      INSERT INTO t1 VALUES(84, 'Andropov');
      INSERT INTO t2 VALUES(84, 'Andropov');
    COMMIT;
  }
} {memory}
do_test pager1-5.3.1 {
  execsql {
    PRAGMA journal_mode = off;
    BEGIN;
      INSERT INTO t1 VALUES(85, 'Gorbachev');
      INSERT INTO t2 VALUES(85, 'Gorbachev');
    COMMIT;
  }
} {off}

do_test pager1-5.4.1 {
  db close
  testvfs tv
  sqlite3 db test.db -vfs tv
  execsql { ATTACH 'test.db2' AS aux }

  tv filter xDelete
  tv script max_journal_size
  tv sectorsize 512
  set ::max_journal 0
  proc max_journal_size {method args} {
    set sz 0
    catch { set sz [file size test.db-journal] }
    if {$sz > $::max_journal} {
      set ::max_journal $sz
    }
    return SQLITE_OK
  }
  execsql {
    PRAGMA journal_mode = DELETE;
    PRAGMA synchronous = NORMAL;
    BEGIN;
      INSERT INTO t1 VALUES(85, 'Gorbachev');
      INSERT INTO t2 VALUES(85, 'Gorbachev');
    COMMIT;
  }
  set ::max_journal
} [expr 2615+[string length [pwd]]]
do_test pager1-5.4.2 {
  set ::max_journal 0
  execsql {
    PRAGMA synchronous = full;
    BEGIN;
      DELETE FROM t1 WHERE b = 'Lenin';
      DELETE FROM t2 WHERE b = 'Lenin';
    COMMIT;
  }
  set ::max_journal
} [expr 3111+[string length [pwd]]]
db close
tv delete

do_test pager1-5.5.1 {
  sqlite3 db test.db
  execsql { 
    ATTACH 'test.db2' AS aux;
    PRAGMA journal_mode = PERSIST;
    CREATE TABLE t3(a, b);
    INSERT INTO t3 SELECT randomblob(1500), randomblob(1500) FROM t1;
    UPDATE t3 SET b = randomblob(1500);
  }
  expr [file size test.db-journal] > 15000
} {1}
do_test pager1-5.5.2 {
  execsql {
    PRAGMA synchronous = full;
    BEGIN;
      DELETE FROM t1 WHERE b = 'Stalin';
      DELETE FROM t2 WHERE b = 'Stalin';
    COMMIT;
  }
  file size test.db-journal
} {0}


#-------------------------------------------------------------------------
# The following tests work with "PRAGMA max_page_count"
#
do_test pager1-6.1 {
  faultsim_delete_and_reopen
  execsql {
    PRAGMA auto_vacuum = none;
    PRAGMA max_page_count = 10;
    CREATE TABLE t2(a, b);
    CREATE TABLE t3(a, b);
    CREATE TABLE t4(a, b);
    CREATE TABLE t5(a, b);
    CREATE TABLE t6(a, b);
    CREATE TABLE t7(a, b);
    CREATE TABLE t8(a, b);
    CREATE TABLE t9(a, b);
    CREATE TABLE t10(a, b);
  }
} {10}
do_catchsql_test pager1-6.2 {
  CREATE TABLE t11(a, b)
} {1 {database or disk is full}}
do_execsql_test pager1-6.4 { PRAGMA max_page_count      } {10}
do_execsql_test pager1-6.5 { PRAGMA max_page_count = 15 } {15}
do_execsql_test pager1-6.6 { CREATE TABLE t11(a, b)     } {}
do_execsql_test pager1-6.7 {
  BEGIN;
    INSERT INTO t11 VALUES(1, 2);
    PRAGMA max_page_count = 13;
} {13}
do_execsql_test pager1-6.8 {
    INSERT INTO t11 VALUES(3, 4);
    PRAGMA max_page_count = 10;
} {11}
do_execsql_test pager1-6.9 { COMMIT } {}

do_execsql_test pager1-6.10 { PRAGMA max_page_count = 10 } {10}
do_execsql_test pager1-6.11 { SELECT * FROM t11 }          {1 2 3 4}
do_execsql_test pager1-6.12 { PRAGMA max_page_count }      {11}


#-------------------------------------------------------------------------
# The following tests work with "PRAGMA journal_mode=TRUNCATE" and
# "PRAGMA locking_mode=EXCLUSIVE".
#
# Each test is specified with 5 variables. As follows:
#
#   $tn:  Test Number. Used as part of the [do_test] test names.
#   $sql: SQL to execute.
#   $res: Expected result of executing $sql.
#   $js:  The expected size of the journal file, in bytes, after executing
#         the SQL script. Or -1 if the journal is not expected to exist.
#   $ws:  The expected size of the WAL file, in bytes, after executing
#         the SQL script. Or -1 if the WAL is not expected to exist.
#
<<<<<<< HEAD
set do_wal_tests [wal_is_ok]
if { $do_wal_tests } {
  ifcapable wal {
    faultsim_delete_and_reopen
    foreach {tn sql res js ws} [subst {
    
      1  {
        CREATE TABLE t1(a, b);
        PRAGMA auto_vacuum=OFF;
        PRAGMA synchronous=NORMAL;
        PRAGMA page_size=1024;
        PRAGMA locking_mode=EXCLUSIVE;
        PRAGMA journal_mode=TRUNCATE;
        INSERT INTO t1 VALUES(1, 2);
      } {exclusive truncate} 0 -1
    
      2  {
        BEGIN IMMEDIATE;
          SELECT * FROM t1;
        COMMIT;
      } {1 2} 0 -1
    
      3  {
        BEGIN;
          SELECT * FROM t1;
        COMMIT;
      } {1 2} 0 -1
    
      4  { PRAGMA journal_mode = WAL }    wal    -1 -1
      5  { INSERT INTO t1 VALUES(3, 4) }  {}     -1 [wal_file_size 1 1024]
      6  { PRAGMA locking_mode = NORMAL } normal -1 [wal_file_size 1 1024]
      7  { INSERT INTO t1 VALUES(5, 6); } {}     -1 [wal_file_size 2 1024]
    
      8  { PRAGMA journal_mode = TRUNCATE } truncate          0 -1
      9  { INSERT INTO t1 VALUES(7, 8) }    {}                0 -1
      10 { SELECT * FROM t1 }               {1 2 3 4 5 6 7 8} 0 -1
    
    }] {
      do_execsql_test pager1-7.1.$tn.1 $sql $res
      catch { set J -1 ; set J [file size test.db-journal] }
      catch { set W -1 ; set W [file size test.db-wal] }
      do_test pager1-7.1.$tn.2 { list $J $W } [list $js $ws]
    }
=======
ifcapable wal {
  faultsim_delete_and_reopen
  foreach {tn sql res js ws} [subst {
  
    1  {
      CREATE TABLE t1(a, b);
      PRAGMA auto_vacuum=OFF;
      PRAGMA synchronous=NORMAL;
      PRAGMA page_size=1024;
      PRAGMA locking_mode=EXCLUSIVE;
      PRAGMA journal_mode=TRUNCATE;
      INSERT INTO t1 VALUES(1, 2);
    } {exclusive truncate} 0 -1
  
    2  {
      BEGIN IMMEDIATE;
        SELECT * FROM t1;
      COMMIT;
    } {1 2} 0 -1
  
    3  {
      BEGIN;
        SELECT * FROM t1;
      COMMIT;
    } {1 2} 0 -1
  
    4  { PRAGMA journal_mode = WAL }    wal       -1 -1
    5  { INSERT INTO t1 VALUES(3, 4) }  {}        -1 [wal_file_size 1 1024]
    6  { PRAGMA locking_mode = NORMAL } exclusive -1 [wal_file_size 1 1024]
    7  { INSERT INTO t1 VALUES(5, 6); } {}        -1 [wal_file_size 2 1024]
  
    8  { PRAGMA journal_mode = TRUNCATE } truncate          0 -1
    9  { INSERT INTO t1 VALUES(7, 8) }    {}                0 -1
    10 { SELECT * FROM t1 }               {1 2 3 4 5 6 7 8} 0 -1
  
  }] {
    do_execsql_test pager1-7.1.$tn.1 $sql $res
    catch { set J -1 ; set J [file size test.db-journal] }
    catch { set W -1 ; set W [file size test.db-wal] }
    do_test pager1-7.1.$tn.2 { list $J $W } [list $js $ws]
>>>>>>> 11f273fc
  }
}

do_test pager1-7.2.1 {
  faultsim_delete_and_reopen
  execsql {
    PRAGMA locking_mode = EXCLUSIVE;
    CREATE TABLE t1(a, b);
    BEGIN;
      PRAGMA journal_mode = delete;
      PRAGMA journal_mode = truncate;
  }
} {exclusive delete truncate}
do_test pager1-7.2.2 {
  execsql { INSERT INTO t1 VALUES(1, 2) }
  execsql { PRAGMA journal_mode = persist }
} {truncate}
do_test pager1-7.2.3 {
  execsql { COMMIT }
  execsql {
    PRAGMA journal_mode = persist;
    PRAGMA journal_size_limit;
  }
} {persist -1}

#-------------------------------------------------------------------------
# The following tests, pager1-8.*, test that the special filenames 
# ":memory:" and "" open temporary databases.
#
foreach {tn filename} {
  1 :memory:
  2 ""
} {
  do_test pager1-8.$tn.1 {
    faultsim_delete_and_reopen
    db close
    sqlite3 db $filename
    execsql {
      PRAGMA auto_vacuum = 1;
      CREATE TABLE x1(x);
      INSERT INTO x1 VALUES('Charles');
      INSERT INTO x1 VALUES('James');
      INSERT INTO x1 VALUES('Mary');
      SELECT * FROM x1;
    }
  } {Charles James Mary}

  do_test pager1-8.$tn.2 {
    sqlite3 db2 $filename
    catchsql { SELECT * FROM x1 } db2
  } {1 {no such table: x1}}

  do_execsql_test pager1-8.$tn.3 {
    BEGIN;
      INSERT INTO x1 VALUES('William');
      INSERT INTO x1 VALUES('Anne');
    ROLLBACK;
  } {}
}

#-------------------------------------------------------------------------
# The next block of tests - pager1-9.* - deal with interactions between
# the pager and the backup API. Test cases:
#
#   pager1-9.1.*: Test that a backup completes successfully even if the
#                 source db is written to during the backup op.
#
#   pager1-9.2.*: Test that a backup completes successfully even if the
#                 source db is written to and then rolled back during a 
#                 backup operation.
#
do_test pager1-9.0.1 {
  faultsim_delete_and_reopen
  db func a_string a_string
  execsql {
    PRAGMA cache_size = 10;
    BEGIN;
      CREATE TABLE ab(a, b, UNIQUE(a, b));
      INSERT INTO ab VALUES( a_string(200), a_string(300) );
      INSERT INTO ab SELECT a_string(200), a_string(300) FROM ab;
      INSERT INTO ab SELECT a_string(200), a_string(300) FROM ab;
      INSERT INTO ab SELECT a_string(200), a_string(300) FROM ab;
      INSERT INTO ab SELECT a_string(200), a_string(300) FROM ab;
      INSERT INTO ab SELECT a_string(200), a_string(300) FROM ab;
      INSERT INTO ab SELECT a_string(200), a_string(300) FROM ab;
      INSERT INTO ab SELECT a_string(200), a_string(300) FROM ab;
    COMMIT;
  }
} {}
do_test pager1-9.0.2 {
  sqlite3 db2 test.db2
  db2 eval { PRAGMA cache_size = 10 }
  sqlite3_backup B db2 main db main
  list [B step 10000] [B finish]
} {SQLITE_DONE SQLITE_OK}
do_test pager1-9.0.3 {
 db one {SELECT md5sum(a, b) FROM ab}
} [db2 one {SELECT md5sum(a, b) FROM ab}]

do_test pager1-9.1.1 {
  execsql { UPDATE ab SET a = a_string(201) }
  sqlite3_backup B db2 main db main
  B step 30
} {SQLITE_OK}
do_test pager1-9.1.2 {
  execsql { UPDATE ab SET b = a_string(301) }
  list [B step 10000] [B finish]
} {SQLITE_DONE SQLITE_OK}
do_test pager1-9.1.3 {
 db one {SELECT md5sum(a, b) FROM ab}
} [db2 one {SELECT md5sum(a, b) FROM ab}]
do_test pager1-9.1.4 { execsql { SELECT count(*) FROM ab } } {128}

do_test pager1-9.2.1 {
  execsql { UPDATE ab SET a = a_string(202) }
  sqlite3_backup B db2 main db main
  B step 30
} {SQLITE_OK}
do_test pager1-9.2.2 {
  execsql { 
    BEGIN;
      UPDATE ab SET b = a_string(301);
    ROLLBACK;
  }
  list [B step 10000] [B finish]
} {SQLITE_DONE SQLITE_OK}
do_test pager1-9.2.3 {
 db one {SELECT md5sum(a, b) FROM ab}
} [db2 one {SELECT md5sum(a, b) FROM ab}]
do_test pager1-9.2.4 { execsql { SELECT count(*) FROM ab } } {128}
db close
db2 close

do_test pager1-9.3.1 {
  testvfs tv -default 1
  tv sectorsize 4096
  faultsim_delete_and_reopen

  execsql { PRAGMA page_size = 1024 }
  for {set ii 0} {$ii < 4} {incr ii} { execsql "CREATE TABLE t${ii}(a, b)" }
} {}
do_test pager1-9.3.2 {
  sqlite3 db2 test.db2

  execsql {
    PRAGMA page_size = 4096;
    PRAGMA synchronous = OFF;
    CREATE TABLE t1(a, b);
    CREATE TABLE t2(a, b);
  } db2

  sqlite3_backup B db2 main db main
  B step 30
  list [B step 10000] [B finish]
} {SQLITE_DONE SQLITE_OK}
do_test pager1-9.3.3 {
  db2 close
  db close
  tv delete
  file size test.db2
} [file size test.db]

do_test pager1-9.4.1 {
  faultsim_delete_and_reopen
  sqlite3 db2 test.db2
  execsql {
    PRAGMA page_size = 4096;
    CREATE TABLE t1(a, b);
    CREATE TABLE t2(a, b);
  } db2
  sqlite3_backup B db2 main db main
  list [B step 10000] [B finish]
} {SQLITE_DONE SQLITE_OK}
if { [path_is_dos "."] } {
  do_test pager1-9.4.2_dos {
    list [file size test.db2] [file size test.db]
  } {0 1}
} else {
  do_test pager1-9.4.2 {
    list [file size test.db2] [file size test.db]
  } {0 0}
}
db2 close

#-------------------------------------------------------------------------
# Test that regardless of the value returned by xSectorSize(), the
# minimum effective sector-size is 512 and the maximum 65536 bytes.
#
testvfs tv -default 1
foreach sectorsize {
    32   64   128   256   512   1024   2048 
    4096 8192 16384 32768 65536 131072 262144
} {
  tv sectorsize $sectorsize
  set eff $sectorsize
  if {$sectorsize < 512}   { set eff 512 }
  if {$sectorsize > 65536} { set eff 65536 }

  do_test pager1-10.$sectorsize.1 {
    faultsim_delete_and_reopen
    db func a_string a_string
    execsql {
      PRAGMA journal_mode = PERSIST;
      PRAGMA page_size = 1024;
      BEGIN;
        CREATE TABLE t1(a, b);
        CREATE TABLE t2(a, b);
        CREATE TABLE t3(a, b);
      COMMIT;
    }
    file size test.db-journal
  } [expr $sectorsize > 65536 ? 65536 : $sectorsize]

  do_test pager1-10.$sectorsize.2 {
    execsql { 
      INSERT INTO t3 VALUES(a_string(300), a_string(300));
      INSERT INTO t3 SELECT * FROM t3;        /*  2 */
      INSERT INTO t3 SELECT * FROM t3;        /*  4 */
      INSERT INTO t3 SELECT * FROM t3;        /*  8 */
      INSERT INTO t3 SELECT * FROM t3;        /* 16 */
      INSERT INTO t3 SELECT * FROM t3;        /* 32 */
    }
  } {}

  do_test pager1-10.$sectorsize.3 {
    db close
    sqlite3 db test.db
    execsql { 
      PRAGMA cache_size = 10;
      BEGIN;
    }
    recursive_select 32 t3 {db eval "INSERT INTO t2 VALUES(1, 2)"}
    execsql {
      COMMIT;
      SELECT * FROM t2;
    }
  } {1 2}

  do_test pager1-10.$sectorsize.4 {
    execsql {
      CREATE TABLE t6(a, b);
      CREATE TABLE t7(a, b);
      CREATE TABLE t5(a, b);
      DROP TABLE t6;
      DROP TABLE t7;
    }
    execsql {
      BEGIN;
        CREATE TABLE t6(a, b);
    }
    recursive_select 32 t3 {db eval "INSERT INTO t5 VALUES(1, 2)"}
    execsql {
      COMMIT;
      SELECT * FROM t5;
    }
  } {1 2}
  
}
db close

tv sectorsize 4096
do_test pager1.10.x.1 {
  faultsim_delete_and_reopen
  execsql {
    PRAGMA auto_vacuum = none;
    PRAGMA page_size = 1024;
    CREATE TABLE t1(x);
  }
  for {set i 0} {$i<30} {incr i} {
    execsql { INSERT INTO t1 VALUES(zeroblob(900)) }
  }
  file size test.db
} {32768}
do_test pager1.10.x.2 {
  execsql {
    CREATE TABLE t2(x);
    DROP TABLE t2;
  }
  file size test.db
} {33792}
do_test pager1.10.x.3 {
  execsql {
    BEGIN;
    CREATE TABLE t2(x);
  }
  recursive_select 30 t1
  execsql {
    CREATE TABLE t3(x);
    COMMIT;
  }
} {}

db close
tv delete

testvfs tv -default 1
faultsim_delete_and_reopen
db func a_string a_string
do_execsql_test pager1-11.1 {
  PRAGMA journal_mode = DELETE;
  PRAGMA cache_size = 10;
  BEGIN;
    CREATE TABLE zz(top PRIMARY KEY);
    INSERT INTO zz VALUES(a_string(222));
    INSERT INTO zz SELECT a_string((SELECT 222+max(rowid) FROM zz)) FROM zz;
    INSERT INTO zz SELECT a_string((SELECT 222+max(rowid) FROM zz)) FROM zz;
    INSERT INTO zz SELECT a_string((SELECT 222+max(rowid) FROM zz)) FROM zz;
    INSERT INTO zz SELECT a_string((SELECT 222+max(rowid) FROM zz)) FROM zz;
    INSERT INTO zz SELECT a_string((SELECT 222+max(rowid) FROM zz)) FROM zz;
  COMMIT;
  BEGIN;
    UPDATE zz SET top = a_string(345);
} {delete}

proc lockout {method args} { return SQLITE_IOERR }
tv script lockout
tv filter {xWrite xTruncate xSync}
do_catchsql_test pager1-11.2 { COMMIT } {1 {disk I/O error}}

tv script {}
do_test pager1-11.3 {
  sqlite3 db2 test.db
  execsql {
    PRAGMA journal_mode = TRUNCATE;
    PRAGMA integrity_check;
  } db2
} {truncate ok}
do_test pager1-11.4 {
  db2 close
  file exists test.db-journal
} {0}
do_execsql_test pager1-11.5 { SELECT count(*) FROM zz } {32}
db close
tv delete
  
#-------------------------------------------------------------------------
# Test "PRAGMA page_size"
#
testvfs tv -default 1
tv sectorsize 1024
foreach pagesize {
    512   1024   2048 4096 8192 16384 32768 
} {
  faultsim_delete_and_reopen

  # The sector-size (according to the VFS) is 1024 bytes. So if the
  # page-size requested using "PRAGMA page_size" is greater than the
  # compile time value of SQLITE_MAX_PAGE_SIZE, then the effective 
  # page-size remains 1024 bytes.
  #
  set eff $pagesize
  if {$eff > $::SQLITE_MAX_PAGE_SIZE} { set eff 1024 }

  do_test pager1-12.$pagesize.1 {
    sqlite3 db2 test.db
    execsql "
      PRAGMA page_size = $pagesize;
      CREATE VIEW v AS SELECT * FROM sqlite_master;
    " db2
    file size test.db
  } $eff
  do_test pager1-12.$pagesize.2 {
    sqlite3 db2 test.db
    execsql { 
      SELECT count(*) FROM v;
      PRAGMA main.page_size;
    } db2
  } [list 1 $eff]
  do_test pager1-12.$pagesize.3 {
    execsql { 
      SELECT count(*) FROM v;
      PRAGMA main.page_size;
    }
  } [list 1 $eff]
  db2 close
}
db close
tv delete

#-------------------------------------------------------------------------
# Test specal "PRAGMA journal_mode=PERSIST" test cases.
#
# pager1-13.1.*: This tests a special case encountered in persistent 
#                journal mode: If the journal associated with a transaction
#                is smaller than the journal file (because a previous 
#                transaction left a very large non-hot journal file in the
#                file-system), then SQLite has to be careful that there is
#                not a journal-header left over from a previous transaction
#                immediately following the journal content just written.
#                If there is, and the process crashes so that the journal
#                becomes a hot-journal and must be rolled back by another
#                process, there is a danger that the other process may roll
#                back the aborted transaction, then continue copying data
#                from an older transaction from the remainder of the journal.
#                See the syncJournal() function for details.
#
# pager1-13.2.*: Same test as the previous. This time, throw an index into
#                the mix to make the integrity-check more likely to catch
#                errors.
#
testvfs tv -default 1
tv script xSyncCb
tv filter xSync
proc xSyncCb {method filename args} {
  set t [file tail $filename]
  if {$t == "test.db"} faultsim_save
  return SQLITE_OK
}
faultsim_delete_and_reopen
db func a_string a_string

# The UPDATE statement at the end of this test case creates a really big
# journal. Since the cache-size is only 10 pages, the journal contains 
# frequent journal headers.
#
do_execsql_test pager1-13.1.1 {
  PRAGMA page_size = 1024;
  PRAGMA journal_mode = PERSIST;
  PRAGMA cache_size = 10;
  BEGIN;
    CREATE TABLE t1(a INTEGER PRIMARY KEY, b BLOB);
    INSERT INTO t1 VALUES(NULL, a_string(400));
    INSERT INTO t1 SELECT NULL, a_string(400) FROM t1;          /*   2 */
    INSERT INTO t1 SELECT NULL, a_string(400) FROM t1;          /*   4 */
    INSERT INTO t1 SELECT NULL, a_string(400) FROM t1;          /*   8 */
    INSERT INTO t1 SELECT NULL, a_string(400) FROM t1;          /*  16 */
    INSERT INTO t1 SELECT NULL, a_string(400) FROM t1;          /*  32 */
    INSERT INTO t1 SELECT NULL, a_string(400) FROM t1;          /*  64 */
    INSERT INTO t1 SELECT NULL, a_string(400) FROM t1;          /* 128 */
  COMMIT;
  UPDATE t1 SET b = a_string(400);
} {persist}

# Run transactions of increasing sizes. Eventually, one (or more than one)
# of these will write just enough content that one of the old headers created 
# by the transaction in the block above lies immediately after the content
# journalled by the current transaction.
#
for {set nUp 1} {$nUp<64} {incr nUp} {
  do_execsql_test pager1-13.1.2.$nUp.1 { 
    UPDATE t1 SET b = a_string(399) WHERE a <= $nUp
  } {}
  do_execsql_test pager1-13.1.2.$nUp.2 { PRAGMA integrity_check } {ok} 

  # Try to access the snapshot of the file-system.
  #
  sqlite3 db2 sv_test.db
  do_test pager1-13.1.2.$nUp.3 {
    execsql { SELECT sum(length(b)) FROM t1 } db2
  } [expr {128*400 - ($nUp-1)}]
  do_test pager1-13.1.2.$nUp.4 {
    execsql { PRAGMA integrity_check } db2
  } {ok}
  db2 close
}

# Same test as above. But this time with an index on the table.
#
do_execsql_test pager1-13.2.1 {
  CREATE INDEX i1 ON t1(b);
  UPDATE t1 SET b = a_string(400);
} {}
for {set nUp 1} {$nUp<64} {incr nUp} {
  do_execsql_test pager1-13.2.2.$nUp.1 { 
    UPDATE t1 SET b = a_string(399) WHERE a <= $nUp
  } {}
  do_execsql_test pager1-13.2.2.$nUp.2 { PRAGMA integrity_check } {ok} 
  sqlite3 db2 sv_test.db
  do_test pager1-13.2.2.$nUp.3 {
    execsql { SELECT sum(length(b)) FROM t1 } db2
  } [expr {128*400 - ($nUp-1)}]
  do_test pager1-13.2.2.$nUp.4 {
    execsql { PRAGMA integrity_check } db2
  } {ok}
  db2 close
}

db close
tv delete

#-------------------------------------------------------------------------
# Test specal "PRAGMA journal_mode=OFF" test cases.
#
faultsim_delete_and_reopen
do_execsql_test pager1-14.1.1 {
  PRAGMA journal_mode = OFF;
  CREATE TABLE t1(a, b);
  BEGIN;
    INSERT INTO t1 VALUES(1, 2);
  COMMIT;
  SELECT * FROM t1;
} {off 1 2}
do_catchsql_test pager1-14.1.2 {
  BEGIN;
    INSERT INTO t1 VALUES(3, 4);
  ROLLBACK;
} {0 {}}
do_execsql_test pager1-14.1.3 {
  SELECT * FROM t1;
} {1 2 3 4}
do_catchsql_test pager1-14.1.4 {
  BEGIN;
    INSERT INTO t1(rowid, a, b) SELECT a+3, b, b FROM t1;
    INSERT INTO t1(rowid, a, b) SELECT a+3, b, b FROM t1;
} {1 {PRIMARY KEY must be unique}}
do_execsql_test pager1-14.1.5 {
  COMMIT;
  SELECT * FROM t1;
} {1 2 3 4 2 2 4 4}

#-------------------------------------------------------------------------
# Test opening and closing the pager sub-system with different values
# for the sqlite3_vfs.szOsFile variable.
#
faultsim_delete_and_reopen
do_execsql_test pager1-15.0 {
  CREATE TABLE tx(y, z);
  INSERT INTO tx VALUES('Ayutthaya', 'Beijing');
  INSERT INTO tx VALUES('London', 'Tokyo');
} {}
db close
for {set i 0} {$i<513} {incr i 3} {
  testvfs tv -default 1 -szosfile $i
  sqlite3 db test.db
  do_execsql_test pager1-15.$i.1 {
    SELECT * FROM tx;
  } {Ayutthaya Beijing London Tokyo}
  db close
  tv delete
}

#-------------------------------------------------------------------------
# Check that it is not possible to open a database file if the full path
# to the associated journal file will be longer than sqlite3_vfs.mxPathname.
#
testvfs tv -default 1
tv script xOpenCb
tv filter xOpen
proc xOpenCb {method filename} {
  set ::file_len [string length $filename]
}
sqlite3 db test.db
db close
tv delete

for {set ii [expr $::file_len-5]} {$ii < [expr $::file_len+20]} {incr ii} {
  testvfs tv -default 1 -mxpathname $ii

  # The length of the full path to file "test.db-journal" is ($::file_len+8).
  # If the configured sqlite3_vfs.mxPathname value greater than or equal to
  # this, then the file can be opened. Otherwise, it cannot.
  #
  if {$ii >= [expr $::file_len+8]} {
    set res {0 {}}
  } else {
    set res {1 {unable to open database file}}
  }

  do_test pager1-16.1.$ii {
    list [catch { sqlite3 db test.db } msg] $msg
  } $res

  catch {db close}
  tv delete
}

#-------------------------------------------------------------------------
# Test "PRAGMA omit_readlock". 
#
#   pager1-17.$tn.1.*: Test that if a second connection has an open 
#                      read-transaction, it is not usually possible to write 
#                      the database.
#
#   pager1-17.$tn.2.*: Test that if the second connection was opened with
#                      the SQLITE_OPEN_READONLY flag, and 
#                      "PRAGMA omit_readlock = 1" is executed before attaching
#                      the database and opening a read-transaction on it, it is
#                      possible to write the db.
#
#   pager1-17.$tn.3.*: Test that if the second connection was *not* opened with
#                      the SQLITE_OPEN_READONLY flag, executing 
#                      "PRAGMA omit_readlock = 1" has no effect.
#
do_multiclient_test tn {
  do_test pager1-17.$tn.1.1 {
    sql1 { 
      CREATE TABLE t1(a, b);
      INSERT INTO t1 VALUES(1, 2);
    }
    sql2 {
      BEGIN;
      SELECT * FROM t1;
    }
  } {1 2}
  do_test pager1-17.$tn.1.2 {
    csql1 { INSERT INTO t1 VALUES(3, 4) }
  } {1 {database is locked}}
  do_test pager1-17.$tn.1.3 {
    sql2 { COMMIT }
    sql1 { INSERT INTO t1 VALUES(3, 4) }
  } {}

  do_test pager1-17.$tn.2.1 {
    code2 {
      db2 close
      sqlite3 db2 :memory: -readonly 1
    }
    sql2 { 
      PRAGMA omit_readlock = 1;
      ATTACH 'test.db' AS two;
      BEGIN;
      SELECT * FROM t1;
    }
  } {1 2 3 4}
  do_test pager1-17.$tn.2.2 { sql1 "INSERT INTO t1 VALUES(5, 6)" } {}
  do_test pager1-17.$tn.2.3 { sql2 "SELECT * FROM t1" }            {1 2 3 4}
  do_test pager1-17.$tn.2.4 { sql2 "COMMIT ; SELECT * FROM t1" }   {1 2 3 4 5 6}

  do_test pager1-17.$tn.3.1 {
    code2 {
      db2 close
      sqlite3 db2 :memory:
    }
    sql2 { 
      PRAGMA omit_readlock = 1;
      ATTACH 'test.db' AS two;
      BEGIN;
      SELECT * FROM t1;
    }
  } {1 2 3 4 5 6}
  do_test pager1-17.$tn.3.2 {
  csql1 { INSERT INTO t1 VALUES(3, 4) }
  } {1 {database is locked}}
  do_test pager1-17.$tn.3.3 { sql2 COMMIT } {}
}

#-------------------------------------------------------------------------
# Test the pagers response to the b-tree layer requesting illegal page 
# numbers:
#
#   + The locking page,
#   + Page 0,
#   + A page with a page number greater than (2^31-1).
#
do_test pager1-18.1 {
  faultsim_delete_and_reopen
  db func a_string a_string
  execsql { 
    PRAGMA page_size = 1024;
    CREATE TABLE t1(a, b);
    INSERT INTO t1 VALUES(a_string(500), a_string(200));
    INSERT INTO t1 SELECT a_string(500), a_string(200) FROM t1;
    INSERT INTO t1 SELECT a_string(500), a_string(200) FROM t1;
    INSERT INTO t1 SELECT a_string(500), a_string(200) FROM t1;
    INSERT INTO t1 SELECT a_string(500), a_string(200) FROM t1;
    INSERT INTO t1 SELECT a_string(500), a_string(200) FROM t1;
    INSERT INTO t1 SELECT a_string(500), a_string(200) FROM t1;
    INSERT INTO t1 SELECT a_string(500), a_string(200) FROM t1;
  }
} {}
do_test pager1-18.2 {
  set root [db one "SELECT rootpage FROM sqlite_master"]
  set lockingpage [expr (0x10000/1024) + 1]
  execsql {
    PRAGMA writable_schema = 1;
    UPDATE sqlite_master SET rootpage = $lockingpage;
  }
  sqlite3 db2 test.db
  catchsql { SELECT count(*) FROM t1 } db2
} {1 {database disk image is malformed}}
db2 close
do_test pager1-18.3 {
  execsql {
    CREATE TABLE t2(x);
    INSERT INTO t2 VALUES(a_string(5000));
  }
  set pgno [expr ([file size test.db] / 1024)-2]
  hexio_write test.db [expr ($pgno-1)*1024] 00000000
  sqlite3 db2 test.db
  catchsql { SELECT length(x) FROM t2 } db2
} {1 {database disk image is malformed}}
db2 close
do_test pager1-18.4 {
  hexio_write test.db [expr ($pgno-1)*1024] 90000000
  sqlite3 db2 test.db
  catchsql { SELECT length(x) FROM t2 } db2
} {1 {database disk image is malformed}}
db2 close
do_test pager1-18.5 {
  sqlite3 db ""
  execsql {
    CREATE TABLE t1(a, b);
    CREATE TABLE t2(a, b);
    PRAGMA writable_schema = 1;
    UPDATE sqlite_master SET rootpage=5 WHERE tbl_name = 't1';
    PRAGMA writable_schema = 0;
    ALTER TABLE t1 RENAME TO x1;
  }
  catchsql { SELECT * FROM x1 }
} {1 {database disk image is malformed}}
db close

do_test pager1-18.6 {
  faultsim_delete_and_reopen
  db func a_string a_string
  execsql {
    PRAGMA page_size = 1024;
    CREATE TABLE t1(x);
    INSERT INTO t1 VALUES(a_string(800));
    INSERT INTO t1 VALUES(a_string(800));
  }

  set root [db one "SELECT rootpage FROM sqlite_master"]
  db close

  hexio_write test.db [expr ($root-1)*1024 + 8] 00000000
  sqlite3 db test.db
  catchsql { SELECT length(x) FROM t1 }
} {1 {database disk image is malformed}}

do_test pager1-19.1 {
  sqlite3 db ""
  db func a_string a_string
  execsql {
    PRAGMA page_size = 512;
    PRAGMA auto_vacuum = 1;
    CREATE TABLE t1(aa, ab, ac, ad, ae, af, ag, ah, ai, aj, ak, al, am, an,
                    ba, bb, bc, bd, be, bf, bg, bh, bi, bj, bk, bl, bm, bn,
                    ca, cb, cc, cd, ce, cf, cg, ch, ci, cj, ck, cl, cm, cn,
                    da, db, dc, dd, de, df, dg, dh, di, dj, dk, dl, dm, dn,
                    ea, eb, ec, ed, ee, ef, eg, eh, ei, ej, ek, el, em, en,
                    fa, fb, fc, fd, fe, ff, fg, fh, fi, fj, fk, fl, fm, fn,
                    ga, gb, gc, gd, ge, gf, gg, gh, gi, gj, gk, gl, gm, gn,
                    ha, hb, hc, hd, he, hf, hg, hh, hi, hj, hk, hl, hm, hn,
                    ia, ib, ic, id, ie, if, ig, ih, ii, ij, ik, il, im, ix,
                    ja, jb, jc, jd, je, jf, jg, jh, ji, jj, jk, jl, jm, jn,
                    ka, kb, kc, kd, ke, kf, kg, kh, ki, kj, kk, kl, km, kn,
                    la, lb, lc, ld, le, lf, lg, lh, li, lj, lk, ll, lm, ln,
                    ma, mb, mc, md, me, mf, mg, mh, mi, mj, mk, ml, mm, mn
    );
    CREATE TABLE t2(aa, ab, ac, ad, ae, af, ag, ah, ai, aj, ak, al, am, an,
                    ba, bb, bc, bd, be, bf, bg, bh, bi, bj, bk, bl, bm, bn,
                    ca, cb, cc, cd, ce, cf, cg, ch, ci, cj, ck, cl, cm, cn,
                    da, db, dc, dd, de, df, dg, dh, di, dj, dk, dl, dm, dn,
                    ea, eb, ec, ed, ee, ef, eg, eh, ei, ej, ek, el, em, en,
                    fa, fb, fc, fd, fe, ff, fg, fh, fi, fj, fk, fl, fm, fn,
                    ga, gb, gc, gd, ge, gf, gg, gh, gi, gj, gk, gl, gm, gn,
                    ha, hb, hc, hd, he, hf, hg, hh, hi, hj, hk, hl, hm, hn,
                    ia, ib, ic, id, ie, if, ig, ih, ii, ij, ik, il, im, ix,
                    ja, jb, jc, jd, je, jf, jg, jh, ji, jj, jk, jl, jm, jn,
                    ka, kb, kc, kd, ke, kf, kg, kh, ki, kj, kk, kl, km, kn,
                    la, lb, lc, ld, le, lf, lg, lh, li, lj, lk, ll, lm, ln,
                    ma, mb, mc, md, me, mf, mg, mh, mi, mj, mk, ml, mm, mn
    );
    INSERT INTO t1(aa) VALUES( a_string(100000) );
    INSERT INTO t2(aa) VALUES( a_string(100000) );
    VACUUM;
  }
} {}

#-------------------------------------------------------------------------
# Test a couple of special cases that come up while committing 
# transactions:
#
#   pager1-20.1.*: Committing an in-memory database transaction when the 
#                  database has not been modified at all.
#
#   pager1-20.2.*: As above, but with a normal db in exclusive-locking mode.
#
#   pager1-20.3.*: Committing a transaction in WAL mode where the database has
#                  been modified, but all dirty pages have been flushed to 
#                  disk before the commit.
#
do_test pager1-20.1.1 {
  catch {db close}
  sqlite3 db :memory:
  execsql {
    CREATE TABLE one(two, three);
    INSERT INTO one VALUES('a', 'b');
  }
} {}
do_test pager1-20.1.2 {
  execsql {
    BEGIN EXCLUSIVE;
    COMMIT;
  }
} {}

do_test pager1-20.2.1 {
  faultsim_delete_and_reopen
  execsql {
    PRAGMA locking_mode = exclusive;
    PRAGMA journal_mode = persist;
    CREATE TABLE one(two, three);
    INSERT INTO one VALUES('a', 'b');
  }
} {exclusive persist}
do_test pager1-20.2.2 {
  execsql {
    BEGIN EXCLUSIVE;
    COMMIT;
  }
} {}

<<<<<<< HEAD
if { $do_wal_tests } {
=======
ifcapable wal {
>>>>>>> 11f273fc
  do_test pager1-20.3.1 {
    faultsim_delete_and_reopen
    db func a_string a_string
    execsql {
      PRAGMA cache_size = 10;
      PRAGMA journal_mode = wal;
      BEGIN;
        CREATE TABLE t1(x);
        CREATE TABLE t2(y);
        INSERT INTO t1 VALUES(a_string(800));
        INSERT INTO t1 SELECT a_string(800) FROM t1;         /*   2 */
        INSERT INTO t1 SELECT a_string(800) FROM t1;         /*   4 */
        INSERT INTO t1 SELECT a_string(800) FROM t1;         /*   8 */
        INSERT INTO t1 SELECT a_string(800) FROM t1;         /*  16 */
        INSERT INTO t1 SELECT a_string(800) FROM t1;         /*  32 */
      COMMIT;
    }
  } {wal}
  do_test pager1-20.3.2 {
    execsql {
      BEGIN;
      INSERT INTO t2 VALUES('xxxx');
    }
    recursive_select 32 t1
    execsql COMMIT
  } {}
}

#-------------------------------------------------------------------------
# Test that a WAL database may not be opened if:
#
#   pager1-21.1.*: The VFS has an iVersion less than 2, or
#   pager1-21.2.*: The VFS does not provide xShmXXX() methods.
#
<<<<<<< HEAD
if { $do_wal_tests } {
=======
ifcapable wal {
>>>>>>> 11f273fc
  do_test pager1-21.0 {
    faultsim_delete_and_reopen
    execsql {
      PRAGMA journal_mode = WAL;
      CREATE TABLE ko(c DEFAULT 'abc', b DEFAULT 'def');
      INSERT INTO ko DEFAULT VALUES;
    }
  } {wal}
  do_test pager1-21.1 {
    testvfs tv -noshm 1
    sqlite3 db2 test.db -vfs tv
    catchsql { SELECT * FROM ko } db2
  } {1 {unable to open database file}}
  db2 close
  tv delete
  do_test pager1-21.2 {
    testvfs tv -iversion 1
    sqlite3 db2 test.db -vfs tv
    catchsql { SELECT * FROM ko } db2
  } {1 {unable to open database file}}
  db2 close
  tv delete
}

#-------------------------------------------------------------------------
# Test that a "PRAGMA wal_checkpoint":
#
#   pager1-22.1.*: is a no-op on a non-WAL db, and
#   pager1-22.2.*: does not cause xSync calls with a synchronous=off db.
#
do_test pager1-22.1.1 {
  faultsim_delete_and_reopen
  execsql {
    CREATE TABLE ko(c DEFAULT 'abc', b DEFAULT 'def');
    INSERT INTO ko DEFAULT VALUES;
  }
  execsql { PRAGMA wal_checkpoint }
} {}
do_test pager1-22.2.1 {
  testvfs tv -default 1
  tv filter xSync
  tv script xSyncCb
  proc xSyncCb {args} {incr ::synccount}
  set ::synccount 0
  sqlite3 db test.db
  execsql {
    PRAGMA synchronous = off;
    PRAGMA journal_mode = WAL;
    INSERT INTO ko DEFAULT VALUES;
  }
  execsql { PRAGMA wal_checkpoint }
  set synccount
} {0}
db close
tv delete

#-------------------------------------------------------------------------
# Tests for changing journal mode.
#
#   pager1-23.1.*: Test that when changing from PERSIST to DELETE mode,
#                  the journal file is deleted.
#
#   pager1-23.2.*: Same test as above, but while a shared lock is held
#                  on the database file.
#
#   pager1-23.3.*: Same test as above, but while a reserved lock is held
#                  on the database file.
#
#   pager1-23.4.*: And, for fun, while holding an exclusive lock.
#
#   pager1-23.5.*: Try to set various different journal modes with an
#                  in-memory database (only MEMORY and OFF should work).
#
#   pager1-23.6.*: Try to set locking_mode=normal on an in-memory database
#                  (doesn't work - in-memory databases always use
#                  locking_mode=exclusive).
#
do_test pager1-23.1.1 {
  faultsim_delete_and_reopen
  execsql {
    PRAGMA journal_mode = PERSIST;
    CREATE TABLE t1(a, b);
  }
  file exists test.db-journal
} {1}
do_test pager1-23.1.2 {
  execsql { PRAGMA journal_mode = DELETE }
  file exists test.db-journal
} {0}

do_test pager1-23.2.1 {
  execsql {
    PRAGMA journal_mode = PERSIST;
    INSERT INTO t1 VALUES('Canberra', 'ACT');
  }
  db eval { SELECT * FROM t1 } {
    db eval { PRAGMA journal_mode = DELETE }
  }
  execsql { PRAGMA journal_mode }
} {delete}
do_test pager1-23.2.2 {
  file exists test.db-journal
} {0}

do_test pager1-23.3.1 {
  execsql {
    PRAGMA journal_mode = PERSIST;
    INSERT INTO t1 VALUES('Darwin', 'NT');
    BEGIN IMMEDIATE;
  }
  db eval { PRAGMA journal_mode = DELETE }
  execsql { PRAGMA journal_mode }
} {delete}
do_test pager1-23.3.2 {
  file exists test.db-journal
} {0}
do_test pager1-23.3.3 {
  execsql COMMIT
} {}

do_test pager1-23.4.1 {
  execsql {
    PRAGMA journal_mode = PERSIST;
    INSERT INTO t1 VALUES('Adelaide', 'SA');
    BEGIN EXCLUSIVE;
  }
  db eval { PRAGMA journal_mode = DELETE }
  execsql { PRAGMA journal_mode }
} {delete}
do_test pager1-23.4.2 {
  file exists test.db-journal
} {0}
do_test pager1-23.4.3 {
  execsql COMMIT
} {}

do_test pager1-23.5.1 {
  faultsim_delete_and_reopen
  sqlite3 db :memory:
} {}
foreach {tn mode possible} {
  2  off      1
  3  memory   1
  4  persist  0
  5  delete   0
  6  wal      0
  7  truncate 0
} {
  do_test pager1-23.5.$tn.1 {
    execsql "PRAGMA journal_mode = off"
    execsql "PRAGMA journal_mode = $mode"
  } [if $possible {list $mode} {list off}]
  do_test pager1-23.5.$tn.2 {
    execsql "PRAGMA journal_mode = memory"
    execsql "PRAGMA journal_mode = $mode"
  } [if $possible {list $mode} {list memory}]
}
do_test pager1-23.6.1 {
  execsql {PRAGMA locking_mode = normal}
} {exclusive}
do_test pager1-23.6.2 {
  execsql {PRAGMA locking_mode = exclusive}
} {exclusive}
do_test pager1-23.6.3 {
  execsql {PRAGMA locking_mode}
} {exclusive}
do_test pager1-23.6.4 {
  execsql {PRAGMA main.locking_mode}
} {exclusive}

#-------------------------------------------------------------------------
#
do_test pager1-24.1.1 {
  faultsim_delete_and_reopen
  db func a_string a_string
  execsql {
    PRAGMA cache_size = 10;
    PRAGMA auto_vacuum = FULL;
    CREATE TABLE x1(x, y, z, PRIMARY KEY(y, z));
    CREATE TABLE x2(x, y, z, PRIMARY KEY(y, z));
    INSERT INTO x2 VALUES(a_string(400), a_string(500), a_string(600));
    INSERT INTO x2 SELECT a_string(600), a_string(400), a_string(500) FROM x2;
    INSERT INTO x2 SELECT a_string(500), a_string(600), a_string(400) FROM x2;
    INSERT INTO x2 SELECT a_string(400), a_string(500), a_string(600) FROM x2;
    INSERT INTO x2 SELECT a_string(600), a_string(400), a_string(500) FROM x2;
    INSERT INTO x2 SELECT a_string(500), a_string(600), a_string(400) FROM x2;
    INSERT INTO x2 SELECT a_string(400), a_string(500), a_string(600) FROM x2;
    INSERT INTO x1 SELECT * FROM x2;
  }
} {}
do_test pager1-24.1.2 {
  execsql {
    BEGIN;
      DELETE FROM x1 WHERE rowid<32;
  }
  recursive_select 64 x2
} {}
do_test pager1-24.1.3 {
  execsql { 
      UPDATE x1 SET z = a_string(300) WHERE rowid>40;
    COMMIT;
    PRAGMA integrity_check;
    SELECT count(*) FROM x1;
  }
} {ok 33}

do_test pager1-24.1.4 {
  execsql {
    DELETE FROM x1;
    INSERT INTO x1 SELECT * FROM x2;
    BEGIN;
      DELETE FROM x1 WHERE rowid<32;
      UPDATE x1 SET z = a_string(299) WHERE rowid>40;
  }
  recursive_select 64 x2 {db eval COMMIT}
  execsql {
    PRAGMA integrity_check;
    SELECT count(*) FROM x1;
  }
} {ok 33}

do_test pager1-24.1.5 {
  execsql {
    DELETE FROM x1;
    INSERT INTO x1 SELECT * FROM x2;
  }
  recursive_select 64 x2 { db eval {CREATE TABLE x3(x, y, z)} }
  execsql { SELECT * FROM x3 }
} {}

#-------------------------------------------------------------------------
#
do_test pager1-25-1 {
  faultsim_delete_and_reopen
  execsql {
    BEGIN;
      SAVEPOINT abc;
        CREATE TABLE t1(a, b);
      ROLLBACK TO abc;
    COMMIT;
  }
  db close
} {}
breakpoint
do_test pager1-25-2 {
  faultsim_delete_and_reopen
  execsql {
    SAVEPOINT abc;
      CREATE TABLE t1(a, b);
    ROLLBACK TO abc;
    COMMIT;
  }
  db close
} {}

#-------------------------------------------------------------------------
# Sector-size tests.
#
do_test pager1-26.1 {
  testvfs tv -default 1
  tv sectorsize 4096
  faultsim_delete_and_reopen
  db func a_string a_string
  execsql {
    PRAGMA page_size = 512;
    CREATE TABLE tbl(a PRIMARY KEY, b UNIQUE);
    BEGIN;
      INSERT INTO tbl VALUES(a_string(25), a_string(600));
      INSERT INTO tbl SELECT a_string(25), a_string(600) FROM tbl;
      INSERT INTO tbl SELECT a_string(25), a_string(600) FROM tbl;
      INSERT INTO tbl SELECT a_string(25), a_string(600) FROM tbl;
      INSERT INTO tbl SELECT a_string(25), a_string(600) FROM tbl;
      INSERT INTO tbl SELECT a_string(25), a_string(600) FROM tbl;
      INSERT INTO tbl SELECT a_string(25), a_string(600) FROM tbl;
      INSERT INTO tbl SELECT a_string(25), a_string(600) FROM tbl;
    COMMIT;
  }
} {}
do_execsql_test pager1-26.1 {
  UPDATE tbl SET b = a_string(550);
} {}
db close
tv delete

#-------------------------------------------------------------------------
#
do_test pager1.27.1 {
  faultsim_delete_and_reopen
  sqlite3_pager_refcounts db
  execsql {
    BEGIN;
      CREATE TABLE t1(a, b);
  }
  sqlite3_pager_refcounts db
  execsql COMMIT
} {}

#-------------------------------------------------------------------------
# Test that attempting to open a write-transaction with 
# locking_mode=exclusive in WAL mode fails if there are other clients on 
# the same database.
#
catch { db close }
<<<<<<< HEAD
if {[wal_is_ok]} {
=======
ifcapable wal {
>>>>>>> 11f273fc
  do_multiclient_test tn {
    do_test pager1-28.$tn.1 {
      sql1 { 
        PRAGMA journal_mode = WAL;
        CREATE TABLE t1(a, b);
        INSERT INTO t1 VALUES('a', 'b');
      }
    } {wal}
    do_test pager1-28.$tn.2 { sql2 { SELECT * FROM t1 } } {a b}

    do_test pager1-28.$tn.3 { sql1 { PRAGMA locking_mode=exclusive } } {exclusive}
    do_test pager1-28.$tn.4 { 
      csql1 { BEGIN; INSERT INTO t1 VALUES('c', 'd'); }
    } {1 {database is locked}}
    code2 { db2 close ; sqlite3 db2 test.db }
    do_test pager1-28.$tn.4 { 
      sql1 { INSERT INTO t1 VALUES('c', 'd'); COMMIT }
    } {}
  }
}

#-------------------------------------------------------------------------
# Normally, when changing from journal_mode=PERSIST to DELETE the pager
# attempts to delete the journal file. However, if it cannot obtain a
# RESERVED lock on the database file, this step is skipped.
#
do_multiclient_test tn {
  do_test pager1-28.$tn.1 {
    sql1 { 
      PRAGMA journal_mode = PERSIST;
      CREATE TABLE t1(a, b);
      INSERT INTO t1 VALUES('a', 'b');
    }
  } {persist}
  do_test pager1-28.$tn.2 { file exists test.db-journal } 1
  do_test pager1-28.$tn.3 { sql1 { PRAGMA journal_mode = DELETE } } delete
  do_test pager1-28.$tn.4 { file exists test.db-journal } 0

  do_test pager1-28.$tn.5 {
    sql1 { 
      PRAGMA journal_mode = PERSIST;
      INSERT INTO t1 VALUES('c', 'd');
    }
  } {persist}
  do_test pager1-28.$tn.6 { file exists test.db-journal } 1
  do_test pager1-28.$tn.7 {
    sql2 { BEGIN; INSERT INTO t1 VALUES('e', 'f'); }
  } {}
  do_test pager1-28.$tn.8  { file exists test.db-journal } 1
  do_test pager1-28.$tn.9  { sql1 { PRAGMA journal_mode = DELETE } } delete
  do_test pager1-28.$tn.10 { file exists test.db-journal } 1

  do_test pager1-28.$tn.11 { sql2 COMMIT } {}
  do_test pager1-28.$tn.12 { file exists test.db-journal } 0

  do_test pager1-28-$tn.13 {
    code1 { set channel [db incrblob -readonly t1 a 2] }
    sql1 {
      PRAGMA journal_mode = PERSIST;
      INSERT INTO t1 VALUES('g', 'h');
    }
  } {persist}
  do_test pager1-28.$tn.14 { file exists test.db-journal } 1
  do_test pager1-28.$tn.15 {
    sql2 { BEGIN; INSERT INTO t1 VALUES('e', 'f'); }
  } {}
  do_test pager1-28.$tn.16 { sql1 { PRAGMA journal_mode = DELETE } } delete
  do_test pager1-28.$tn.17 { file exists test.db-journal } 1

  do_test pager1-28.$tn.17 { csql2 { COMMIT } } {1 {database is locked}}
  do_test pager1-28-$tn.18 { code1 { read $channel } } c
  do_test pager1-28-$tn.19 { code1 { close $channel } } {}
  do_test pager1-28.$tn.20 { sql2 { COMMIT } } {}
}

do_test pager1-29.1 {
  faultsim_delete_and_reopen
  execsql {
    PRAGMA page_size = 1024;
    PRAGMA auto_vacuum = full;
    PRAGMA locking_mode=exclusive;
    CREATE TABLE t1(a, b);
    INSERT INTO t1 VALUES(1, 2);
  }
  file size test.db
} [expr 1024*3]
do_test pager1-29.2 {
  execsql {
    PRAGMA page_size = 4096;
    VACUUM;
  }
  file size test.db
} [expr 4096*3]

#-------------------------------------------------------------------------
# Test that if an empty database file (size 0 bytes) is opened in 
# exclusive-locking mode, any journal file is deleted from the file-system
# without being rolled back. And that the RESERVED lock obtained while
# doing this is not released.
#
do_test pager1-30.1 {
  db close
  file delete test.db
  file delete test.db-journal
  set fd [open test.db-journal w]
  seek $fd [expr 512+1032*2]
  puts -nonewline $fd x
  close $fd

  sqlite3 db test.db
  execsql {
    PRAGMA locking_mode=EXCLUSIVE;
    SELECT count(*) FROM sqlite_master;
    PRAGMA lock_status;
  }
} {exclusive 0 main reserved temp closed}

#-------------------------------------------------------------------------
# Test that if the "page-size" field in a journal-header is 0, the journal
# file can still be rolled back. This is required for backward compatibility -
# versions of SQLite prior to 3.5.8 always set this field to zero.
#
do_test pager1-31.1 {
  faultsim_delete_and_reopen
  execsql {
    PRAGMA cache_size = 10;
    PRAGMA page_size = 1024;
    CREATE TABLE t1(x, y, UNIQUE(x, y));
    INSERT INTO t1 VALUES(randomblob(1500), randomblob(1500));
    INSERT INTO t1 SELECT randomblob(1500), randomblob(1500) FROM t1;
    INSERT INTO t1 SELECT randomblob(1500), randomblob(1500) FROM t1;
    INSERT INTO t1 SELECT randomblob(1500), randomblob(1500) FROM t1;
    INSERT INTO t1 SELECT randomblob(1500), randomblob(1500) FROM t1;
    INSERT INTO t1 SELECT randomblob(1500), randomblob(1500) FROM t1;
    INSERT INTO t1 SELECT randomblob(1500), randomblob(1500) FROM t1;
    INSERT INTO t1 SELECT randomblob(1500), randomblob(1500) FROM t1;
    INSERT INTO t1 SELECT randomblob(1500), randomblob(1500) FROM t1;
    INSERT INTO t1 SELECT randomblob(1500), randomblob(1500) FROM t1;
    INSERT INTO t1 SELECT randomblob(1500), randomblob(1500) FROM t1;
    BEGIN;
      UPDATE t1 SET y = randomblob(1499);
  }
  file copy test.db test.db2
  file copy test.db-journal test.db2-journal
  
  hexio_write test.db2-journal 24 00000000
  sqlite3 db2 test.db2
  execsql { PRAGMA integrity_check } db2
} {ok}



finish_test<|MERGE_RESOLUTION|>--- conflicted
+++ resolved
@@ -15,7 +15,7 @@
 source $testdir/lock_common.tcl
 source $testdir/malloc_common.tcl
 source $testdir/wal_common.tcl
- 
+
 # Do not use a codec for tests in this file, as the database file is
 # manipulated directly using tcl scripts (using the [hexio_write] command).
 #
@@ -540,11 +540,7 @@
     # a valid page record (if the file page-size is 512 bytes). So as to
     # make sure SQLite doesn't get confused by this.
     #
-    set target_length 511
-    if { [forced_proxy_locking] } {
-      set target_length 255
-    }
-    set nPadding [expr $target_length - $::mj_filename_length]
+    set nPadding [expr 511 - $::mj_filename_length]
     if {$tcl_platform(platform)=="windows"} {
       # TBD need to figure out how to do this correctly for Windows!!!
       set nPadding [expr 255 - $::mj_filename_length]
@@ -565,7 +561,6 @@
 
     set padding [string repeat x [expr $nPadding %32]]
     set prefix "test.db${padding}"
-    set prefix
   }
 } {
   eval $tcl
@@ -1086,51 +1081,6 @@
 #   $ws:  The expected size of the WAL file, in bytes, after executing
 #         the SQL script. Or -1 if the WAL is not expected to exist.
 #
-<<<<<<< HEAD
-set do_wal_tests [wal_is_ok]
-if { $do_wal_tests } {
-  ifcapable wal {
-    faultsim_delete_and_reopen
-    foreach {tn sql res js ws} [subst {
-    
-      1  {
-        CREATE TABLE t1(a, b);
-        PRAGMA auto_vacuum=OFF;
-        PRAGMA synchronous=NORMAL;
-        PRAGMA page_size=1024;
-        PRAGMA locking_mode=EXCLUSIVE;
-        PRAGMA journal_mode=TRUNCATE;
-        INSERT INTO t1 VALUES(1, 2);
-      } {exclusive truncate} 0 -1
-    
-      2  {
-        BEGIN IMMEDIATE;
-          SELECT * FROM t1;
-        COMMIT;
-      } {1 2} 0 -1
-    
-      3  {
-        BEGIN;
-          SELECT * FROM t1;
-        COMMIT;
-      } {1 2} 0 -1
-    
-      4  { PRAGMA journal_mode = WAL }    wal    -1 -1
-      5  { INSERT INTO t1 VALUES(3, 4) }  {}     -1 [wal_file_size 1 1024]
-      6  { PRAGMA locking_mode = NORMAL } normal -1 [wal_file_size 1 1024]
-      7  { INSERT INTO t1 VALUES(5, 6); } {}     -1 [wal_file_size 2 1024]
-    
-      8  { PRAGMA journal_mode = TRUNCATE } truncate          0 -1
-      9  { INSERT INTO t1 VALUES(7, 8) }    {}                0 -1
-      10 { SELECT * FROM t1 }               {1 2 3 4 5 6 7 8} 0 -1
-    
-    }] {
-      do_execsql_test pager1-7.1.$tn.1 $sql $res
-      catch { set J -1 ; set J [file size test.db-journal] }
-      catch { set W -1 ; set W [file size test.db-wal] }
-      do_test pager1-7.1.$tn.2 { list $J $W } [list $js $ws]
-    }
-=======
 ifcapable wal {
   faultsim_delete_and_reopen
   foreach {tn sql res js ws} [subst {
@@ -1171,7 +1121,6 @@
     catch { set J -1 ; set J [file size test.db-journal] }
     catch { set W -1 ; set W [file size test.db-wal] }
     do_test pager1-7.1.$tn.2 { list $J $W } [list $js $ws]
->>>>>>> 11f273fc
   }
 }
 
@@ -1345,15 +1294,9 @@
   sqlite3_backup B db2 main db main
   list [B step 10000] [B finish]
 } {SQLITE_DONE SQLITE_OK}
-if { [path_is_dos "."] } {
-  do_test pager1-9.4.2_dos {
-    list [file size test.db2] [file size test.db]
-  } {0 1}
-} else {
-  do_test pager1-9.4.2 {
-    list [file size test.db2] [file size test.db]
-  } {0 0}
-}
+do_test pager1-9.4.2 {
+  list [file size test.db2] [file size test.db]
+} {0 0}
 db2 close
 
 #-------------------------------------------------------------------------
@@ -1976,11 +1919,7 @@
   }
 } {}
 
-<<<<<<< HEAD
-if { $do_wal_tests } {
-=======
 ifcapable wal {
->>>>>>> 11f273fc
   do_test pager1-20.3.1 {
     faultsim_delete_and_reopen
     db func a_string a_string
@@ -2015,11 +1954,7 @@
 #   pager1-21.1.*: The VFS has an iVersion less than 2, or
 #   pager1-21.2.*: The VFS does not provide xShmXXX() methods.
 #
-<<<<<<< HEAD
-if { $do_wal_tests } {
-=======
 ifcapable wal {
->>>>>>> 11f273fc
   do_test pager1-21.0 {
     faultsim_delete_and_reopen
     execsql {
@@ -2323,11 +2258,7 @@
 # the same database.
 #
 catch { db close }
-<<<<<<< HEAD
-if {[wal_is_ok]} {
-=======
 ifcapable wal {
->>>>>>> 11f273fc
   do_multiclient_test tn {
     do_test pager1-28.$tn.1 {
       sql1 { 
